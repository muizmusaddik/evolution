--- conflicted
+++ resolved
@@ -119,16 +119,6 @@
 }
 
 static void
-<<<<<<< HEAD
-org_gnome_vcard_inline_client_loaded_cb (GObject *source_object,
-                                         GAsyncResult *result,
-                                         gpointer user_data)
-{
-	ESource *source = E_SOURCE (source_object);
-	EClient *client = NULL;
-	EBookClient *book_client;
-	GSList *contact_list = user_data, *iter;
-=======
 org_gnome_vcard_inline_client_loaded_cb (ESource *source,
                                          GAsyncResult *result,
                                          GSList *contact_list)
@@ -136,7 +126,6 @@
 	EClient *client = NULL;
 	EBookClient *book_client;
 	GSList *iter;
->>>>>>> 19163c2b
 	GError *error = NULL;
 
 	e_client_utils_open_new_finish (source, result, &client, &error);
@@ -195,17 +184,11 @@
 
 	contact_list = e_client_util_copy_object_slist (NULL, vcard_object->contact_list);
 
-<<<<<<< HEAD
-	e_client_utils_open_new (source, E_CLIENT_SOURCE_TYPE_CONTACTS, FALSE, NULL,
-		e_client_utils_authenticate_handler, NULL,
-		org_gnome_vcard_inline_client_loaded_cb, contact_list);
-=======
 	e_client_utils_open_new (
 		source, E_CLIENT_SOURCE_TYPE_CONTACTS, FALSE,
 		NULL, e_client_utils_authenticate_handler, NULL,
 		(GAsyncReadyCallback) org_gnome_vcard_inline_client_loaded_cb,
 		contact_list);
->>>>>>> 19163c2b
 }
 
 static void
