/*
 * This program is free software; you can redistribute it and/or
 * modify it under the terms of the GNU Lesser General Public
 * License as published by the Free Software Foundation; either
 * version 2 of the License, or (at your option) version 3.
 *
 * This program is distributed in the hope that it will be useful,
 * but WITHOUT ANY WARRANTY; without even the implied warranty of
 * MERCHANTABILITY or FITNESS FOR A PARTICULAR PURPOSE.  See the GNU
 * Lesser General Public License for more details.
 *
 * You should have received a copy of the GNU Lesser General Public
 * License along with the program; if not, see <http://www.gnu.org/licenses/>
 *
 *
 * Authors:
 *		David Trowbridge <trowbrds@cs.colorado.edu>
 *
 * Copyright (C) 1999-2008 Novell, Inc. (www.novell.com)
 *
 */

#ifdef HAVE_CONFIG_H
#include <config.h>
#endif

#include <string.h>
#include <gtk/gtk.h>
#include <gconf/gconf-client.h>
#include <glib/gi18n.h>
#include <gio/gio.h>
#include <libedataserver/e-url.h>
#include <libedataserverui/e-passwords.h>
#include <calendar/gui/e-cal-config.h>
#include <shell/es-event.h>
#include <e-util/e-util.h>
#include <e-util/e-util-private.h>
#include <e-util/e-dialog-utils.h>

#include <shell/e-shell.h>
#include <shell/e-shell-view.h>

#include "url-editor-dialog.h"
#include "publish-format-fb.h"
#include "publish-format-ical.h"

#ifdef HAVE_LIBNOTIFY
#include <libnotify/notify.h>
#endif

static GtkListStore *store = NULL;
static GHashTable *uri_timeouts = NULL;
static GSList *publish_uris = NULL;
static GSList *queued_publishes = NULL;
static gint online = 0;

static GSList *error_queue = NULL;
static GStaticMutex error_queue_lock = G_STATIC_MUTEX_INIT;
static guint error_queue_show_idle_id = 0;
static void  error_queue_add (gchar *descriptions, GError *error);

gint          e_plugin_lib_enable (EPlugin *ep, gint enable);
GtkWidget   *publish_calendar_locations (EPlugin *epl, EConfigHookItemFactoryData *data);
static void  update_timestamp (EPublishUri *uri);
static void publish (EPublishUri *uri, gboolean can_report_success);

static GtkStatusIcon *status_icon = NULL;
static guint status_icon_timeout_id = 0;
#ifdef HAVE_LIBNOTIFY
static NotifyNotification *notify = NULL;

static gboolean
show_notify_cb (gpointer data)
{
	return notify && !notify_notification_show (notify, NULL);
}
#endif

static gboolean
remove_notification (gpointer data)
{
	if (status_icon_timeout_id)
		g_source_remove (status_icon_timeout_id);
	status_icon_timeout_id = 0;

#ifdef HAVE_LIBNOTIFY
	if (notify)
		notify_notification_close (notify, NULL);
	notify = NULL;
#endif

	gtk_status_icon_set_visible (status_icon, FALSE);
	g_object_unref (status_icon);
	status_icon = NULL;

	return FALSE;
}

static void
update_publish_notification (GtkMessageType msg_type,
                             const gchar *msg_text)
{
	static GString *actual_msg = NULL;
	#ifdef HAVE_LIBNOTIFY
	static gboolean can_notify = TRUE;
	#endif
	gboolean new_icon = !status_icon;
	const gchar *stock_name;

	g_return_if_fail (msg_text != NULL);

	if (new_icon) {
		status_icon = gtk_status_icon_new ();
		if (actual_msg) {
			g_string_free (actual_msg, TRUE);
			actual_msg = NULL;
		}
	} else if (status_icon_timeout_id) {
		g_source_remove (status_icon_timeout_id);
	}

	switch (msg_type) {
	case GTK_MESSAGE_WARNING:
		stock_name = GTK_STOCK_DIALOG_WARNING;
		break;
	case GTK_MESSAGE_ERROR:
		stock_name = GTK_STOCK_DIALOG_ERROR;
		break;
	default:
		stock_name = GTK_STOCK_DIALOG_INFO;
		break;
	}

	if (!actual_msg) {
		actual_msg = g_string_new (msg_text);
	} else {
		g_string_append (actual_msg, "\n");
		g_string_append (actual_msg, msg_text);
	}

	gtk_status_icon_set_from_stock (status_icon, stock_name);
	gtk_status_icon_set_tooltip_text (status_icon, actual_msg->str);

#ifdef HAVE_LIBNOTIFY
	if (can_notify) {
		if (notify) {
			notify_notification_update (notify, _("Calendar Publishing"), actual_msg->str, stock_name);
		} else {
			if (!notify_init ("evolution-publish-calendar")) {
				can_notify = FALSE;
				return;
			}

#ifdef HAVE_LIBNOTIFY_07
			notify  = notify_notification_new (_("Calendar Publishing"), actual_msg->str, stock_name);
#else
			notify  = notify_notification_new (_("Calendar Publishing"), actual_msg->str, stock_name, NULL);
			notify_notification_attach_to_status_icon (notify, status_icon);
#endif /* HAVE_LIBNOTIFY_07 */
			notify_notification_set_urgency (notify, NOTIFY_URGENCY_NORMAL);
			notify_notification_set_timeout (notify, NOTIFY_EXPIRES_DEFAULT);
			g_timeout_add (500, show_notify_cb, NULL);

			g_signal_connect (notify, "closed", G_CALLBACK (remove_notification), NULL);
		}
	}
#endif

	status_icon_timeout_id = g_timeout_add_seconds (15, remove_notification, NULL);

	if (new_icon) {
		g_signal_connect (
			status_icon, "activate",
			G_CALLBACK (remove_notification), NULL);
	}
}

static void
publish_no_succ_info (EPublishUri *uri)
{
	publish (uri, FALSE);
}

static void
publish_uri_async (EPublishUri *uri)
{
	GThread *thread = NULL;
	GError *error = NULL;

	thread = g_thread_create ((GThreadFunc) publish_no_succ_info, uri, FALSE, &error);
	if (!thread) {
		g_warning (G_STRLOC ": %s", error->message);
		g_error_free (error);
	}
}

static void
publish_online (EPublishUri *uri,
                GFile *file,
                GError **perror,
                gboolean can_report_success)
{
	GOutputStream *stream;
	GError *error = NULL;

	stream = G_OUTPUT_STREAM (g_file_replace (file, NULL, FALSE, G_FILE_CREATE_NONE, NULL, &error));

	if (!stream || error) {
		if (stream)
			g_object_unref (stream);

		if (perror) {
			*perror = error;
		} else if (error) {

			error_queue_add (g_strdup_printf (_("Could not open %s:"), uri->location), error);
		} else {
			error_queue_add (g_strdup_printf (_("Could not open %s: Unknown error"), uri->location), NULL);
		}
		return;
	}

	switch (uri->publish_format) {
	case URI_PUBLISH_AS_ICAL:
		publish_calendar_as_ical (stream, uri, &error);
		break;
	case URI_PUBLISH_AS_FB:
		publish_calendar_as_fb (stream, uri, &error);
		break;
	/*
	case URI_PUBLISH_AS_HTML:
		publish_calendar_as_html (handle, uri);
		break;
	*/
	}

	if (error)
		error_queue_add (g_strdup_printf (_("There was an error while publishing to %s:"), uri->location), error);
	else if (can_report_success)
		error_queue_add (g_strdup_printf (_("Publishing to %s finished successfully"), uri->location), NULL);

	update_timestamp (uri);

	g_output_stream_close (stream, NULL, NULL);
	g_object_unref (stream);
}

static void
unmount_done_cb (GObject *source_object,
                 GAsyncResult *result,
                 gpointer user_data)
{
	GError *error = NULL;

<<<<<<< HEAD
#if GLIB_CHECK_VERSION(2,21,3)
	g_mount_unmount_with_operation_finish (G_MOUNT (source_object), result, &error);
#else
	g_mount_unmount_finish (G_MOUNT (source_object), result, &error);
#endif
=======
	g_mount_unmount_with_operation_finish (G_MOUNT (source_object), result, &error);
>>>>>>> 19163c2b

	if (error) {
		g_warning ("Unmount failed: %s", error->message);
		g_error_free (error);
	}

	g_object_unref (source_object);
}

struct mnt_struct {
	EPublishUri *uri;
	GFile *file;
	GMountOperation *mount_op;
	gboolean can_report_success;
};

static void
mount_ready_cb (GObject *source_object,
                GAsyncResult *result,
                gpointer user_data)
{
	struct mnt_struct *ms = (struct mnt_struct *) user_data;
	GError *error = NULL;
	GMount *mount;

	g_file_mount_enclosing_volume_finish (G_FILE (source_object), result, &error);

	if (error) {
		error_queue_add (g_strdup_printf (_("Mount of %s failed:"), ms->uri->location), error);

		if (ms)
			g_object_unref (ms->mount_op);
		g_free (ms);

		g_object_unref (source_object);

		return;
	}

	g_return_if_fail (ms != NULL);

	publish_online (ms->uri, ms->file, NULL, ms->can_report_success);

	g_object_unref (ms->mount_op);
	g_free (ms);

	mount = g_file_find_enclosing_mount (G_FILE (source_object), NULL, NULL);
	if (mount)
		g_mount_unmount_with_operation (mount, G_MOUNT_UNMOUNT_NONE, NULL, NULL, unmount_done_cb, NULL);

	g_object_unref (source_object);
}

static void
ask_password (GMountOperation *op,
              const gchar *message,
              const gchar *default_user,
              const gchar *default_domain,
              GAskPasswordFlags flags,
              gpointer user_data)
{
	struct mnt_struct *ms = (struct mnt_struct *) user_data;
	gchar *username, *password;
	gboolean req_pass = FALSE;
	EUri *euri;

	g_return_if_fail (ms != NULL);

	/* we can ask only for a password */
	if ((flags & G_ASK_PASSWORD_NEED_PASSWORD) == 0)
		return;

	euri = e_uri_new (ms->uri->location);
	username = euri->user;
	password = e_passwords_get_password (NULL, ms->uri->location);
	req_pass = ((username && *username) && !(ms->uri->service_type == TYPE_ANON_FTP &&
			!strcmp (username, "anonymous"))) ? TRUE:FALSE;

	if (!password && req_pass) {
		gboolean remember = FALSE;

		password = e_passwords_ask_password (_("Enter password"), NULL, ms->uri->location, message,
					     E_PASSWORDS_REMEMBER_FOREVER | E_PASSWORDS_SECRET | E_PASSWORDS_ONLINE,
					     &remember,
					     NULL);

		if (!password) {
			/* user canceled password dialog */
			g_mount_operation_reply (op, G_MOUNT_OPERATION_ABORTED);
			e_uri_free (euri);

			return;
		}
	}

	if (!req_pass)
		g_mount_operation_set_anonymous (op, TRUE);
	else {
		g_mount_operation_set_anonymous (op, FALSE);
		g_mount_operation_set_username  (op, username);
		g_mount_operation_set_password  (op, password);
	}

	g_mount_operation_reply (op, G_MOUNT_OPERATION_HANDLED);

	e_uri_free (euri);
}

static void
ask_question (GMountOperation *op,
              const gchar *message,
              const gchar *choices[])
{
	/* this has been stolen from file-chooser */
	GtkWidget *dialog;
	gint cnt, len;
	gchar *primary;
	const gchar *secondary = NULL;
	gint res;

	primary = strstr (message, "\n");
	if (primary) {
		secondary = primary + 1;
		primary = g_strndup (message, strlen (message) - strlen (primary));
	}

	gdk_threads_enter ();
	dialog = gtk_message_dialog_new (NULL,
					 0, GTK_MESSAGE_QUESTION,
					 GTK_BUTTONS_NONE, "%s", primary);
	g_free (primary);

	if (secondary) {
		gtk_message_dialog_format_secondary_text (GTK_MESSAGE_DIALOG (dialog),
							  "%s", secondary);
	}

	if (choices) {
		/* First count the items in the list then
		 * add the buttons in reverse order */
		for (len = 0; choices[len] != NULL; len++) {
			;
		}

		for (cnt = len - 1; cnt >= 0; cnt--) {
			gtk_dialog_add_button (GTK_DIALOG (dialog), choices[cnt], cnt);
		}
	}

	res = gtk_dialog_run (GTK_DIALOG (dialog));
	if (res >= 0) {
		g_mount_operation_set_choice (op, res);
		g_mount_operation_reply (op, G_MOUNT_OPERATION_HANDLED);
	} else {
		g_mount_operation_reply (op, G_MOUNT_OPERATION_ABORTED);
	}

	gtk_widget_destroy (GTK_WIDGET (dialog));
	gdk_threads_leave ();
}

static void
mount_first (EPublishUri *uri,
             GFile *file,
             gboolean can_report_success)
{
	struct mnt_struct *ms = g_malloc (sizeof (struct mnt_struct));

	ms->uri = uri;
	ms->file = g_object_ref (file);
	ms->mount_op = g_mount_operation_new ();
	ms->can_report_success = can_report_success;

	g_signal_connect (ms->mount_op, "ask-password", G_CALLBACK (ask_password), ms);
	g_signal_connect (ms->mount_op, "ask-question", G_CALLBACK (ask_question), ms);

	g_file_mount_enclosing_volume (file, G_MOUNT_MOUNT_NONE, ms->mount_op, NULL, mount_ready_cb, ms);
}

static void
publish (EPublishUri *uri,
         gboolean can_report_success)
{
	if (online) {
		GError *error = NULL;
		GFile *file;

		if (g_slist_find (queued_publishes, uri))
			queued_publishes = g_slist_remove (queued_publishes, uri);

		if (!uri->enabled)
			return;

		file = g_file_new_for_uri (uri->location);

		g_return_if_fail (file != NULL);

		publish_online (uri, file, &error, can_report_success);

		if (error && error->domain == G_IO_ERROR && error->code == G_IO_ERROR_NOT_MOUNTED) {
			g_error_free (error);
			error = NULL;

			mount_first (uri, file, can_report_success);
		}

		if (error)
			error_queue_add (g_strdup_printf (_("Could not open %s:"), uri->location), error);

		g_object_unref (file);
	} else {
		if (g_slist_find (queued_publishes, uri) == NULL)
			queued_publishes = g_slist_prepend (queued_publishes, uri);
	}
}

typedef struct {
	GConfClient *gconf;
	GtkWidget   *treeview;
	GtkWidget   *url_add;
	GtkWidget   *url_edit;
	GtkWidget   *url_remove;
	GtkWidget   *url_enable;
} PublishUIData;

static void
add_timeout (EPublishUri *uri)
{
	guint id;

	/* Set the timeout for now+frequency */
	switch (uri->publish_frequency) {
	case URI_PUBLISH_DAILY:
		id = g_timeout_add_seconds (24 * 60 * 60, (GSourceFunc) publish, uri);
		g_hash_table_insert (uri_timeouts, uri, GUINT_TO_POINTER (id));
		break;
	case URI_PUBLISH_WEEKLY:
		id = g_timeout_add_seconds (7 * 24 * 60 * 60, (GSourceFunc) publish, uri);
		g_hash_table_insert (uri_timeouts, uri, GUINT_TO_POINTER (id));
		break;
	}
}

static void
update_timestamp (EPublishUri *uri)
{
	GConfClient *client;
	GSList *uris, *l;
	gchar *xml;
	guint id;

	/* Remove timeout if we have one */
	id = GPOINTER_TO_UINT (g_hash_table_lookup (uri_timeouts, uri));
	if (id) {
		g_source_remove (id);
		add_timeout (uri);
	}

	/* Update timestamp in gconf */
	xml = e_publish_uri_to_xml (uri);

	client = gconf_client_get_default ();
	uris = gconf_client_get_list (client, "/apps/evolution/calendar/publish/uris", GCONF_VALUE_STRING, NULL);
	for (l = uris; l; l = g_slist_next (l)) {
		gchar *d = l->data;
		if (strcmp (d, xml) == 0) {
			uris = g_slist_remove (uris, d);
			g_free (d);
			break;
		}
	}
	g_free (xml);

	if (uri->last_pub_time)
		g_free (uri->last_pub_time);
	uri->last_pub_time = g_strdup_printf ("%d", (gint) time (NULL));

	uris = g_slist_prepend (uris, e_publish_uri_to_xml (uri));

	gconf_client_set_list (client, "/apps/evolution/calendar/publish/uris", GCONF_VALUE_STRING, uris, NULL);

	g_slist_foreach (uris, (GFunc) g_free, NULL);
	g_slist_free (uris);
	g_object_unref (client);
}

static void
add_offset_timeout (EPublishUri *uri)
{
	guint id;
	time_t offset = atoi (uri->last_pub_time);
	time_t current = time (NULL);
	gint elapsed = current - offset;

	switch (uri->publish_frequency) {
	case URI_PUBLISH_DAILY:
		if (elapsed > 24 * 60 * 60) {
			publish (uri, FALSE);
			add_timeout (uri);
		} else {
			id = g_timeout_add_seconds (24 * 60 * 60 - elapsed, (GSourceFunc) publish, uri);
			g_hash_table_insert (uri_timeouts, uri, GUINT_TO_POINTER (id));
			break;
		}
		break;
	case URI_PUBLISH_WEEKLY:
		if (elapsed > 7 * 24 * 60 * 60) {
			publish (uri, FALSE);
			add_timeout (uri);
		} else {
			id = g_timeout_add_seconds (7 * 24 * 60 * 60 - elapsed, (GSourceFunc) publish, uri);
			g_hash_table_insert (uri_timeouts, uri, GUINT_TO_POINTER (id));
			break;
		}
		break;
	}
}

static void
url_list_changed (PublishUIData *ui)
{
	GtkTreeModel *model = NULL;
	GSList *url_list = NULL;
	GtkTreeIter iter;
	gboolean valid;
	GConfClient *client;

	url_list = NULL;

	model = gtk_tree_view_get_model (GTK_TREE_VIEW (ui->treeview));
	valid = gtk_tree_model_get_iter_first (model, &iter);
	while (valid) {
		EPublishUri *url;
		gchar *xml;

		gtk_tree_model_get (model, &iter, URL_LIST_URL_COLUMN, &url, -1);

		if ((xml = e_publish_uri_to_xml (url)))
			url_list = g_slist_append (url_list, xml);

		valid = gtk_tree_model_iter_next (model, &iter);
	}
	client = gconf_client_get_default ();
	gconf_client_set_list (client, "/apps/evolution/calendar/publish/uris", GCONF_VALUE_STRING, url_list, NULL);
	g_slist_foreach (url_list, (GFunc) g_free, NULL);
	g_slist_free (url_list);
}

static void
update_url_enable_button (EPublishUri *url,
                          GtkWidget *url_enable)
{
	g_return_if_fail (url_enable != NULL);
	g_return_if_fail (GTK_IS_BUTTON (url_enable));

	gtk_button_set_label (GTK_BUTTON (url_enable), url && url->enabled ? _("_Disable") : _("E_nable"));
}

static void
url_list_enable_toggled (GtkCellRendererToggle *renderer,
                         const gchar *path_string,
                         PublishUIData *ui)
{
	EPublishUri *url = NULL;
	GtkTreeModel *model;
	GtkTreePath *path;
	GtkTreeIter iter;

	path = gtk_tree_path_new_from_string (path_string);
	model = gtk_tree_view_get_model (GTK_TREE_VIEW (ui->treeview));

	if (gtk_tree_model_get_iter (model, &iter, path)) {
		gtk_tree_model_get (model, &iter, URL_LIST_URL_COLUMN, &url, -1);

		url->enabled = !url->enabled;

		update_url_enable_button (url, ui->url_enable);

		gtk_list_store_set (GTK_LIST_STORE (model), &iter, URL_LIST_ENABLED_COLUMN, url->enabled, -1);

		url_list_changed (ui);
	}

	gtk_tree_path_free (path);
}

static void
selection_changed (GtkTreeSelection *selection,
                   PublishUIData *ui)
{
	GtkTreeModel *model;
	GtkTreeIter iter;
	EPublishUri *url = NULL;

	if (gtk_tree_selection_get_selected (selection, &model, &iter)) {
		gtk_tree_model_get (model, &iter, URL_LIST_URL_COLUMN, &url, -1);
		gtk_widget_set_sensitive (ui->url_edit, TRUE);
		gtk_widget_set_sensitive (ui->url_remove, TRUE);
		gtk_widget_set_sensitive (ui->url_enable, TRUE);
	} else {
		gtk_widget_set_sensitive (ui->url_edit, FALSE);
		gtk_widget_set_sensitive (ui->url_remove, FALSE);
		gtk_widget_set_sensitive (ui->url_enable, FALSE);
	}

	update_url_enable_button (url, ui->url_enable);
}

static void
url_add_clicked (GtkButton *button,
                 PublishUIData *ui)
{
	GtkTreeModel *model;
	GtkTreeIter iter;
	GtkWidget *url_editor;
	EPublishUri *uri;

	model = gtk_tree_view_get_model (GTK_TREE_VIEW (ui->treeview));
	url_editor = url_editor_dialog_new (model, NULL);

	if (url_editor_dialog_run ((UrlEditorDialog *) url_editor)) {
		uri = URL_EDITOR_DIALOG (url_editor)->uri;
		if (uri->location) {
			gtk_list_store_append (GTK_LIST_STORE (model), &iter);
			gtk_list_store_set (
				GTK_LIST_STORE (model), &iter,
				URL_LIST_ENABLED_COLUMN, uri->enabled,
				URL_LIST_LOCATION_COLUMN, uri->location,
				URL_LIST_URL_COLUMN, uri, -1);
			url_list_changed (ui);
			publish_uris = g_slist_prepend (publish_uris, uri);
			add_timeout (uri);
			publish_uri_async (uri);
		} else {
			g_free (uri);
		}
	}
	gtk_widget_destroy (url_editor);
}

static void
url_edit_clicked (GtkButton *button,
                  PublishUIData *ui)
{
	GtkTreeSelection *selection;
	GtkTreeModel *model;
	GtkTreeIter iter;

	selection = gtk_tree_view_get_selection (GTK_TREE_VIEW (ui->treeview));
	if (gtk_tree_selection_get_selected (selection, &model, &iter)) {
		EPublishUri *uri;
		GtkWidget *url_editor;
		guint id;

		gtk_tree_model_get (GTK_TREE_MODEL (model), &iter, 2, &uri, -1);
		url_editor = url_editor_dialog_new (model, uri);

		if (url_editor_dialog_run ((UrlEditorDialog *) url_editor)) {
			gtk_list_store_set (GTK_LIST_STORE (model), &iter,
				    URL_LIST_ENABLED_COLUMN, uri->enabled,
				    URL_LIST_LOCATION_COLUMN, uri->location,
				    URL_LIST_URL_COLUMN, uri, -1);

			id = GPOINTER_TO_UINT (g_hash_table_lookup (uri_timeouts, uri));
			if (id)
				g_source_remove (id);
			add_timeout (uri);
			url_list_changed (ui);
			publish_uri_async (uri);
		}

		gtk_widget_destroy (url_editor);
	}
}

static void
url_list_double_click (GtkTreeView *treeview,
                       GtkTreePath *path,
                       GtkTreeViewColumn *column,
                       PublishUIData *ui)
{
	url_edit_clicked (NULL, ui);
}

static void
url_remove_clicked (GtkButton *button,
                    PublishUIData *ui)
{
	EPublishUri *url = NULL;
	GtkTreeSelection *selection;
	GtkTreeModel *model;
	GtkTreeIter iter;
	GtkWidget *confirm;
	gint response;

	selection = gtk_tree_view_get_selection (GTK_TREE_VIEW (ui->treeview));
	if (!gtk_tree_selection_get_selected (selection, &model, &iter))
		return;

	gtk_tree_model_get (model, &iter, URL_LIST_URL_COLUMN, &url, -1);

	confirm = gtk_message_dialog_new (NULL, GTK_DIALOG_MODAL | GTK_DIALOG_DESTROY_WITH_PARENT,
					  GTK_MESSAGE_QUESTION, GTK_BUTTONS_NONE,
					  _("Are you sure you want to remove this location?"));
	gtk_dialog_add_button (GTK_DIALOG (confirm), GTK_STOCK_CANCEL, GTK_RESPONSE_NO);
	gtk_dialog_add_button (GTK_DIALOG (confirm), GTK_STOCK_REMOVE, GTK_RESPONSE_YES);
	gtk_dialog_set_default_response (GTK_DIALOG (confirm), GTK_RESPONSE_CANCEL);

	response = gtk_dialog_run (GTK_DIALOG (confirm));
	gtk_widget_destroy (confirm);

	if (response == GTK_RESPONSE_YES) {
		gint len;
		guint id;
		gtk_list_store_remove (GTK_LIST_STORE (model), &iter);

		len = gtk_tree_model_iter_n_children (model, NULL);
		if (len > 0) {
			gtk_tree_selection_select_iter (selection, &iter);
		} else {
			gtk_widget_set_sensitive (ui->url_edit, FALSE);
			gtk_widget_set_sensitive (ui->url_remove, FALSE);
			gtk_widget_set_sensitive (ui->url_enable, FALSE);

			update_url_enable_button (NULL, ui->url_enable);
		}

		publish_uris = g_slist_remove (publish_uris, url);
		id = GPOINTER_TO_UINT (g_hash_table_lookup (uri_timeouts, url));
		if (id)
			g_source_remove (id);

		g_free (url);
		url_list_changed (ui);
	}
}

static void
url_enable_clicked (GtkButton *button,
                    PublishUIData *ui)
{
	EPublishUri *url = NULL;
	GtkTreeSelection *selection;
	GtkTreeModel *model;
	GtkTreeIter iter;

	selection = gtk_tree_view_get_selection (GTK_TREE_VIEW (ui->treeview));
	if (gtk_tree_selection_get_selected (selection, &model, &iter)) {
		gtk_tree_model_get (model, &iter, URL_LIST_URL_COLUMN, &url, -1);
		url->enabled = !url->enabled;

		update_url_enable_button (url, ui->url_enable);

		gtk_list_store_set (GTK_LIST_STORE (model), &iter, URL_LIST_ENABLED_COLUMN, url->enabled, -1);
		gtk_tree_selection_select_iter (selection, &iter);
		url_list_changed (ui);
	}
}

static void
online_state_changed (EShell *shell)
{
	online = e_shell_get_online (shell);
	if (online)
		while (queued_publishes)
			publish (queued_publishes->data, FALSE);
}

GtkWidget *
publish_calendar_locations (EPlugin *epl,
                            EConfigHookItemFactoryData *data)
{
	GtkBuilder *builder;
	GtkCellRenderer *renderer;
	GtkTreeSelection *selection;
	GtkWidget *toplevel;
	PublishUIData *ui = g_new0 (PublishUIData, 1);
	GSList *l;
	GtkTreeIter iter;

	builder = gtk_builder_new ();
	e_load_ui_builder_definition (builder, "publish-calendar.ui");

	ui->treeview = e_builder_get_widget (builder, "url list");
	if (store == NULL)
		store = gtk_list_store_new (URL_LIST_N_COLUMNS, G_TYPE_BOOLEAN, G_TYPE_STRING, G_TYPE_POINTER);
	else
		gtk_list_store_clear (store);

	gtk_tree_view_set_model (GTK_TREE_VIEW (ui->treeview), GTK_TREE_MODEL (store));

	renderer = gtk_cell_renderer_toggle_new ();
	g_object_set (renderer, "activatable", TRUE, NULL);
	gtk_tree_view_insert_column_with_attributes (GTK_TREE_VIEW (ui->treeview), -1, _("Enabled"),
						     renderer, "active", URL_LIST_ENABLED_COLUMN, NULL);
	g_signal_connect (
		renderer, "toggled",
		G_CALLBACK (url_list_enable_toggled), ui);
	renderer = gtk_cell_renderer_text_new ();
	gtk_tree_view_insert_column_with_attributes (GTK_TREE_VIEW (ui->treeview), -1, _("Location"),
						     renderer, "text", URL_LIST_LOCATION_COLUMN, NULL);
	selection = gtk_tree_view_get_selection (GTK_TREE_VIEW (ui->treeview));
	gtk_tree_selection_set_mode (selection, GTK_SELECTION_SINGLE);
	g_signal_connect (
		selection, "changed",
		G_CALLBACK (selection_changed), ui);
	gtk_tree_view_set_headers_visible (GTK_TREE_VIEW (ui->treeview), TRUE);
	g_signal_connect (
		ui->treeview, "row-activated",
		G_CALLBACK (url_list_double_click), ui);

	ui->url_add = e_builder_get_widget (builder, "url add");
	ui->url_edit = e_builder_get_widget (builder, "url edit");
	ui->url_remove = e_builder_get_widget (builder, "url remove");
	ui->url_enable = e_builder_get_widget (builder, "url enable");
	update_url_enable_button (NULL, ui->url_enable);
	g_signal_connect (
		ui->url_add, "clicked",
		G_CALLBACK (url_add_clicked), ui);
	g_signal_connect (
		ui->url_edit, "clicked",
		G_CALLBACK (url_edit_clicked), ui);
	g_signal_connect (
		ui->url_remove, "clicked",
		G_CALLBACK (url_remove_clicked), ui);
	g_signal_connect (
		ui->url_enable, "clicked",
		G_CALLBACK (url_enable_clicked), ui);
	gtk_widget_set_sensitive (GTK_WIDGET (ui->url_edit), FALSE);
	gtk_widget_set_sensitive (GTK_WIDGET (ui->url_remove), FALSE);
	gtk_widget_set_sensitive (GTK_WIDGET (ui->url_enable), FALSE);

	gtk_button_set_image (GTK_BUTTON (ui->url_enable), gtk_image_new_from_stock (GTK_STOCK_APPLY, GTK_ICON_SIZE_BUTTON));
	gtk_button_set_use_underline (GTK_BUTTON (ui->url_enable), TRUE);

	l = publish_uris;
	while (l) {
		EPublishUri *url = (EPublishUri *) l->data;

		gtk_list_store_append (store, &iter);
		gtk_list_store_set (store, &iter,
				    URL_LIST_ENABLED_COLUMN, url->enabled,
				    URL_LIST_LOCATION_COLUMN, url->location,
				    URL_LIST_URL_COLUMN, url, -1);

		l = g_slist_next (l);
	}
	if (gtk_tree_model_get_iter_first (GTK_TREE_MODEL (store), &iter))
		gtk_tree_selection_select_iter (selection, &iter);

	toplevel = e_builder_get_widget (builder, "toplevel");
	gtk_widget_show_all (toplevel);
	gtk_box_pack_start (GTK_BOX (data->parent), toplevel, FALSE, TRUE, 0);

	g_object_unref (builder);

	return toplevel;
}

static gpointer
publish_urls (gpointer data)
{
	GSList *l;

	for (l = publish_uris; l; l = g_slist_next (l)) {
		EPublishUri *uri = l->data;
		publish (uri, TRUE);
	}

	return GINT_TO_POINTER (0);
}

static gpointer
publish_uris_set_timeout (GSList *uris)
{
	GSList *l;

	uri_timeouts = g_hash_table_new (g_direct_hash, g_direct_equal);
	l = uris;

	while (l) {
		gchar *xml = l->data;

		EPublishUri *uri = e_publish_uri_from_xml (xml);

		if (!uri->location) {
			g_free (uri);
			l = g_slist_next (l);
			continue;
		}

		publish_uris = g_slist_prepend (publish_uris, uri);

		/* Add a timeout based on the last publish time */
		add_offset_timeout (uri);

		l = g_slist_next (l);
	}
	g_slist_foreach (uris, (GFunc) g_free, NULL);
	g_slist_free (uris);

	return NULL;
}

gint
e_plugin_lib_enable (EPlugin *ep,
                     gint enable)
{
	GSList *uris;
	GConfClient *client;
	EShell *shell = e_shell_get_default ();

	if (shell) {
		g_signal_handlers_disconnect_by_func (shell, G_CALLBACK (online_state_changed), NULL);
		if (enable) {
			online = e_shell_get_online (shell);
			g_signal_connect (shell, "notify::online", G_CALLBACK (online_state_changed), NULL);
		}
	}

	if (enable) {
		GThread *thread = NULL;
		GError *error = NULL;

		client = gconf_client_get_default ();
		uris = gconf_client_get_list (client, "/apps/evolution/calendar/publish/uris", GCONF_VALUE_STRING, NULL);
		thread = g_thread_create ((GThreadFunc) publish_uris_set_timeout, uris, FALSE, &error);
		if (!thread) {
			g_warning ("Could create thread to set timeout for publishing uris : %s", error->message);
			g_error_free (error);
		}
		g_object_unref (client);
	}

	return 0;
}

struct eq_data {
	gchar *description;
	GError *error;
};

static gboolean
error_queue_show_idle (gpointer user_data)
{
	GString *info = NULL;
	GSList *l;
	gboolean has_error = FALSE, has_info = FALSE;

	g_static_mutex_lock (&error_queue_lock);

	for (l = error_queue; l; l = l->next) {
		struct eq_data *data = l->data;

		if (data) {
			if (data->description) {
				if (!info) {
					info = g_string_new (data->description);
				} else {
					g_string_append (info, "\n\n");
					g_string_append (info, data->description);
				}

				g_free (data->description);
			}

			if (data->error) {
				has_error = TRUE;
				if (!info) {
					info = g_string_new (data->error->message);
				} else if (data->description) {
					g_string_append (info, " ");
					g_string_append (info, data->error->message);
				} else {
					g_string_append (info, "\n\n");
					g_string_append (info, data->error->message);
				}

				g_error_free (data->error);
			} else if (data->description) {
				has_info = TRUE;
			}

			g_free (data);
		}
	}

	g_slist_free (error_queue);

	error_queue = NULL;
	error_queue_show_idle_id = 0;

	g_static_mutex_unlock (&error_queue_lock);

	if (info) {
		update_publish_notification (has_error && has_info ? GTK_MESSAGE_WARNING : has_error ? GTK_MESSAGE_ERROR : GTK_MESSAGE_INFO, info->str);

		g_string_free (info, TRUE);
	}

	return FALSE;
}

void
error_queue_add (gchar *description,
                 GError *error)
{
	struct eq_data *data;

	if (!error && !description)
		return;

	data = g_new0 (struct eq_data, 1);
	data->description = description;
	data->error = error;

	g_static_mutex_lock (&error_queue_lock);
	error_queue = g_slist_append (error_queue, data);
	if (error_queue_show_idle_id == 0)
		error_queue_show_idle_id = g_idle_add (error_queue_show_idle, NULL);
	g_static_mutex_unlock (&error_queue_lock);
}

static void
action_calendar_publish_cb (GtkAction *action,
                            EShellView *shell_view)
{
	GThread *thread = NULL;
	GError *error = NULL;

	thread = g_thread_create ((GThreadFunc) publish_urls, NULL, FALSE, &error);
	if (!thread) {
		/* To Translators: This is shown to a user when creation of a new thread,
		 * where the publishing should be done, fails. Basically, this shouldn't
		 * ever happen, and if so, then something is really wrong. */
		error_queue_add (g_strdup (_("Could not create publish thread.")), error);
	}
}

static GtkActionEntry entries[] = {

	{ "calendar-publish",
	  NULL,
	  N_("_Publish Calendar Information"),
	  NULL,
	  NULL,  /* XXX Add a tooltip! */
	  G_CALLBACK (action_calendar_publish_cb) }
};

gboolean e_plugin_ui_init (GtkUIManager *ui_manager, EShellView *shell_view);

gboolean
e_plugin_ui_init (GtkUIManager *ui_manager,
                  EShellView *shell_view)
{
	EShellWindow *shell_window;
	GtkActionGroup *action_group;

	shell_window = e_shell_view_get_shell_window (shell_view);
	action_group = e_shell_window_get_action_group (shell_window, "calendar");

	gtk_action_group_add_actions (
		action_group, entries,
		G_N_ELEMENTS (entries), shell_view);

	return TRUE;
}<|MERGE_RESOLUTION|>--- conflicted
+++ resolved
@@ -252,15 +252,7 @@
 {
 	GError *error = NULL;
 
-<<<<<<< HEAD
-#if GLIB_CHECK_VERSION(2,21,3)
 	g_mount_unmount_with_operation_finish (G_MOUNT (source_object), result, &error);
-#else
-	g_mount_unmount_finish (G_MOUNT (source_object), result, &error);
-#endif
-=======
-	g_mount_unmount_with_operation_finish (G_MOUNT (source_object), result, &error);
->>>>>>> 19163c2b
 
 	if (error) {
 		g_warning ("Unmount failed: %s", error->message);
