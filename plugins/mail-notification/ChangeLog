--- conflicted
+++ resolved
@@ -1,5 +1,3 @@
-<<<<<<< HEAD
-=======
 2009-02-19  Matthew Barnes  <mbarnes@redhat.com>
 
 	** Fixes part of bug #572348
@@ -8,7 +6,6 @@
 	Call gtk_status_icon_set_tooltip_text() instead of
 	gtk_status_icon_set_tooltip() (decprecated).
 
->>>>>>> 23df7699
 2009-01-28  Tor Lillqvist  <tml@novell.com>
 
 	* Makefile.am: Use -no-undefined and link with more libraries on
