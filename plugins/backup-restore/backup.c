/*
 *
 * This program is free software; you can redistribute it and/or
 * modify it under the terms of the GNU Lesser General Public
 * License as published by the Free Software Foundation; either
 * version 2 of the License, or (at your option) version 3.
 *
 * This program is distributed in the hope that it will be useful,
 * but WITHOUT ANY WARRANTY; without even the implied warranty of
 * MERCHANTABILITY or FITNESS FOR A PARTICULAR PURPOSE.  See the GNU
 * Lesser General Public License for more details.
 *
 * You should have received a copy of the GNU Lesser General Public
 * License along with the program; if not, see <http://www.gnu.org/licenses/>
 *
 *
 * Copyright (C) 1999-2008 Novell, Inc. (www.novell.com)
 *
 */

#ifdef HAVE_CONFIG_H
#include <config.h>
#endif

#include <errno.h>
#include <stdio.h>
#include <stdlib.h>
#include <string.h>

#include <glib/gi18n.h>
#include <glib/gstdio.h>
#include <gtk/gtk.h>

#include <libedataserver/e-data-server-util.h>

#ifdef G_OS_WIN32
#ifdef DATADIR
#undef DATADIR
#endif
#include <windows.h>
#include <conio.h>
#ifndef PROCESS_DEP_ENABLE
#define PROCESS_DEP_ENABLE 0x00000001
#endif
#ifndef PROCESS_DEP_DISABLE_ATL_THUNK_EMULATION
#define PROCESS_DEP_DISABLE_ATL_THUNK_EMULATION 0x00000002
#endif
#endif

#include "e-util/e-util-private.h"
#include "e-util/e-util.h"

#define EVOUSERDATADIR_MAGIC "#EVO_USERDATADIR#"

#define EVOLUTION "evolution"
#define EVOLUTION_DIR "$DATADIR/"
#define EVOLUTION_DIR_FILE EVOLUTION ".dir"
#define GCONF_DUMP_FILE "backup-restore-gconf.xml"
#define GCONF_DIR "/apps/evolution"

static gboolean backup_op = FALSE;
static gchar *bk_file = NULL;
static gboolean restore_op = FALSE;
static gchar *res_file = NULL;
static gboolean check_op = FALSE;
static gchar *chk_file = NULL;
static gboolean restart_arg = FALSE;
static gboolean gui_arg = FALSE;
static gchar **opt_remaining = NULL;
static gint result = 0;
static GtkWidget *progress_dialog;
static GtkWidget *pbar;
static gchar *txt = NULL;

static GOptionEntry options[] = {
	{ "backup", '\0', 0, G_OPTION_ARG_NONE, &backup_op,
	  N_("Back up Evolution directory"), NULL },
	{ "restore", '\0', 0, G_OPTION_ARG_NONE, &restore_op,
	  N_("Restore Evolution directory"), NULL },
	{ "check", '\0', 0, G_OPTION_ARG_NONE, &check_op,
	  N_("Check Evolution Back up"), NULL },
	{ "restart", '\0', 0, G_OPTION_ARG_NONE, &restart_arg,
	  N_("Restart Evolution"), NULL },
	{ "gui", '\0', 0, G_OPTION_ARG_NONE, &gui_arg,
	  N_("With Graphical User Interface"), NULL },
	{ G_OPTION_REMAINING, '\0', 0,
	  G_OPTION_ARG_STRING_ARRAY, &opt_remaining },
	{ NULL }
};

#define d(x)

<<<<<<< HEAD
#define print_and_run(x) G_STMT_START { g_message ("%s", x); system (x); } G_STMT_END
=======
#define print_and_run(x) \
	G_STMT_START { g_message ("%s", x); system (x); } G_STMT_END
>>>>>>> 19163c2b

static gboolean check (const gchar *filename, gboolean *is_new_format);

static GString *
replace_string (const gchar *text,
                const gchar *find,
                const gchar *replace)
{
	const gchar *p, *next;
	GString *str;
	gint find_len;

	g_return_val_if_fail (text != NULL, NULL);
	g_return_val_if_fail (find != NULL, NULL);
	g_return_val_if_fail (*find, NULL);

	find_len = strlen (find);
	str = g_string_new ("");

	p = text;
	while (next = strstr (p, find), next) {
		if (p < next)
			g_string_append_len (str, p, next - p);

		if (replace && *replace)
			g_string_append (str, replace);

		p = next + find_len;
	}

	g_string_append (str, p);

	return str;
}

static const gchar *
strip_home_dir (const gchar *dir)
{
	const gchar *home_dir, *res;

	g_return_val_if_fail (dir != NULL, NULL);

	home_dir = g_get_home_dir ();
	g_return_val_if_fail (home_dir != NULL, dir);
	g_return_val_if_fail (*home_dir != '\0', dir);

	res = dir;
	if (g_str_has_prefix (res, home_dir))
		res += strlen (home_dir);

	if (*res == G_DIR_SEPARATOR)
		res++;

	return res;
}

static GString *
replace_variables (const gchar *str)
{
	GString *res = NULL, *use;
	const gchar *strip_datadir, *strip_configdir;

	g_return_val_if_fail (str != NULL, NULL);

	strip_datadir = strip_home_dir (e_get_user_data_dir ());
	strip_configdir = strip_home_dir (e_get_user_config_dir ());

	#define repl(_find, _replace)						\
		use = replace_string (res ? res->str : str, _find, _replace);	\
		g_return_val_if_fail (use != NULL, NULL);			\
		if (res)							\
			g_string_free (res, TRUE);				\
		res = use;

	repl ("$HOME", g_get_home_dir ());
	repl ("$TMP", g_get_tmp_dir ());
	repl ("$DATADIR", e_get_user_data_dir ());
	repl ("$CONFIGDIR", e_get_user_config_dir ());
	repl ("$STRIPDATADIR", strip_datadir);
	repl ("$STRIPCONFIGDIR", strip_configdir);

	#undef repl

	g_return_val_if_fail (res != NULL, NULL);

	/* remove trailing dir separator */
	while (res->len > 0 && res->str[res->len - 1] == G_DIR_SEPARATOR) {
		g_string_truncate (res, res->len - 1);
	}

	return res;
}

static void
replace_in_file (const gchar *filename,
                 const gchar *find,
                 const gchar *replace)
{
	gchar *content = NULL;
	GError *error = NULL;
	GString *filenamestr = NULL;

	g_return_if_fail (filename != NULL);
	g_return_if_fail (find != NULL);
	g_return_if_fail (*find);
	g_return_if_fail (replace != NULL);

	if (strstr (filename, "$")) {
		filenamestr = replace_variables (filename);

		if (!filenamestr) {
			g_warning ("%s: Replace variables in '%s' failed!", G_STRFUNC, filename);
			return;
		}

		filename = filenamestr->str;
	}

	if (g_file_get_contents (filename, &content, NULL, &error)) {
		GString *str = replace_string (content, find, replace);

		if (str) {
			if (!g_file_set_contents (filename, str->str, -1, &error) && error) {
				g_warning ("%s: cannot write file content, error: %s", G_STRFUNC, error->message);
				g_error_free (error);
			}

			g_string_free (str, TRUE);
		} else {
			g_warning ("%s: Replace of '%s' to '%s' failed!", G_STRFUNC, find, replace);
		}

		g_free (content);
	} else if (error) {
		g_warning ("%s: Cannot read file content, error: %s", G_STRFUNC, error->message);
		g_error_free (error);
	}

	if (filenamestr)
		g_string_free (filenamestr, TRUE);
}

static void
run_cmd (const gchar *cmd)
{
	if (!cmd)
		return;

	if (strstr (cmd, "$") != NULL) {
		/* read the doc for g_get_home_dir to know why replacing it here */
		GString *str = replace_variables (cmd);

		if (str) {
			print_and_run (str->str);
			g_string_free (str, TRUE);
		}
	} else
		print_and_run (cmd);
}

static void
run_evolution_no_wait (void)
{
	g_spawn_command_line_async (EVOLUTION, NULL);
}

static void
write_dir_file (void)
{
	GString *content, *filename;
	GError *error = NULL;

	filename = replace_variables ("$HOME/" EVOLUTION_DIR_FILE);
	g_return_if_fail (filename != NULL);

	content = replace_variables (
		"[dirs]\n"
		"data=$STRIPDATADIR\n"
		"config=$STRIPCONFIGDIR\n");
	g_return_if_fail (content != NULL);

	g_file_set_contents (filename->str, content->str, content->len, &error);

	if (error) {
		g_warning ("Failed to write file '%s': %s\n", filename->str, error->message);
		g_error_free (error);
	}

	g_string_free (filename, TRUE);
	g_string_free (content, TRUE);
}

static void
backup (const gchar *filename,
        GCancellable *cancellable)
{
	gchar *command;
	gchar *quotedfname;

	g_return_if_fail (filename && *filename);
	quotedfname = g_shell_quote (filename);

	if (g_cancellable_is_cancelled (cancellable))
		return;

	txt = _("Shutting down Evolution");
	/* FIXME Will the versioned setting always work? */
	run_cmd (EVOLUTION " --quit");

	run_cmd ("rm $DATADIR/.running");

	if (g_cancellable_is_cancelled (cancellable))
		return;

	txt = _("Backing Evolution accounts and settings");
	run_cmd ("gconftool-2 --dump " GCONF_DIR " > " EVOLUTION_DIR GCONF_DUMP_FILE);

	replace_in_file (
		EVOLUTION_DIR GCONF_DUMP_FILE,
		e_get_user_data_dir (), EVOUSERDATADIR_MAGIC);

	write_dir_file ();

	if (g_cancellable_is_cancelled (cancellable))
		return;

	txt = _("Backing Evolution data (Mails, Contacts, Calendar, Tasks, Memos)");

	/* FIXME stay on this file system ,other options?" */
	/* FIXME compression type?" */
	/* FIXME date/time stamp?" */
	/* FIXME backup location?" */
	command = g_strdup_printf (
		"cd $HOME && tar chf - $STRIPDATADIR "
		"$STRIPCONFIGDIR .camel_certs " EVOLUTION_DIR_FILE " | "
		"gzip > %s", quotedfname);
	run_cmd (command);
	g_free (command);
	g_free (quotedfname);

	run_cmd ("rm $HOME/" EVOLUTION_DIR_FILE);

	txt = _("Back up complete");

	if (restart_arg) {

		if (g_cancellable_is_cancelled (cancellable))
			return;

		txt = _("Restarting Evolution");
		run_evolution_no_wait ();
	}

}

static void
extract_backup_dirs (const gchar *filename,
                     gchar **data_dir,
                     gchar **config_dir)
{
	GKeyFile *key_file;
	GError *error = NULL;

	g_return_if_fail (filename != NULL);
	g_return_if_fail (data_dir != NULL);
	g_return_if_fail (config_dir != NULL);

	key_file = g_key_file_new ();
	g_key_file_load_from_file (key_file, filename, G_KEY_FILE_NONE, &error);

	if (error) {
		g_warning ("Failed to read '%s': %s", filename, error->message);
		g_error_free (error);
	} else {
		gchar *tmp;

		tmp = g_key_file_get_value (key_file, "dirs", "data", NULL);
		if (tmp)
			*data_dir = g_shell_quote (tmp);
		g_free (tmp);

		tmp = g_key_file_get_value (key_file, "dirs", "config", NULL);
		if (tmp)
			*config_dir = g_shell_quote (tmp);
		g_free (tmp);
	}

	g_key_file_free (key_file);
}

static gint
get_dir_level (const gchar *dir)
{
	gint res = 0, i;

	g_return_val_if_fail (dir != NULL, -1);

	for (i = 0; dir[i]; i++) {
		if (dir[i] == '/' || dir[i] == '\\')
			res++;
	}

	if (i > 0)
		res++;

	return res;
}

static void
restore (const gchar *filename,
         GCancellable *cancellable)
{
	gchar *command;
	gchar *quotedfname;
	gboolean is_new_format = FALSE;

	g_return_if_fail (filename && *filename);

	if (!check (filename, &is_new_format)) {
		g_message ("Cannot restore from an incorrect archive '%s'.", filename);
		goto end;
	}

	quotedfname = g_shell_quote (filename);

	if (g_cancellable_is_cancelled (cancellable))
		return;

	/* FIXME Will the versioned setting always work? */
	txt = _("Shutting down Evolution");
	run_cmd (EVOLUTION " --quit");

	if (g_cancellable_is_cancelled (cancellable))
		return;

	txt = _("Back up current Evolution data");
	run_cmd ("mv $DATADIR $DATADIR_old");
	run_cmd ("mv $CONFIGDIR $CONFIGDIR_old");
	run_cmd ("mv $HOME/.camel_certs $HOME/.camel_certs_old");

	if (g_cancellable_is_cancelled (cancellable))
		return;

	txt = _("Extracting files from back up");

	if (is_new_format) {
		GString *dir_fn;
		gchar *data_dir = NULL, *config_dir = NULL;

		command = g_strdup_printf (
			"cd $TMP && tar xzf %s "
			EVOLUTION_DIR_FILE, quotedfname);
		run_cmd (command);
		g_free (command);

		dir_fn = replace_variables ("$TMP" G_DIR_SEPARATOR_S EVOLUTION_DIR_FILE);
		if (!dir_fn) {
			g_warning ("Failed to create evolution's dir filename");
			goto end;
		}

		/* data_dir and config_dir are quoted inside extract_backup_dirs */
		extract_backup_dirs (dir_fn->str, &data_dir, &config_dir);

		g_unlink (dir_fn->str);
		g_string_free (dir_fn, TRUE);

		if (!data_dir || !config_dir) {
			g_warning ("Failed to get old data_dir (%p)/config_dir (%p)", data_dir, config_dir);
			g_free (data_dir);
			g_free (config_dir);
			goto end;
		}

		g_mkdir_with_parents (e_get_user_data_dir (), 0700);
		g_mkdir_with_parents (e_get_user_config_dir (), 0700);

		command = g_strdup_printf (
			"cd $DATADIR && tar xzf %s %s --strip-components=%d",
			quotedfname, data_dir, get_dir_level (data_dir));
		run_cmd (command);
		g_free (command);

		command = g_strdup_printf (
			"cd $CONFIGDIR && tar xzf %s %s --strip-components=%d",
			quotedfname, config_dir, get_dir_level (config_dir));
		run_cmd (command);
		g_free (command);

		command = g_strdup_printf (
			"cd $HOME && tar xzf %s .camel_certs", quotedfname);
		run_cmd (command);
		g_free (command);

		g_free (data_dir);
		g_free (config_dir);
	} else {
		run_cmd ("mv $HOME/.evolution $HOME/.evolution_old");

		command = g_strdup_printf (
			"cd $HOME && gzip -cd %s | tar xf -", quotedfname);
		run_cmd (command);
		g_free (command);
	}

	g_free (quotedfname);

	if (g_cancellable_is_cancelled (cancellable))
		return;

	txt = _("Loading Evolution settings");

	if (is_new_format) {
		/* new format has it in DATADIR... */
		replace_in_file (
			EVOLUTION_DIR GCONF_DUMP_FILE,
			EVOUSERDATADIR_MAGIC, e_get_user_data_dir ());
		run_cmd ("gconftool-2 --load " EVOLUTION_DIR GCONF_DUMP_FILE);
		run_cmd ("rm " EVOLUTION_DIR GCONF_DUMP_FILE);
	} else {
		gchar *gconf_dump_file;

		/* ... old format in ~/.evolution */
		gconf_dump_file = g_build_filename (
			"$HOME", ".evolution", GCONF_DUMP_FILE, NULL);

		replace_in_file (
			gconf_dump_file,
			EVOUSERDATADIR_MAGIC,
			e_get_user_data_dir ());

		command = g_strconcat (
			"gconftool-2 --load ", gconf_dump_file, NULL);
		run_cmd (command);
		g_free (command);

		command = g_strconcat ("rm ", gconf_dump_file, NULL);
		run_cmd (command);
		g_free (command);

		g_free (gconf_dump_file);
	}

	if (g_cancellable_is_cancelled (cancellable))
		return;

	txt = _("Removing temporary back up files");
	run_cmd ("rm -rf $DATADIR_old");
	run_cmd ("rm -rf $CONFIGDIR_old");
	run_cmd ("rm -rf $HOME/.camel_certs_old");
	run_cmd ("rm $DATADIR/.running");

	if (!is_new_format)
		run_cmd ("rm -rf $HOME/.evolution_old");

	if (g_cancellable_is_cancelled (cancellable))
		return;

	txt = _("Ensuring local sources");

end:
	if (restart_arg) {
		if (g_cancellable_is_cancelled (cancellable))
			return;

		txt = _("Restarting Evolution");
		run_evolution_no_wait ();
	}
}

static gboolean
check (const gchar *filename,
       gboolean *is_new_format)
{
	gchar *command;
	gchar *quotedfname;
	gboolean is_new = TRUE;

	g_return_val_if_fail (filename && *filename, FALSE);
	quotedfname = g_shell_quote (filename);

	if (is_new_format)
		*is_new_format = FALSE;

	command = g_strdup_printf ("tar ztf %s 1>/dev/null", quotedfname);
	result = system (command);
	g_free (command);

	g_message ("First result %d", result);
	if (result) {
		g_free (quotedfname);
		return FALSE;
	}

	command = g_strdup_printf ("tar ztf %s | grep -e \"%s$\"", quotedfname, EVOLUTION_DIR_FILE);
	result = system (command);
	g_free (command);

	if (result) {
		command = g_strdup_printf ("tar ztf %s | grep -e \"^\\.evolution/$\"", quotedfname);
		result = system (command);
		g_free (command);
		is_new = FALSE;
	}

	g_message ("Second result %d", result);
	if (result) {
		g_free (quotedfname);
		return FALSE;
	}

	if (is_new) {
		if (is_new_format)
			*is_new_format = TRUE;
		g_free (quotedfname);
		return TRUE;
	}

	command = g_strdup_printf ("tar ztf %s | grep -e \"^\\.evolution/%s$\"", quotedfname, GCONF_DUMP_FILE);
	result = system (command);
	g_free (command);
	g_free (quotedfname);

	g_message ("Third result %d", result);

	return result == 0;
}

static gboolean
pbar_update (GCancellable *cancellable)
{
	gtk_progress_bar_pulse ((GtkProgressBar *) pbar);
	gtk_progress_bar_set_text ((GtkProgressBar *) pbar, txt);

	/* Return TRUE to reschedule the timeout. */
	return !g_cancellable_is_cancelled (cancellable);
}

static gboolean
finish_job (gpointer user_data)
{
	gtk_main_quit ();

	return FALSE;
}

static gboolean
start_job (GIOSchedulerJob *job,
           GCancellable *cancellable,
           gpointer user_data)
{
	if (backup_op)
		backup (bk_file, cancellable);
	else if (restore_op)
		restore (res_file, cancellable);
	else if (check_op)
		check (chk_file, NULL);  /* not cancellable */

	g_io_scheduler_job_send_to_mainloop_async (
		job, finish_job, NULL, (GDestroyNotify) NULL);

	return FALSE;
}

static void
dlg_response (GtkWidget *dlg,
              gint response,
              GCancellable *cancellable)
{
	/* We will cancel only backup/restore operations and not the check operation */
	g_cancellable_cancel (cancellable);

	/* If the response is not of delete_event then destroy the event */
	if (response != GTK_RESPONSE_NONE)
		gtk_widget_destroy (dlg);

	/* We will kill just the tar operation. Rest of the them will be just a second of microseconds.*/
	run_cmd ("pkill tar");

	if (bk_file && backup_op && response == GTK_RESPONSE_REJECT) {
		/* backup was canceled, delete the backup file as it is not needed now */
		gchar *cmd, *filename;

		g_message ("Back up canceled, removing partial back up file.");

		filename = g_shell_quote (bk_file);
		cmd = g_strconcat ("rm ", filename, NULL);

		run_cmd (cmd);

		g_free (cmd);
		g_free (filename);
	}

	gtk_main_quit ();
}

gint
main (gint argc,
      gchar **argv)
{
	GCancellable *cancellable;
	gchar *file = NULL, *oper = NULL;
	const gchar *title = NULL;
	gint ii;
	GError *error = NULL;

#ifdef G_OS_WIN32
	/* Reduce risks */
	{
		typedef BOOL (WINAPI *t_SetDllDirectoryA) (LPCSTR lpPathName);
		t_SetDllDirectoryA p_SetDllDirectoryA;

		p_SetDllDirectoryA = GetProcAddress (
			GetModuleHandle ("kernel32.dll"),
			"SetDllDirectoryA");

		if (p_SetDllDirectoryA != NULL)
			p_SetDllDirectoryA ("");
	}
#ifndef _WIN64
	{
		typedef BOOL (WINAPI *t_SetProcessDEPPolicy) (DWORD dwFlags);
		t_SetProcessDEPPolicy p_SetProcessDEPPolicy;

		p_SetProcessDEPPolicy = GetProcAddress (
			GetModuleHandle ("kernel32.dll"),
			"SetProcessDEPPolicy");

		if (p_SetProcessDEPPolicy)
<<<<<<< HEAD
			(*p_SetProcessDEPPolicy) (PROCESS_DEP_ENABLE | PROCESS_DEP_DISABLE_ATL_THUNK_EMULATION);
=======
			p_SetProcessDEPPolicy (
				PROCESS_DEP_ENABLE |
				PROCESS_DEP_DISABLE_ATL_THUNK_EMULATION);
>>>>>>> 19163c2b
	}
#endif
#endif

	bindtextdomain (GETTEXT_PACKAGE, EVOLUTION_LOCALEDIR);
	bind_textdomain_codeset (GETTEXT_PACKAGE, "UTF-8");
	textdomain (GETTEXT_PACKAGE);

	gtk_init_with_args (
		&argc, &argv, NULL, options, GETTEXT_PACKAGE, &error);

	if (error != NULL) {
		g_printerr ("%s\n", error->message);
		g_error_free (error);
		exit (EXIT_FAILURE);
	}

	if (opt_remaining != NULL) {
		for (ii = 0; ii < g_strv_length (opt_remaining); ii++) {
			if (backup_op) {
				title = _("Evolution Back Up");
				oper = _("Backing up to the folder %s");
				d(g_message ("Backing up to the folder %s", (gchar *) opt_remaining[ii]));
				bk_file = g_strdup ((gchar *) opt_remaining[ii]);
				file = bk_file;
			} else if (restore_op) {
				title = _("Evolution Restore");
				oper = _("Restoring from the folder %s");
				d(g_message ("Restoring from the folder %s", (gchar *) opt_remaining[ii]));
				res_file = g_strdup ((gchar *) opt_remaining[ii]);
				file = res_file;
			} else if (check_op) {
				d(g_message ("Checking %s", (gchar *) opt_remaining[ii]));
				chk_file = g_strdup ((gchar *) opt_remaining[ii]);
			}
		}
	}

	cancellable = g_cancellable_new ();

	if (gui_arg && !check_op) {
		GtkWidget *widget, *container;
		GtkWidget *action_area;
		GtkWidget *content_area;
		const gchar *txt, *txt2;
		gchar *str = NULL;
		gchar *markup;

		gtk_window_set_default_icon_name ("evolution");

		/* Backup / Restore only can have GUI.
		 * We should restrict the rest. */
		progress_dialog = gtk_dialog_new_with_buttons (
			title, NULL,
			GTK_DIALOG_MODAL,
			GTK_STOCK_CANCEL,
			GTK_RESPONSE_REJECT,
			NULL);

<<<<<<< HEAD
		gtk_container_set_border_width (GTK_CONTAINER (progress_dialog), 12);
=======
		gtk_container_set_border_width (
			GTK_CONTAINER (progress_dialog), 12);
		gtk_window_set_default_size (
			GTK_WINDOW (progress_dialog), 450, 120);
>>>>>>> 19163c2b

		action_area = gtk_dialog_get_action_area (
			GTK_DIALOG (progress_dialog));
		content_area = gtk_dialog_get_content_area (
			GTK_DIALOG (progress_dialog));

		/* Override GtkDialog defaults */
		gtk_box_set_spacing (GTK_BOX (content_area), 12);
		gtk_container_set_border_width (GTK_CONTAINER (content_area), 0);
		gtk_box_set_spacing (GTK_BOX (action_area), 12);
		gtk_container_set_border_width (GTK_CONTAINER (action_area), 0);

		if (oper && file)
			str = g_strdup_printf (oper, file);

		container = gtk_table_new (2, 3, FALSE);
		gtk_table_set_col_spacings (GTK_TABLE (container), 12);
		gtk_table_set_row_spacings (GTK_TABLE (container), 12);
		gtk_widget_show (container);

		gtk_box_pack_start (
			GTK_BOX (content_area), container, FALSE, TRUE, 0);

		widget = gtk_image_new_from_stock (
			GTK_STOCK_COPY, GTK_ICON_SIZE_DIALOG);
		gtk_misc_set_alignment (GTK_MISC (widget), 0.0, 0.0);
		gtk_widget_show (widget);

		gtk_table_attach (
			GTK_TABLE (container), widget, 0, 1, 0, 3,
			GTK_FILL, GTK_EXPAND | GTK_FILL, 0, 0);

		if (backup_op) {
			txt = _("Backing up Evolution Data");
			txt2 = _("Please wait while Evolution is backing up your data.");
		} else if (restore_op) {
			txt = _("Restoring Evolution Data");
			txt2 = _("Please wait while Evolution is restoring your data.");
		} else {
<<<<<<< HEAD
			/* do not translate these two, it's just a fallback when something goes wrong,
			 * we should never get here anyway. */
			txt = "Oops, doing nothing...";
			txt2 = "Should not be here now, really...";
=======
			g_return_val_if_reached (EXIT_FAILURE);
>>>>>>> 19163c2b
		}

		markup = g_markup_printf_escaped ("<b><big>%s</big></b>", txt);
		widget = gtk_label_new (markup);
		gtk_label_set_line_wrap (GTK_LABEL (widget), FALSE);
		gtk_label_set_use_markup (GTK_LABEL (widget), TRUE);
		gtk_misc_set_alignment (GTK_MISC (widget), 0.0, 0.0);
		gtk_widget_show (widget);
		g_free (markup);

		gtk_table_attach (
			GTK_TABLE (container), widget, 1, 2, 0, 1,
			GTK_EXPAND | GTK_FILL, GTK_FILL, 0, 0);

		markup = g_strconcat (
			txt2, " ", _("This may take a while depending "
			"on the amount of data in your account."), NULL);
		widget = gtk_label_new (markup);
		gtk_label_set_line_wrap (GTK_LABEL (widget), TRUE);
		gtk_misc_set_alignment (GTK_MISC (widget), 0.0, 0.5);
		gtk_widget_show (widget);
		g_free (markup);

		gtk_table_attach (
			GTK_TABLE (container), widget, 1, 2, 1, 2,
			GTK_EXPAND | GTK_FILL, GTK_FILL, 0, 0);

		pbar = gtk_progress_bar_new ();

		if (str != NULL) {
			markup = g_markup_printf_escaped ("<i>%s</i>", str);
			widget = gtk_label_new (markup);
			gtk_label_set_use_markup (GTK_LABEL (widget), TRUE);
			gtk_misc_set_alignment (GTK_MISC (widget), 0.0, 0.5);
			g_free (markup);
			g_free (str);

			gtk_table_attach (
				GTK_TABLE (container), widget, 1, 2, 2, 3,
				GTK_EXPAND | GTK_FILL, GTK_FILL, 0, 0);
			gtk_table_set_row_spacing (GTK_TABLE (container), 2, 6);

			gtk_table_attach (
				GTK_TABLE (container), pbar, 1, 2, 3, 4,
				GTK_EXPAND | GTK_FILL, GTK_FILL, 0, 0);
		} else
			gtk_table_attach (
				GTK_TABLE (container), pbar, 1, 2, 2, 3,
				GTK_EXPAND | GTK_FILL, GTK_FILL, 0, 0);

<<<<<<< HEAD
		gtk_window_set_default_size ((GtkWindow *) progress_dialog, 450, 120);
=======
>>>>>>> 19163c2b
		g_signal_connect (
			progress_dialog, "response",
			G_CALLBACK (dlg_response), cancellable);
		gtk_widget_show_all (progress_dialog);

	} else if (check_op) {
		/* For sanity we don't need gui */
		check (chk_file, NULL);
		exit (result == 0 ? 0 : 1);
	}

	if (gui_arg)
		g_timeout_add_full (
			G_PRIORITY_DEFAULT, 50,
			(GSourceFunc) pbar_update,
			g_object_ref (cancellable),
			(GDestroyNotify) g_object_unref);

	g_io_scheduler_push_job (
		start_job, NULL,
		(GDestroyNotify) NULL,
		G_PRIORITY_DEFAULT, cancellable);

	gtk_main ();

	g_object_unref (cancellable);

	return result;
}<|MERGE_RESOLUTION|>--- conflicted
+++ resolved
@@ -90,12 +90,8 @@
 
 #define d(x)
 
-<<<<<<< HEAD
-#define print_and_run(x) G_STMT_START { g_message ("%s", x); system (x); } G_STMT_END
-=======
 #define print_and_run(x) \
 	G_STMT_START { g_message ("%s", x); system (x); } G_STMT_END
->>>>>>> 19163c2b
 
 static gboolean check (const gchar *filename, gboolean *is_new_format);
 
@@ -726,13 +722,9 @@
 			"SetProcessDEPPolicy");
 
 		if (p_SetProcessDEPPolicy)
-<<<<<<< HEAD
-			(*p_SetProcessDEPPolicy) (PROCESS_DEP_ENABLE | PROCESS_DEP_DISABLE_ATL_THUNK_EMULATION);
-=======
 			p_SetProcessDEPPolicy (
 				PROCESS_DEP_ENABLE |
 				PROCESS_DEP_DISABLE_ATL_THUNK_EMULATION);
->>>>>>> 19163c2b
 	}
 #endif
 #endif
@@ -792,14 +784,10 @@
 			GTK_RESPONSE_REJECT,
 			NULL);
 
-<<<<<<< HEAD
-		gtk_container_set_border_width (GTK_CONTAINER (progress_dialog), 12);
-=======
 		gtk_container_set_border_width (
 			GTK_CONTAINER (progress_dialog), 12);
 		gtk_window_set_default_size (
 			GTK_WINDOW (progress_dialog), 450, 120);
->>>>>>> 19163c2b
 
 		action_area = gtk_dialog_get_action_area (
 			GTK_DIALOG (progress_dialog));
@@ -839,14 +827,7 @@
 			txt = _("Restoring Evolution Data");
 			txt2 = _("Please wait while Evolution is restoring your data.");
 		} else {
-<<<<<<< HEAD
-			/* do not translate these two, it's just a fallback when something goes wrong,
-			 * we should never get here anyway. */
-			txt = "Oops, doing nothing...";
-			txt2 = "Should not be here now, really...";
-=======
 			g_return_val_if_reached (EXIT_FAILURE);
->>>>>>> 19163c2b
 		}
 
 		markup = g_markup_printf_escaped ("<b><big>%s</big></b>", txt);
@@ -897,10 +878,6 @@
 				GTK_TABLE (container), pbar, 1, 2, 2, 3,
 				GTK_EXPAND | GTK_FILL, GTK_FILL, 0, 0);
 
-<<<<<<< HEAD
-		gtk_window_set_default_size ((GtkWindow *) progress_dialog, 450, 120);
-=======
->>>>>>> 19163c2b
 		g_signal_connect (
 			progress_dialog, "response",
 			G_CALLBACK (dlg_response), cancellable);
