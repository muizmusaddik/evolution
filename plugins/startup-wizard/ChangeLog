<<<<<<< HEAD
=======
2009-04-24  Milan Crha  <mcrha@redhat.com>

	** Part of fix for bug #381132

	* org-gnome-evolution-startup-wizard.eplug.xml:
	* startup-wizard.c: (startup_wizard_timezone_page),
	(startup_wizard_commit), (startup_wizard_abort):
	Do not setup timezone, set a system timezone instead.

>>>>>>> 23df7699
2009-01-21  Milan Crha  <mcrha@redhat.com>

	* Makefile.am: Use also EVOLUTION_CALENDAR_CFLAGS.

2008-09-19  Sankar P  <psankar@novell.com>

License Changes

	* startup-wizard.c:

2008-08-01  Matthew Barnes  <mbarnes@redhat.com>

	** Fixes bug #529460

	* org-gnome-evolution-startup-wizard.eplug.xml:
	Change "Startup Wizard" to "Setup Assistant".  Also make the
	plugin description less lame.

2008-06-02  Jacob Brown  <jeblinux@gmail.com>

	** Fix for bug #529464

	* org-gnome-evolution-startup-wizard.eplug.xml: Do not use "handle"

2007-08-20  Matthew Barnes  <mbarnes@redhat.com>

	* Makefile.am: Fix a distcheck error.

2007-03-16  Matthew Barnes  <mbarnes@redhat.com>

	** Fixes part of bug #360240

	* startup-wizard.c (startup_wizard_timezone_page):
	Remove unused variable.

2007-01-27  Nickolay V. Shmyrev  <nshmyrev@yandex.ru>

	* startup-wizard.c: (startup_wizard_timezone_page),
	(startup_wizard_importer_page):
	mark strings as translatable. See bug #399381 for details.

2006-06-14  Srinivasa Ragavan  <sragavan@novell.com>

	* startup-wizard.c: (startup_wizard_timezone_page): Pass the default
	timezone as NULL, so that it picks up from the local timezone.

2005-12-30  Andre Klapper <a9016009@gmx.de>

	* evolution/plugins/startup-wizard/org-gnome-evolution-startup-wizard.eplug.xml:
 	 Fixing several typos and harmonizing
	 capital/small letters. Partially fixes bug 306117.

2005-07-13 Harish Krishnaswamy <kharish@novell.com>

	* Makefile.am : remove the reference to 
	shell/importer/libevolution-importer.la
	
2005-07-13  Not Zed  <NotZed@Ximian.com>

	* startup-wizard.c (startup_wizard_importer_page)
	(startup_wizard_commit): re-write the importer stuff to use the
	eplugin stuff.

2005-07-12  Not Zed  <NotZed@Ximian.com>

	* startup-wizard.c: removed all the importer stuff.  fixed the
	copyright.

2005-07-06  Frederic Crozat  <fcrozat@mandriva.com>

	* startup-wizard.c: (startup_wizard_delete), (startup_wizard):
	Exit evolution when closing wizard using window manager
	control ; don't set hint or wmclass, it is too late, window is already
	realized.

2005-06-27  Tor Lillqvist  <tml@novell.com>

	* Makefile.am: Use NO_UNDEFINED. Link with more libraries.

2005-06-18  Tor Lillqvist  <tml@novell.com>

	* org-gnome-evolution-startup-wizard.eplug.xml: Use SOEXT.

2005-05-12  Not Zed  <NotZed@Ximian.com>

	* Makefile.am: added built_sources/cleanfiles

2005-05-06  Not Zed  <NotZed@Ximian.com>

	* Makefile.am: 
	* org-gnome-evolution-startup-wizard.eplug.xml: s/.in/.xml/ & i18n.

2005-02-21  JP Rosevear  <jpr@novell.com>

	* startup-wizard.c: A plugin the does the startup wizard
<|MERGE_RESOLUTION|>--- conflicted
+++ resolved
@@ -1,5 +1,3 @@
-<<<<<<< HEAD
-=======
 2009-04-24  Milan Crha  <mcrha@redhat.com>
 
 	** Part of fix for bug #381132
@@ -9,7 +7,6 @@
 	(startup_wizard_commit), (startup_wizard_abort):
 	Do not setup timezone, set a system timezone instead.
 
->>>>>>> 23df7699
 2009-01-21  Milan Crha  <mcrha@redhat.com>
 
 	* Makefile.am: Use also EVOLUTION_CALENDAR_CFLAGS.
