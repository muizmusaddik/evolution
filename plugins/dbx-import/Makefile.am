--- conflicted
+++ resolved
@@ -15,10 +15,7 @@
 	-I$(top_srcdir)					\
 	-I$(top_srcdir)/widgets				\
 	-I$(top_builddir)				\
-<<<<<<< HEAD
-=======
 	$(EVOLUTION_DATA_SERVER_CFLAGS)			\
->>>>>>> 19163c2b
 	$(GNOME_PLATFORM_CFLAGS)			\
 	$(GTKHTML_CFLAGS)
 
