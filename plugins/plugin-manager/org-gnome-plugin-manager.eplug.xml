<?xml version="1.0"?>
<e-plugin-list>
  <e-plugin
    type="shlib"
    id="org.gnome.evolution.plugin.manager"
    location="@PLUGINDIR@/liborg-gnome-plugin-manager@SOEXT@"
    _name="Plugin Manager"
    system_plugin="true">
<<<<<<< HEAD
=======
    <_description>Manage your Evolution plugins.</_description>
>>>>>>> 1f65552d
    <author name="Michael Zucchi" email="notzed@ximian.com"/>
    <_description>A plugin for managing which plugins are enabled or disabled.</_description>

    <hook class="org.gnome.evolution.ui:1.0">
      <ui-manager id="org.gnome.evolution.shell">
        <menubar name="main-menu">
          <menu action="edit-menu">
            <placeholder name="administrative-actions">
              <menuitem action="plugin-manager"/>
            </placeholder>
          </menu>
        </menubar>
      </ui-manager>
    </hook>
  </e-plugin>
</e-plugin-list><|MERGE_RESOLUTION|>--- conflicted
+++ resolved
@@ -6,12 +6,8 @@
     location="@PLUGINDIR@/liborg-gnome-plugin-manager@SOEXT@"
     _name="Plugin Manager"
     system_plugin="true">
-<<<<<<< HEAD
-=======
+    <author name="Michael Zucchi" email="notzed@ximian.com"/>
     <_description>Manage your Evolution plugins.</_description>
->>>>>>> 1f65552d
-    <author name="Michael Zucchi" email="notzed@ximian.com"/>
-    <_description>A plugin for managing which plugins are enabled or disabled.</_description>
 
     <hook class="org.gnome.evolution.ui:1.0">
       <ui-manager id="org.gnome.evolution.shell">
