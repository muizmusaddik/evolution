/*
 * This program is free software; you can redistribute it and/or
 * modify it under the terms of the GNU Lesser General Public
 * License as published by the Free Software Foundation; either
 * version 2 of the License, or (at your option) version 3.
 *
 * This program is distributed in the hope that it will be useful,
 * but WITHOUT ANY WARRANTY; without even the implied warranty of
 * MERCHANTABILITY or FITNESS FOR A PARTICULAR PURPOSE.  See the GNU
 * Lesser General Public License for more details.
 *
 * You should have received a copy of the GNU Lesser General Public
 * License along with the program; if not, see <http://www.gnu.org/licenses/>
 *
 *
 * Authors:
 *		Philip Van Hoof <pvanhoof@gnome.org>
 *
 * Copyright (C) 1999-2008 Novell, Inc. (www.novell.com)
 *
 */

#ifdef HAVE_CONFIG_H
#include <config.h>
#endif

#include <gtk/gtk.h>
#include <glib/gi18n.h>
#include <libedataserver/e-source.h>
#include <libedataserverui/e-client-utils.h>
#include <libedataserverui/e-source-selector.h>
#include <libecal/e-cal-client.h>
#include <libecal/e-cal-time-util.h>
#include <libedataserver/e-data-server-util.h>
#include <libxml/xmlmemory.h>
#include <libxml/parser.h>
#include <libxml/tree.h>
#include <libxml/xmlIO.h>
#include <libxml/xpath.h>
#include <string.h>

#include "format-handler.h"

static void	add_string_to_rdf		(xmlNodePtr node,
						 const gchar *tag,
						 const gchar *value);
<<<<<<< HEAD
=======

/* Use { */

/* #include <calendar/gui/calendar-config-keys.h> */
/* #include <calendar/gui/calendar-config.h> */

/* } or { */
#define CALENDAR_CONFIG_PREFIX "/apps/evolution/calendar"
#define CALENDAR_CONFIG_TIMEZONE CALENDAR_CONFIG_PREFIX "/display/timezone"

static GConfClient *config = NULL;
>>>>>>> 19163c2b

static gchar *
calendar_config_get_timezone (void)
{
	GSettings *settings;
	gchar *retval = NULL;

	settings = g_settings_new ("org.gnome.evolution.calendar");
	retval = g_settings_get_string (settings, "timezone");
	if (!retval)
		retval = g_strdup ("UTC");

	return retval;
}
/* } */

enum { /* XML helper enum */
	ECALCOMPONENTTEXT,
	ECALCOMPONENTATTENDEE,
	CONSTCHAR
};

static void
display_error_message (GtkWidget *parent,
                       GError *error)
{
	GtkWidget *dialog;

	dialog = gtk_message_dialog_new (GTK_WINDOW (parent), 0, GTK_MESSAGE_ERROR, GTK_BUTTONS_CLOSE,
					 "%s", error->message);
	gtk_dialog_run (GTK_DIALOG (dialog));
	gtk_widget_destroy (dialog);
}

/* Some helpers for the xml stuff */
static void
add_list_to_rdf (xmlNodePtr node,
                 const gchar *tag,
                 GSList *list_in,
                 gint type)
{
	if (list_in) {
		GSList *list = list_in;

		while (list) {
			const gchar *str = NULL;

			switch (type) {
			case ECALCOMPONENTATTENDEE:
				str = ((ECalComponentAttendee *) list->data)->value;
				break;
			case ECALCOMPONENTTEXT:
				str = ((ECalComponentText *) list->data)->value;
				break;
			case CONSTCHAR:
			default:
				str = list->data;
				break;
			}

			add_string_to_rdf (node, tag, str);

			list = g_slist_next (list);
		}
	}
}

static void
add_nummeric_to_rdf (xmlNodePtr node,
                     const gchar *tag,
                     gint *nummeric)
{
	if (nummeric) {
		gchar *value = g_strdup_printf ("%d", *nummeric);
		xmlNodePtr cur_node = xmlNewChild (node, NULL, (guchar *) tag, (guchar *) value);
		xmlSetProp (cur_node, (const guchar *)"rdf:datatype", (const guchar *)"http://www.w3.org/2001/XMLSchema#integer");
		g_free (value);
	}
}

static void
add_time_to_rdf (xmlNodePtr node,
                 const gchar *tag,
                 icaltimetype *time)
{
	if (time) {
		xmlNodePtr cur_node = NULL;
		struct tm mytm =  icaltimetype_to_tm (time);
		gchar *str = (gchar *) g_malloc (sizeof (gchar) * 200);
		gchar *tmp = NULL;
		gchar *timezone;
		/*
		 * Translator: the %FT%T is the thirth argument for a strftime function.
		 * It lets you define the formatting of the date in the rdf-file.
		 * Also check out http://www.w3.org/2002/12/cal/tzd
		 * */
		e_utf8_strftime (str, 200, _("%FT%T"), &mytm);

		cur_node = xmlNewChild (node, NULL, (guchar *) tag, (guchar *) str);

		/* Not sure about this property */
		timezone = calendar_config_get_timezone ();
		tmp = g_strdup_printf ("http://www.w3.org/2002/12/cal/tzd/%s#tz", timezone);
		xmlSetProp (cur_node, (const guchar *)"rdf:datatype", (guchar *)tmp);
		g_free (tmp);
		g_free (timezone);
		g_free (str);
	}
}

static void
add_string_to_rdf (xmlNodePtr node,
                   const gchar *tag,
                   const gchar *value)
{
	if (value) {
		xmlNodePtr cur_node = NULL;
		cur_node = xmlNewChild (node, NULL, (guchar *) tag, (guchar *) value);
		xmlSetProp (cur_node, (const guchar *)"rdf:datatype", (const guchar *)"http://www.w3.org/2001/XMLSchema#string");
	}
}

static void
do_save_calendar_rdf (FormatHandler *handler,
                      ESourceSelector *selector,
                      ECalClientSourceType type,
                      gchar *dest_uri)
{

	/*
	 * According to some documentation about CSV, newlines 'are' allowed
	 * in CSV-files. But you 'do' have to put the value between quotes.
	 * The helper 'string_needsquotes' will check for that
	 *
	 * http://www.creativyst.com/Doc/Articles/CSV/CSV01.htm
	 * http://www.creativyst.com/cgi-bin/Prod/15/eg/csv2xml.pl
	 */

	ESource *primary_source;
	ECalClient *source_client;
	GError *error = NULL;
	GSList *objects = NULL;
	gchar *temp = NULL;
	GOutputStream *stream;

	if (!dest_uri)
		return;

	primary_source = e_source_selector_get_primary_selection (selector);

	/* open source client */
	source_client = e_cal_client_new (primary_source, type, &error);
	if (source_client)
		g_signal_connect (source_client, "authenticate", G_CALLBACK (e_client_utils_authenticate_handler), NULL);

	if (!source_client || !e_client_open_sync (E_CLIENT (source_client), TRUE, NULL, &error)) {
		display_error_message (gtk_widget_get_toplevel (GTK_WIDGET (selector)), error);
		if (source_client)
			g_object_unref (source_client);
		g_error_free (error);
		return;
	}

	stream = open_for_writing (GTK_WINDOW (gtk_widget_get_toplevel (GTK_WIDGET (selector))), dest_uri, &error);

	if (stream && e_cal_client_get_object_list_as_comps_sync (source_client, "#t", &objects, NULL, NULL)) {
		GSList *iter;

		xmlBufferPtr buffer = xmlBufferCreate ();
		xmlDocPtr doc = xmlNewDoc((xmlChar *) "1.0");
		xmlNodePtr fnode;

		doc->children = xmlNewDocNode (doc, NULL, (const guchar *)"rdf:RDF", NULL);
		xmlSetProp (doc->children, (const guchar *)"xmlns:rdf", (const guchar *)"http://www.w3.org/1999/02/22-rdf-syntax-ns#");
		xmlSetProp (doc->children, (const guchar *)"xmlns", (const guchar *)"http://www.w3.org/2002/12/cal/ical#");

		fnode = xmlNewChild (doc->children, NULL, (const guchar *)"Vcalendar", NULL);

		/* Should Evolution publicise these? */
		xmlSetProp (fnode, (const guchar *)"xmlns:x-wr", (const guchar *)"http://www.w3.org/2002/12/cal/prod/Apple_Comp_628d9d8459c556fa#");
		xmlSetProp (fnode, (const guchar *)"xmlns:x-lic", (const guchar *)"http://www.w3.org/2002/12/cal/prod/Apple_Comp_628d9d8459c556fa#");

		/* Not sure if it's correct like this */
		xmlNewChild (fnode, NULL, (const guchar *)"prodid", (const guchar *)"-//" PACKAGE_STRING "//iCal 1.0//EN");

		/* Assuming GREGORIAN is the only supported calendar scale */
		xmlNewChild (fnode, NULL, (const guchar *)"calscale", (const guchar *)"GREGORIAN");

		temp = calendar_config_get_timezone ();
		xmlNewChild (fnode, NULL, (const guchar *)"x-wr:timezone", (guchar *)temp);
		g_free (temp);

		xmlNewChild (fnode, NULL, (const guchar *)"method", (const guchar *)"PUBLISH");

		xmlNewChild (fnode, NULL, (const guchar *)"x-wr:relcalid", (guchar *)e_source_peek_uid (primary_source));

		xmlNewChild (fnode, NULL, (const guchar *)"x-wr:calname", (guchar *)e_source_peek_name (primary_source));

		/* Version of this RDF-format */
		xmlNewChild (fnode, NULL, (const guchar *)"version", (const guchar *)"2.0");

		for (iter = objects; iter; iter = iter->next) {
			ECalComponent *comp = objects->data;
			const gchar *temp_constchar;
			gchar *tmp_str = NULL;
			GSList *temp_list;
			ECalComponentDateTime temp_dt;
			struct icaltimetype *temp_time;
			gint *temp_int;
			ECalComponentText temp_comptext;
			xmlNodePtr c_node = xmlNewChild (fnode, NULL, (const guchar *)"component", NULL);
			xmlNodePtr node = xmlNewChild (c_node, NULL, (const guchar *)"Vevent", NULL);

			/* Getting the stuff */
			e_cal_component_get_uid (comp, &temp_constchar);
			tmp_str = g_strdup_printf ("#%s", temp_constchar);
			xmlSetProp (node, (const guchar *)"about", (guchar *)tmp_str);
			g_free (tmp_str);
			add_string_to_rdf (node, "uid",temp_constchar);

			e_cal_component_get_summary (comp, &temp_comptext);
			add_string_to_rdf (node, "summary", temp_comptext.value);

			e_cal_component_get_description_list (comp, &temp_list);
			add_list_to_rdf (node, "description", temp_list, ECALCOMPONENTTEXT);
			if (temp_list)
				e_cal_component_free_text_list (temp_list);

			e_cal_component_get_categories_list (comp, &temp_list);
			add_list_to_rdf (node, "categories", temp_list, CONSTCHAR);
			if (temp_list)
				e_cal_component_free_categories_list (temp_list);

			e_cal_component_get_comment_list (comp, &temp_list);
			add_list_to_rdf (node, "comment", temp_list, ECALCOMPONENTTEXT);

			if (temp_list)
				e_cal_component_free_text_list (temp_list);

			e_cal_component_get_completed (comp, &temp_time);
			add_time_to_rdf (node, "completed", temp_time);
			if (temp_time)
				e_cal_component_free_icaltimetype (temp_time);

			e_cal_component_get_created (comp, &temp_time);
			add_time_to_rdf (node, "created", temp_time);
			if (temp_time)
				e_cal_component_free_icaltimetype (temp_time);

			e_cal_component_get_contact_list (comp, &temp_list);
			add_list_to_rdf (node, "contact", temp_list, ECALCOMPONENTTEXT);
			if (temp_list)
				e_cal_component_free_text_list (temp_list);

			e_cal_component_get_dtstart (comp, &temp_dt);
			add_time_to_rdf (node, "dtstart", temp_dt.value ? temp_dt.value : NULL);
			e_cal_component_free_datetime (&temp_dt);

			e_cal_component_get_dtend (comp, &temp_dt);
			add_time_to_rdf (node, "dtend", temp_dt.value ? temp_dt.value : NULL);
			e_cal_component_free_datetime (&temp_dt);

			e_cal_component_get_due (comp, &temp_dt);
			add_time_to_rdf (node, "due", temp_dt.value ? temp_dt.value : NULL);
			e_cal_component_free_datetime (&temp_dt);

			e_cal_component_get_percent (comp, &temp_int);
			add_nummeric_to_rdf (node, "percentComplete", temp_int);

			e_cal_component_get_priority (comp, &temp_int);
			add_nummeric_to_rdf (node, "priority", temp_int);

			e_cal_component_get_url (comp, &temp_constchar);
			add_string_to_rdf (node, "URL", temp_constchar);

			if (e_cal_component_has_attendees (comp)) {
				e_cal_component_get_attendee_list (comp, &temp_list);
				add_list_to_rdf (node, "attendee", temp_list, ECALCOMPONENTATTENDEE);
				if (temp_list)
					e_cal_component_free_attendee_list (temp_list);
			}

			e_cal_component_get_location (comp, &temp_constchar);
			add_string_to_rdf (node, "location", temp_constchar);

			e_cal_component_get_last_modified (comp, &temp_time);
			add_time_to_rdf (node, "lastModified",temp_time);

			/* Important note!
			 * The documentation is not requiring this!
			 *
			 * if (temp_time) e_cal_component_free_icaltimetype (temp_time);
			 *
			 * Please uncomment and fix documentation if untrue
			 * http://www.gnome.org/projects/evolution/developer-doc/libecal/ECalComponent.html
			 *	#e-cal-component-get-last-modified
			 */
		}

		/* I used a buffer rather than xmlDocDump: I want gio support */
		xmlNodeDump (buffer, doc, doc->children, 2, 1);

		g_output_stream_write_all (stream, xmlBufferContent (buffer), xmlBufferLength (buffer), NULL, NULL, &error);
		g_output_stream_close (stream, NULL, NULL);

		e_cal_client_free_ecalcomp_slist (objects);

		xmlBufferFree (buffer);
		xmlFreeDoc (doc);
	}

	if (stream)
		g_object_unref (stream);

	g_object_unref (source_client);

	if (error) {
		display_error_message (gtk_widget_get_toplevel (GTK_WIDGET (selector)), error);
		g_error_free (error);
	}

	return;
}

FormatHandler *rdf_format_handler_new (void)
{
	FormatHandler *handler = g_new (FormatHandler, 1);

	handler->isdefault = FALSE;
	handler->combo_label = _("RDF (.rdf)");
	handler->filename_ext = ".rdf";
	handler->options_widget = NULL;
	handler->save = do_save_calendar_rdf;

	return handler;
}<|MERGE_RESOLUTION|>--- conflicted
+++ resolved
@@ -44,8 +44,6 @@
 static void	add_string_to_rdf		(xmlNodePtr node,
 						 const gchar *tag,
 						 const gchar *value);
-<<<<<<< HEAD
-=======
 
 /* Use { */
 
@@ -57,7 +55,6 @@
 #define CALENDAR_CONFIG_TIMEZONE CALENDAR_CONFIG_PREFIX "/display/timezone"
 
 static GConfClient *config = NULL;
->>>>>>> 19163c2b
 
 static gchar *
 calendar_config_get_timezone (void)
