--- conflicted
+++ resolved
@@ -11,11 +11,8 @@
 	-I$(top_srcdir)/widgets					\
 	-DWEATHER_DATADIR=\""$(weatherdatadir)"\"		\
 	-DWEATHER_EDS_DATADIR=\""$(eds_datadir)/weather"\"	\
-<<<<<<< HEAD
-=======
 	$(EVOLUTION_DATA_SERVER_CFLAGS)				\
 	$(GNOME_PLATFORM_CFLAGS)				\
->>>>>>> 19163c2b
 	$(GWEATHER_CFLAGS)
 
 liborg_gnome_calendar_weather_la_SOURCES = calendar-weather.c
@@ -23,15 +20,9 @@
 liborg_gnome_calendar_weather_la_LIBADD =			\
 	$(top_builddir)/calendar/gui/libevolution-calendar.la	\
 	$(top_builddir)/e-util/libeutil.la			\
-<<<<<<< HEAD
-	$(EVOLUTION_CALENDAR_LIBS)				\
-	$(GWEATHER_LIBS)					\
-	$(GNOME_PLATFORM_LIBS)
-=======
 	$(EVOLUTION_DATA_SERVER_LIBS)				\
 	$(GNOME_PLATFORM_LIBS)					\
 	$(GWEATHER_LIBS)
->>>>>>> 19163c2b
 
 EXTRA_DIST =					\
 	org-gnome-calendar-weather.eplug.xml	\
