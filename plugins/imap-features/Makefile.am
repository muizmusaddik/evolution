--- conflicted
+++ resolved
@@ -1,10 +1,7 @@
-<<<<<<< HEAD
-=======
 if OS_WIN32
 NO_UNDEFINED_REQUIRED_LIBS = $(top_builddir)/mail/libevolution-mail.la
 endif
 
->>>>>>> 42e75c91
 AM_CPPFLAGS =						\
 	-I$(top_srcdir)					\
 	-I$(top_srcdir)/mail				\
