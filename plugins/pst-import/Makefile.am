if OS_WIN32
NO_UNDEFINED_REQUIRED_LIBS =				\
	$(top_builddir)/mail/libevolution-mail.la	\
	$(top_builddir)/e-util/libeutil.la		\
	$(EVOLUTION_MAIL_LIBS)
endif

@EVO_PLUGIN_RULE@

plugin_DATA = org-gnome-pst-import.eplug

plugin_LTLIBRARIES = liborg-gnome-pst-import.la

liborg_gnome_pst_import_la_CPPFLAGS =			\
	$(AM_CPPFLAGS)					\
	-I$(top_srcdir)					\
	-I$(top_srcdir)/widgets				\
	-I$(top_builddir)				\
<<<<<<< HEAD
=======
	$(EVOLUTION_DATA_SERVER_CFLAGS)			\
>>>>>>> 19163c2b
	$(GNOME_PLATFORM_CFLAGS)			\
	$(GTKHTML_CFLAGS)				\
	$(LIBPST_CFLAGS)

liborg_gnome_pst_import_la_SOURCES = pst-importer.c

liborg_gnome_pst_import_la_LDFLAGS = -module -avoid-version $(NO_UNDEFINED)

liborg_gnome_pst_import_la_LIBADD =			\
	$(top_builddir)/shell/libeshell.la		\
	$(top_builddir)/mail/libevolution-mail.la	\
	$(top_builddir)/e-util/libeutil.la		\
<<<<<<< HEAD
	$(EVOLUTION_CALENDAR_LIBS)			\
	$(EVOLUTION_MAIL_LIBS)				\
=======
	$(EVOLUTION_DATA_SERVER_LIBS)			\
>>>>>>> 19163c2b
	$(GNOME_PLATFORM_LIBS)				\
	$(GTKHTML_LIBS)					\
	$(LIBPST_LIBS)

EXTRA_DIST = org-gnome-pst-import.eplug.xml

BUILT_SOURCES = org-gnome-pst-import.eplug

CLEANFILES = $(BUILT_SOURCES)


-include $(top_srcdir)/git.mk<|MERGE_RESOLUTION|>--- conflicted
+++ resolved
@@ -16,10 +16,7 @@
 	-I$(top_srcdir)					\
 	-I$(top_srcdir)/widgets				\
 	-I$(top_builddir)				\
-<<<<<<< HEAD
-=======
 	$(EVOLUTION_DATA_SERVER_CFLAGS)			\
->>>>>>> 19163c2b
 	$(GNOME_PLATFORM_CFLAGS)			\
 	$(GTKHTML_CFLAGS)				\
 	$(LIBPST_CFLAGS)
@@ -32,12 +29,7 @@
 	$(top_builddir)/shell/libeshell.la		\
 	$(top_builddir)/mail/libevolution-mail.la	\
 	$(top_builddir)/e-util/libeutil.la		\
-<<<<<<< HEAD
-	$(EVOLUTION_CALENDAR_LIBS)			\
-	$(EVOLUTION_MAIL_LIBS)				\
-=======
 	$(EVOLUTION_DATA_SERVER_LIBS)			\
->>>>>>> 19163c2b
 	$(GNOME_PLATFORM_LIBS)				\
 	$(GTKHTML_LIBS)					\
 	$(LIBPST_LIBS)
