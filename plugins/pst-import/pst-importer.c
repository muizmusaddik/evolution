/* -*- Mode: C; indent-tabs-mode: t; c-basic-offset: 8; tab-width: 8 -*- */
/* pst-importer.c
*
* Author: Chris Halls <chris.halls@credativ.co.uk>
*	  Bharath Acharya <abharath@novell.com>
*
* Copyright (C) 2006  Chris Halls
*
* This program is free software; you can redistribute it and/or
* modify it under the terms of the GNU Lesser General Public
* License as published by the Free Software Foundation; either
* version 2 of the License, or (at your option) version 3.
*
* This program is distributed in the hope that it will be useful,
* but WITHOUT ANY WARRANTY; without even the implied warranty of
* MERCHANTABILITY or FITNESS FOR A PARTICULAR PURPOSE. See the GNU
* Lesser General Public License for more details.
*
* You should have received a copy of the GNU Lesser General Public
* License along with the program; if not, see <http://www.gnu.org/licenses/>
*
*/

#ifdef HAVE_CONFIG_H
#include <config.h>
#endif

#define G_LOG_DOMAIN "eplugin-readpst"

#include <sys/types.h>
#include <sys/stat.h>
#include <fcntl.h>
#include <string.h>
#include <unistd.h>
#include <errno.h>

#include <glib/gi18n-lib.h>
#include <glib/gstdio.h>
#include <glib/gprintf.h>

#include <gtk/gtk.h>

#include <e-util/e-import.h>

#include <libebook/e-contact.h>
#include <libebook/e-book.h>

#include <libecal/e-cal.h>
#include <libecal/e-cal-component.h>

#include <libedataserver/e-data-server-util.h>
#include <libedataserverui/e-source-selector-dialog.h>

#include <camel/camel-folder.h>
#include <camel/camel-store.h>
#include <camel/camel-exception.h>
#include <camel/camel-mime-message.h>
#include <camel/camel-multipart.h>
#include <camel/camel-data-wrapper.h>
#include <camel/camel-stream-mem.h>
#include <camel/camel-stream-fs.h>
#include <camel/camel-file-utils.h>

#include <mail/mail-component.h>
#include <mail/mail-mt.h>
#include <mail/mail-tools.h>
#include <mail/em-utils.h>

#include <libpst/libpst.h>
#include <libpst/timeconv.h>

typedef struct _PstImporter PstImporter;

gint pst_init (pst_file *pst, gchar *filename);
gchar *get_pst_rootname (pst_file *pst, gchar *filename);
static void pst_error_msg (const gchar *fmt, ...);
static void pst_import_folders (PstImporter *m, pst_desc_tree *topitem);
static void pst_process_item (PstImporter *m, pst_desc_tree *d_ptr);
static void pst_process_folder (PstImporter *m, pst_item *item);
static void pst_process_email (PstImporter *m, pst_item *item);
static void pst_process_contact (PstImporter *m, pst_item *item);
static void pst_process_appointment (PstImporter *m, pst_item *item);
static void pst_process_task (PstImporter *m, pst_item *item);
static void pst_process_journal (PstImporter *m, pst_item *item);

static void pst_import_file (PstImporter *m);
gchar *foldername_to_utf8 (const gchar *pstname);
gchar *string_to_utf8(const gchar *string);
void contact_set_date (EContact *contact, EContactField id, FILETIME *date);
struct icaltimetype get_ical_date (FILETIME *date, gboolean is_date);
gchar *rfc2445_datetime_format (FILETIME *ft);

gboolean org_credativ_evolution_readpst_supported (EPlugin *epl, EImportTarget *target);
GtkWidget *org_credativ_evolution_readpst_getwidget (EImport *ei, EImportTarget *target, EImportImporter *im);
void org_credativ_evolution_readpst_import (EImport *ei, EImportTarget *target, EImportImporter *im);
void org_credativ_evolution_readpst_cancel (EImport *ei, EImportTarget *target, EImportImporter *im);
gint e_plugin_lib_enable (EPluginLib *ep, gint enable);

/* em-folder-selection-button.h is private, even though other internal evo plugins use it!
   so declare the functions here
   TODO: sort out whether this should really be private
*/
typedef struct _EMFolderSelectionButton        EMFolderSelectionButton;
GtkWidget *em_folder_selection_button_new (const gchar *title, const gchar *caption);
void        em_folder_selection_button_set_selection (EMFolderSelectionButton *button, const gchar *uri);
const gchar *em_folder_selection_button_get_selection (EMFolderSelectionButton *button);

static guchar pst_signature [] = { '!', 'B', 'D', 'N' };

struct _PstImporter {
	MailMsg base;

	EImport *import;
	EImportTarget *target;

	GMutex *status_lock;
	gchar *status_what;
	gint status_pc;
	gint status_timeout_id;
	CamelOperation *status;
	CamelException ex;

	pst_file pst;

	CamelOperation *cancel;
	CamelFolder *folder;
	gchar *parent_uri;
	gchar *folder_name;
	gchar *folder_uri;
	gint folder_count;
	gint current_item;

	EBook *addressbook;
	ECal *calendar;
	ECal *tasks;
	ECal *journal;
};

gboolean
org_credativ_evolution_readpst_supported (EPlugin *epl, EImportTarget *target)
{
	gchar signature[sizeof (pst_signature)];
	gboolean ret = FALSE;
	gint fd, n;
	EImportTargetURI *s;
	gchar *filename;

	if (target->type != E_IMPORT_TARGET_URI) {
		return FALSE;
	}

	s = (EImportTargetURI *)target;

	if (s->uri_src == NULL) {
		return TRUE;
	}

	if (strncmp (s->uri_src, "file:///", strlen ("file:///")) != 0) {
		return FALSE;
	}

	filename = g_filename_from_uri (s->uri_src, NULL, NULL);
	fd = g_open (filename, O_RDONLY, 0);
	g_free (filename);

	if (fd != -1) {
		n = read (fd, signature, sizeof (pst_signature));
		ret = n == sizeof (pst_signature) && memcmp (signature, pst_signature, sizeof (pst_signature)) == 0;
		close (fd);
	}

	return ret;
}

static void
checkbox_mail_toggle_cb (GtkToggleButton *tb, EImportTarget *target)
{
	g_datalist_set_data (&target->data, "pst-do-mail", GINT_TO_POINTER (gtk_toggle_button_get_active (tb)));
}

static void
checkbox_addr_toggle_cb (GtkToggleButton *tb, EImportTarget *target)
{
	g_datalist_set_data (&target->data, "pst-do-addr", GINT_TO_POINTER (gtk_toggle_button_get_active (tb)));
}

static void
checkbox_appt_toggle_cb (GtkToggleButton *tb, EImportTarget *target)
{
	g_datalist_set_data (&target->data, "pst-do-appt", GINT_TO_POINTER (gtk_toggle_button_get_active (tb)));
}

static void
checkbox_task_toggle_cb (GtkToggleButton *tb, EImportTarget *target)
{
	g_datalist_set_data (&target->data, "pst-do-task", GINT_TO_POINTER (gtk_toggle_button_get_active (tb)));
}

static void
checkbox_journal_toggle_cb (GtkToggleButton *tb, EImportTarget *target)
{
	g_datalist_set_data (&target->data, "pst-do-journal", GINT_TO_POINTER (gtk_toggle_button_get_active (tb)));
}

static void
folder_selected (EMFolderSelectionButton *button, EImportTargetURI *target)
{
	g_free (target->uri_dest);
	target->uri_dest = g_strdup (em_folder_selection_button_get_selection (button));
}

/**
 * Suggest a folder to import data into
 * @param target
 * @return
 */
static gchar *
get_suggested_foldername (EImportTargetURI *target)
{
	const gchar *inbox;
	gchar *delim, *filename;
	gchar *rootname = NULL;
	GString *foldername;
	pst_file pst;

	/* Suggest a folder that is in the same mail storage as the users' inbox,
	   with a name derived from the .PST file */
	inbox = mail_component_get_folder_uri (NULL, MAIL_COMPONENT_FOLDER_INBOX);

	delim = g_strrstr (inbox, "#");
	if (delim != NULL) {
		foldername = g_string_new_len (inbox, delim-inbox);
	} else {
		foldername = g_string_new (inbox);
	}

	g_string_append_c (foldername, '#');

	filename = g_filename_from_uri (target->uri_src, NULL, NULL);

	if (pst_init (&pst, filename) == 0) {
		rootname = get_pst_rootname (&pst, filename);
	}

	g_free (filename);

	if (rootname != NULL) {
		gchar *utf8name;
		utf8name = foldername_to_utf8 (rootname);
		g_string_append (foldername, utf8name);
		g_free (utf8name);
		g_free (rootname);
	} else {
		g_string_append (foldername, "outlook_data");
	}

	if (mail_tool_uri_to_folder (foldername->str, 0, NULL) != NULL) {
		/* Folder exists - add a number */
		gint i, len;
		len = foldername->len;
		CamelFolder *folder;

		for (i=1; i<10000; i++) {
			g_string_truncate (foldername, len);
			g_string_append_printf (foldername, "_%d", i);
			if ((folder=mail_tool_uri_to_folder (foldername->str, 0, NULL)) == NULL) {
				/* Folder does not exist */
				break;
			}
		}

		if (folder != NULL) {
			pst_error_msg ("Error searching for an unused folder name. uri=%s", foldername);
		}
	}

	return g_string_free (foldername, FALSE);

}

GtkWidget *
org_credativ_evolution_readpst_getwidget (EImport *ei, EImportTarget *target, EImportImporter *im)
{
	GtkWidget *hbox, *framebox, *w;
	gchar *foldername;

	g_datalist_set_data (&target->data, "pst-do-mail", GINT_TO_POINTER (TRUE));
	g_datalist_set_data (&target->data, "pst-do-addr", GINT_TO_POINTER (TRUE));
	g_datalist_set_data (&target->data, "pst-do-appt", GINT_TO_POINTER (TRUE));
	g_datalist_set_data (&target->data, "pst-do-task", GINT_TO_POINTER (TRUE));
	g_datalist_set_data (&target->data, "pst-do-journal", GINT_TO_POINTER (TRUE));

	framebox = gtk_vbox_new (FALSE, 2);

	/* Mail */
	hbox = gtk_hbox_new (FALSE, 0);
	w = gtk_check_button_new_with_mnemonic (_("_Mail"));
	gtk_toggle_button_set_active ((GtkToggleButton *) w, TRUE);
	g_signal_connect (w, "toggled", G_CALLBACK (checkbox_mail_toggle_cb), target);
	gtk_box_pack_start ((GtkBox *) hbox, w, FALSE, FALSE, 0);

	w = em_folder_selection_button_new (_("Select folder"), _("Select folder to import into"));
	foldername = get_suggested_foldername ((EImportTargetURI *) target);
	((EImportTargetURI *) target)->uri_dest = g_strdup (foldername);
	em_folder_selection_button_set_selection ((EMFolderSelectionButton *) w, foldername);
	g_signal_connect (w, "selected", G_CALLBACK (folder_selected), target);
	gtk_box_pack_end ((GtkBox *) hbox, w, FALSE, FALSE, 0);

	w = gtk_label_new (_("Destination folder:"));
	gtk_box_pack_end ((GtkBox *) hbox, w, FALSE, TRUE, 6);

	gtk_box_pack_start ((GtkBox *) framebox, hbox, FALSE, FALSE, 0);

	/* Address book */
	w = gtk_check_button_new_with_mnemonic (_("_Address Book"));
	gtk_toggle_button_set_active ((GtkToggleButton *) w, FALSE);
	/*gtk_widget_set_sensitive ((GtkWidget *)w, FALSE);*/ /* Disable until implemented */
	g_signal_connect (w, "toggled", G_CALLBACK (checkbox_addr_toggle_cb), target);
	gtk_box_pack_start ((GtkBox *) framebox, w, FALSE, FALSE, 0);

	/* Appointments */
	w = gtk_check_button_new_with_mnemonic (_("A_ppointments"));
	gtk_toggle_button_set_active ((GtkToggleButton *) w, FALSE);
	g_signal_connect (w, "toggled", G_CALLBACK (checkbox_appt_toggle_cb), target);
	gtk_box_pack_start ((GtkBox *)framebox, w, FALSE, FALSE, 0);

	/* Tasks */
	w = gtk_check_button_new_with_mnemonic (_("_Tasks"));
	gtk_toggle_button_set_active ((GtkToggleButton *)w, FALSE);
	g_signal_connect (w, "toggled", G_CALLBACK (checkbox_task_toggle_cb), target);
	gtk_box_pack_start ((GtkBox *)framebox, w, FALSE, FALSE, 0);

	/* Journal */
	w = gtk_check_button_new_with_mnemonic (_("_Journal entries"));
	gtk_toggle_button_set_active ((GtkToggleButton *)w, FALSE);
	g_signal_connect (w, "toggled", G_CALLBACK (checkbox_journal_toggle_cb), target);
	gtk_box_pack_start ((GtkBox *)framebox, w, FALSE, FALSE, 0);

	gtk_widget_show_all (framebox);

	g_free (foldername);

	return framebox;
}

static gchar *
pst_import_describe (PstImporter *m, gint complete)
{
	return g_strdup (_("Importing Outlook data"));
}

static ECal*
open_ecal (ECalSourceType type, gchar *name)
{
	/* Hack - grab the first calendar we can find
		TODO - add a selection mechanism in get_widget */
	ESource *primary;
	ESourceList *source_list;
	ECal *cal;

	if ((e_cal_get_sources (&source_list, type, NULL)) == 0) {
		g_warning ("Could not get any sources of type %s.", name);
		return NULL;
	}

	primary = e_source_list_peek_source_any (source_list);

	if ((cal = e_cal_new (primary, type)) == NULL) {
		g_warning ("Could not create %s.", name);
		g_object_unref (source_list);
		return NULL;
	}

	e_cal_open (cal, TRUE, NULL);
	g_object_unref (primary);
	g_object_unref (source_list);

	return cal;
}

static void
pst_import_import (PstImporter *m)
{
	CamelOperation *oldcancel = NULL;

	oldcancel = camel_operation_register (m->status);

	if (GPOINTER_TO_INT (g_datalist_get_data (&m->target->data, "pst-do-addr"))) {
		/* Hack - grab the first address book we can find
		   TODO - add a selection mechanism in get_widget */
		ESource *primary;
		ESourceList *source_list;

		if (e_book_get_addressbooks (&source_list, NULL)) {
			primary = e_source_list_peek_source_any (source_list);

			if ((m->addressbook = e_book_new (primary,NULL))) {
				e_book_open (m->addressbook, TRUE, NULL);
				g_object_unref (primary);
				g_object_unref (source_list);
			} else {
				g_warning ("Could not create EBook.");
			}
		} else {
			g_warning ("Could not get address books.");
		}
	}

	if (GPOINTER_TO_INT (g_datalist_get_data (&m->target->data, "pst-do-appt"))) {
		m->calendar = open_ecal (E_CAL_SOURCE_TYPE_EVENT, "calendar");
	}

	if (GPOINTER_TO_INT (g_datalist_get_data (&m->target->data, "pst-do-task"))) {
		m->tasks = open_ecal (E_CAL_SOURCE_TYPE_TODO, "task list");
	}

	if (GPOINTER_TO_INT (g_datalist_get_data (&m->target->data, "pst-do-journal"))) {
		m->journal = open_ecal (E_CAL_SOURCE_TYPE_JOURNAL, "journal");
	}

	pst_import_file (m);

/* FIXME: Crashes often in here.
	if (m->addressbook) {
		g_object_unref (m->addressbook);
	}

	if (m->calendar) {
		g_object_unref (m->calendar);
	}

	if (m->tasks) {
		g_object_unref (m->tasks);
	}

	if (m->journal) {
		g_object_unref (m->journal);
	}
*/
	camel_operation_register (oldcancel);
}

static void
pst_import_file (PstImporter *m)
{
	gint ret;
	gchar *filename;
	pst_item *item = NULL;
	pst_desc_tree *d_ptr;

	filename = g_filename_from_uri (((EImportTargetURI *)m->target)->uri_src, NULL, NULL);
	m->parent_uri = g_strdup (((EImportTargetURI *)m->target)->uri_dest); /* Destination folder, was set in our widget */

	camel_operation_start (NULL, _("Importing `%s'"), filename);

	if (GPOINTER_TO_INT (g_datalist_get_data (&m->target->data, "pst-do-mail"))) {
		mail_tool_uri_to_folder (m->parent_uri, CAMEL_STORE_FOLDER_CREATE, &m->base.ex);
	}

	ret = pst_init (&m->pst, filename);

	if (ret < 0) {
		g_free (filename);
		camel_operation_end (NULL);
		return;
	}

	g_free (filename);

	camel_operation_progress_count (NULL, 1);

	if ((item = pst_parse_item (&m->pst, m->pst.d_head, NULL)) == NULL) {
		pst_error_msg ("Could not get root record");
		return;
	}

	camel_operation_progress_count (NULL, 2);

	if ((d_ptr = pst_getTopOfFolders (&m->pst, item)) == NULL) {
		pst_error_msg ("Top of folders record not found. Cannot continue");
		return;
	}

	camel_operation_progress_count (NULL, 3);
	pst_import_folders (m, d_ptr);

	camel_operation_progress_count (NULL, 4);

	camel_operation_end (NULL);

	pst_freeItem (item);

}

static void
pst_import_folders (PstImporter *m, pst_desc_tree *topitem)
{
	pst_desc_tree *d_ptr;
	gchar *seperator;

	d_ptr = topitem->child;

	/* Walk through folder tree */
	while (d_ptr != NULL && (camel_operation_cancel_check (NULL) == FALSE)) {

		pst_process_item (m, d_ptr);

		if (d_ptr->child != NULL) {
			g_free (m->parent_uri);
			m->parent_uri = g_strdup (m->folder_uri);
			d_ptr = d_ptr->child;
		} else if (d_ptr->next != NULL) {
			d_ptr = d_ptr->next;
		} else {
			while (d_ptr != topitem && d_ptr->next == NULL) {
				if (m->folder_uri) {
					g_free(m->folder_uri);
				}

				m->folder_uri = g_strdup (m->parent_uri);
				seperator = g_strrstr (m->parent_uri, "/");

				if (seperator != NULL) {
					*seperator = '\0'; /* Truncate uri */
				}

				d_ptr = d_ptr->parent;

			}
			if (d_ptr == topitem) {
				return;
			}

			d_ptr = d_ptr->next;
		}
	}
}

static void
pst_process_item (PstImporter *m, pst_desc_tree *d_ptr)
{
	pst_item *item = NULL;

	if (d_ptr->desc == NULL)
		return;

	item = pst_parse_item (&m->pst, d_ptr, NULL);

	if (item == NULL)
		return;

	if (item->message_store != NULL) {
		pst_error_msg ("A second message_store has been found - ignored");
		pst_freeItem (item);
		return;
	}

	if (item->folder != NULL) {
		pst_process_folder (m, item);
		camel_operation_start (NULL, _("Importing `%s'"), item->file_as.str);
	} else {
		if (m->folder_count && (m->current_item < m->folder_count)) {
			camel_operation_progress (NULL, (m->current_item * 100) / m->folder_count);
		} else {
			camel_operation_progress (NULL, 100);
		}

		if (item->email != NULL &&
			(item->type == PST_TYPE_NOTE || item->type == PST_TYPE_REPORT)) {

			if (GPOINTER_TO_INT (g_datalist_get_data (&m->target->data, "pst-do-mail")))
				pst_process_email (m, item);

		} else if (item->contact && item->type == PST_TYPE_CONTACT) {

			if (m->addressbook && GPOINTER_TO_INT (g_datalist_get_data (&m->target->data, "pst-do-addr"))) {
				pst_process_contact (m, item);
			}

		} else if (item->type == PST_TYPE_APPOINTMENT) {

			if (m->calendar && GPOINTER_TO_INT (g_datalist_get_data (&m->target->data, "pst-do-appt"))) {
				pst_process_appointment (m, item);
			}

		} else if (item->type == PST_TYPE_TASK) {

			if (m->tasks && GPOINTER_TO_INT (g_datalist_get_data (&m->target->data, "pst-do-task"))) {
				pst_process_task (m, item);
			}

		} else if (item->type == PST_TYPE_JOURNAL) {

			if (m->journal && GPOINTER_TO_INT (g_datalist_get_data (&m->target->data, "pst-do-journal"))) {
				pst_process_journal (m, item);
			}

		}

		m->current_item++;
	}

	pst_freeItem (item);

	if (d_ptr->next == NULL) {
		camel_operation_end (NULL);
	}
}

/**
 * Convert string to utf8. Currently we just use the locale, but maybe there is encoding
 * information hidden somewhere in the PST file?
 *
 * @param string String from PST file
 * @return utf8 representation (caller should free), or NULL for error.
 */
gchar *
string_to_utf8(const gchar *string)
{
	gchar *utf8;

	utf8 = g_locale_to_utf8 (string, -1, NULL, NULL, NULL);

	return utf8;
}

/**
 * Convert foldername to utf8 and escape characters if needed
 * @param foldername from PST file
 * @return converted folder name, or NULL for error. Caller should free
 */
gchar *
foldername_to_utf8 (const gchar *pstname)
{
	gchar *utf8name, *folder_name;

	utf8name = string_to_utf8(pstname);

	if (utf8name == NULL) {
		folder_name = camel_url_encode (pstname, NULL);
		g_warning ("foldername_to_utf8: Cannot convert to utf8! foldername=%s", folder_name);
	} else {
		/* Encode using the current locale */
		folder_name = camel_url_encode (utf8name, NULL);
		g_free (utf8name);
	}

	g_strdelimit (folder_name, "/", '_');
	g_strescape (folder_name, NULL);

	return folder_name;
}

static void
pst_process_folder (PstImporter *m, pst_item *item)
{
	gchar *uri;
	g_free (m->folder_name);
	g_free (m->folder_uri);

	if (item->file_as.str != NULL) {
		m->folder_name = foldername_to_utf8 (item->file_as.str);
	} else {
		g_critical ("Folder: No name! item->file_as=%s", item->file_as.str);
		m->folder_name = g_strdup ("unknown_name");
	}

	uri = g_strjoin ("/", m->parent_uri, m->folder_name, NULL);
	m->folder_uri = uri;

	if (m->folder) {
		camel_object_unref (m->folder);
		m->folder = NULL;
	}

	m->folder_count = item->folder->item_count;
	m->current_item = 0;
}

/**
 * Create current folder in mail hierarchy. Parent folders will also be created.
 * @param m PstImporter set to current folder
 */
static void
pst_create_folder (PstImporter *m)
{
	const gchar *parent;
	gchar *dest, *dest_end, *pos;
	gint dest_len;

	parent = ((EImportTargetURI *)m->target)->uri_dest;
	dest = g_strdup (m->folder_uri);

	g_assert (g_str_has_prefix (dest, parent));

	dest_len = strlen (dest);
	dest_end = dest + dest_len;

	pos = dest + strlen(parent);

	while (pos != NULL && pos < dest_end) {
		pos = g_strstr_len (pos+1, dest_end-pos, "/");
		if (pos != NULL) {
			CamelFolder *folder;

			*pos = '\0';

			folder = mail_tool_uri_to_folder (dest, CAMEL_STORE_FOLDER_CREATE, &m->base.ex);
			camel_object_unref(folder);
			*pos = '/';
		}
	}

	g_free (dest);

	if (m->folder) {
		camel_object_unref (m->folder);
	}

	m->folder = mail_tool_uri_to_folder (m->folder_uri, CAMEL_STORE_FOLDER_CREATE, &m->base.ex);

}

/**
 * Create a camel mime part from given PST attachment
 * @param attach attachment to convert
 * @return CamelMimePart containing data and mime type
 */
static CamelMimePart *
attachment_to_part (PstImporter *m, pst_item_attach *attach)
{
	CamelMimePart *part;
	gchar *mimetype;

	part = camel_mime_part_new ();

	if (attach->filename2.str || attach->filename1.str) {
		camel_mime_part_set_filename (part, (attach->filename2.str ? attach->filename2.str : attach->filename1.str));
		camel_mime_part_set_disposition (part, "attachment");
		camel_mime_part_set_encoding (part, CAMEL_TRANSFER_ENCODING_BASE64);
	} else {
		camel_mime_part_set_disposition (part, "inline");
	}

	if (attach->mimetype.str != NULL) {
		mimetype = attach->mimetype.str;
	} else {
		mimetype = "application/octet-stream";
	}

	if (attach->data.data != NULL) {
		camel_mime_part_set_content (part, attach->data.data, attach->data.size, mimetype);
	} else {
		pst_binary attach_rc;
		attach_rc = pst_attach_to_mem (&m->pst, attach);

		camel_mime_part_set_content (part, (gchar *) attach_rc.data, attach_rc.size, mimetype);
		free(attach_rc.data);
	}

	return part;
}

static void
pst_process_email (PstImporter *m, pst_item *item)
{
	CamelMimeMessage *msg;
	CamelInternetAddress *addr;
	CamelMultipart *mp;
	CamelMimePart *part;
	CamelMessageInfo *info;
	pst_item_attach *attach;

	if (m->folder == NULL) {
		pst_create_folder (m);
	}

	camel_folder_freeze (m->folder);

	msg = camel_mime_message_new ();

	if (item->subject.str != NULL) {
		gchar *subj;

		subj = string_to_utf8 (item->subject.str);
		if (subj == NULL) {
			g_warning ("Could not convert email subject to utf8: %s", item->subject.str);
			camel_mime_message_set_subject (msg, "(lost subject)");
		} else {
			camel_mime_message_set_subject (msg, subj);
			g_free(subj);
		}
	}

	addr = camel_internet_address_new ();

	if (item->email->outlook_sender_name.str != NULL && item->email->outlook_sender.str != NULL) {
		camel_internet_address_add (addr, item->email->outlook_sender_name.str, item->email->outlook_sender.str);
	} else if (item->email->outlook_sender_name.str != NULL) {
		camel_address_decode (CAMEL_ADDRESS (addr), item->email->outlook_sender_name.str);
	} else if (item->email->outlook_sender.str != NULL) {
		camel_address_decode (CAMEL_ADDRESS (addr), item->email->outlook_sender.str);
	} else {
		/* Evo prints a warning if no from is set, so supply an empty address */
		camel_internet_address_add (addr, "", "");
	}

	camel_mime_message_set_from (msg, addr);
	camel_object_unref (addr);

	if (item->email->sent_date != NULL) {
		camel_mime_message_set_date (msg, pst_fileTimeToUnixTime (item->email->sent_date), 0);
	}

	if (item->email->messageid.str != NULL) {
		camel_mime_message_set_message_id (msg, item->email->messageid.str);
	}

	if (item->email->header.str != NULL) {
		/* Use mime parser to read headers */
		CamelStream *stream;
		/*g_debug ("  Email headers length=%zd", strlen (item->email->header));*/
		/*g_message ("  Email headers... %s...", item->email->header);*/

		stream = camel_stream_mem_new_with_buffer (item->email->header.str, strlen (item->email->header.str));
		if (camel_data_wrapper_construct_from_stream ((CamelDataWrapper *)msg, stream) == -1)
			g_warning ("Error reading headers, skipped");

	} else {

		if (item->email->sentto_address.str != NULL) {
			addr = camel_internet_address_new ();

			if (camel_address_decode (CAMEL_ADDRESS (addr), item->email->sentto_address.str) > 0);
				camel_mime_message_set_recipients (msg, "To", addr);

			camel_object_unref (addr);
		}

		if (item->email->cc_address.str != NULL) {
			addr = camel_internet_address_new ();

			if (camel_address_decode (CAMEL_ADDRESS (addr), item->email->cc_address.str) > 0);
				camel_mime_message_set_recipients (msg, "CC", addr);

			camel_object_unref (addr);
		}
	}

	mp = camel_multipart_new ();

	if (item->attach != NULL) {

		camel_data_wrapper_set_mime_type (CAMEL_DATA_WRAPPER (mp), "multipart/mixed");

	} else if (item->email->htmlbody.str && item->body.str) {

		camel_data_wrapper_set_mime_type (CAMEL_DATA_WRAPPER (mp), "multipart/alternate");

	} else if (item->email->htmlbody.str) {

		camel_data_wrapper_set_mime_type (CAMEL_DATA_WRAPPER (mp), "text/html");

	}

	camel_multipart_set_boundary (mp, NULL);

	if (item->body.str != NULL) {
		/* Read internet headers */

		/*g_debug ("  Email body length=%zd", strlen (item->email->body));
		g_message ("  Email body %100s...", item->email->body);*/

		part = camel_mime_part_new ();
		camel_mime_part_set_content (part, item->body.str, strlen (item->body.str), "text/plain");
		camel_multipart_add_part (mp, part);
		camel_object_unref (part);
	}

	if (item->email->htmlbody.str != NULL) {
		/*g_debug ("  HTML body length=%zd", strlen (item->email->htmlbody));*/
		part = camel_mime_part_new ();
		camel_mime_part_set_content (part, item->email->htmlbody.str, strlen (item->email->htmlbody.str), "text/html");
		camel_multipart_add_part (mp, part);
		camel_object_unref (part);
	}

	for (attach = item->attach; attach; attach = attach->next) {
		if (attach->data.data || attach->i_id) {
			part = attachment_to_part(m, attach);
			camel_multipart_add_part (mp, part);
			camel_object_unref (part);
		}
	}

	/*camel_mime_message_dump (msg, TRUE);*/

	if (item->email->htmlbody.str || item->attach) {
		camel_medium_set_content_object (CAMEL_MEDIUM (msg), CAMEL_DATA_WRAPPER (mp));
	} else if (item->body.str) {
		camel_mime_part_set_content (CAMEL_MIME_PART (msg), item->body.str, strlen (item->body.str), "text/plain");
	} else {
		g_warning ("Email without body. Subject:%s",
				(item->subject.str ? item->subject.str : "(empty)"));
		camel_mime_part_set_content (CAMEL_MIME_PART (msg), "\n", 1, "text/plain");
	}

	info = camel_message_info_new (NULL);

	/* Read message flags (see comments in libpst.c */
<<<<<<< HEAD
	if (item->email->flag && 0x01)
=======
	if (item->flags && 0x01)
>>>>>>> 067ef558
		camel_message_info_set_flags (info, CAMEL_MESSAGE_SEEN, ~0);

	if (item->email->importance == 2)
		camel_message_info_set_flags (info, CAMEL_MESSAGE_FLAGGED, ~0);

<<<<<<< HEAD
	if (item->email->flag && 0x08)
=======
	if (item->flags && 0x08)
>>>>>>> 067ef558
		camel_message_info_set_flags (info, CAMEL_MESSAGE_DRAFT, ~0);

	camel_folder_append_message (m->folder, msg, info, NULL, &m->ex);
	camel_message_info_free (info);
	camel_object_unref (msg);

	camel_folder_sync (m->folder, FALSE, NULL);
	camel_folder_thaw (m->folder);

	if (camel_exception_is_set (&m->ex)) {
		g_critical ("Exception!");
		camel_exception_clear (&m->ex);
		return;
	}

}

static void
contact_set_string (EContact *contact, EContactField id, gchar *string)
{
	if (string != NULL) {
		e_contact_set (contact, id, string);
	}
}

static void
unknown_field (EContact *contact, GString *notes, gchar *name, gchar *string)
{
	/* Field could not be mapped directly so add to notes field */
	if (string != NULL) {
		g_string_append_printf (notes, "%s: %s\n", name, string);
	}
}

static void
contact_set_address (EContact *contact, EContactField id, gchar *address, gchar *city, gchar *country, gchar *po_box, gchar *postal_code, gchar *state, gchar *street)
{
	EContactAddress *eaddress;

	if (address || city || country || po_box || postal_code || state || street) {
		eaddress = g_new0 (EContactAddress, 1);
		if (po_box) {
			eaddress->po = g_strdup (po_box);
		}
		//eaddress->ext =

		if (street) {
			eaddress->street = g_strdup (street);
		}

		if (city) {
			eaddress->locality = g_strdup (city);
		}

		if (state) {
			eaddress->region = g_strdup (state);
		}

		if (postal_code) {
			eaddress->code = g_strdup (postal_code);
		}

		if (country) {
			eaddress->country = g_strdup (country);
		}

		e_contact_set (contact, id, eaddress);
	}
}

void
contact_set_date (EContact *contact, EContactField id, FILETIME *date)
{
	if (date && (date->dwLowDateTime || date->dwHighDateTime) ) {
		time_t t1;
		struct tm tm;
		EContactDate *bday;
		bday = e_contact_date_new ();

		t1 = pst_fileTimeToUnixTime (date);
		gmtime_r (&t1, &tm);

		bday->year = tm.tm_year + 1900;
		bday->month = tm.tm_mon + 1;
		bday->day = tm.tm_mday;

		e_contact_set (contact, id, bday);
	}
}

static void
pst_process_contact (PstImporter *m, pst_item *item)
{
	pst_item_contact *c;
	EContact *ec;
	c = item->contact;
	GString *notes;

	notes = g_string_sized_new (2048);

	ec = e_contact_new ();
	/* pst's fullname field only contains first, middle, surname */
	if (c->display_name_prefix.str || c->suffix.str) {
		GString *name = g_string_sized_new (128);

		if (c->display_name_prefix.str) {
			g_string_assign (name, c->display_name_prefix.str);
		}

		if (c->first_name.str) {
			g_string_append_printf (name, "%s%s", (name->len ? " " : ""), c->first_name.str);
		}

		if (c->middle_name.str) {
			g_string_append_printf (name, "%s%s", (name->len ? " " : ""), c->middle_name.str);
		}

		if (c->surname.str) {
			g_string_append_printf (name, "%s%s", (name->len ? " " : ""), c->surname.str);
		}

		if (c->surname.str) {
			g_string_append_printf (name, "%s%s", (name->len ? " " : ""), c->surname.str);
		}

		contact_set_string (ec, E_CONTACT_FULL_NAME, name->str);
		g_string_free (name, TRUE);

	} else {
		contact_set_string (ec, E_CONTACT_FULL_NAME, c->fullname.str);
	}

	/* unknown_field (ec, notes, "initials", c->initials); */

	contact_set_string (ec, E_CONTACT_NICKNAME, c->nickname.str);

	contact_set_string (ec, E_CONTACT_ORG, c->company_name.str);
	contact_set_string (ec, E_CONTACT_ORG_UNIT, c->department.str);
	contact_set_string (ec, E_CONTACT_TITLE, c->job_title.str);

	contact_set_address (ec,E_CONTACT_ADDRESS_WORK,
			    c->business_address.str, c->business_city.str, c->business_country.str,
			    c->business_po_box.str, c->business_postal_code.str, c->business_state.str, c->business_street.str);

	contact_set_address (ec,E_CONTACT_ADDRESS_HOME,
			    c->home_address.str, c->home_city.str, c->home_country.str,
			    c->home_po_box.str, c->home_postal_code.str, c->home_state.str, c->home_street.str);

	contact_set_address (ec,E_CONTACT_ADDRESS_OTHER,
			    c->other_address.str, c->other_city.str, c->other_country.str,
			    c->other_po_box.str, c->other_postal_code.str, c->other_state.str, c->other_street.str);

	contact_set_string (ec, E_CONTACT_PHONE_ASSISTANT, c->assistant_phone.str);
	contact_set_string (ec, E_CONTACT_PHONE_BUSINESS_FAX, c->business_fax.str);
	contact_set_string (ec, E_CONTACT_PHONE_BUSINESS, c->business_phone.str);
	contact_set_string (ec, E_CONTACT_PHONE_BUSINESS_2, c->business_phone2.str);
	contact_set_string (ec, E_CONTACT_PHONE_CALLBACK, c->callback_phone.str);
	contact_set_string (ec, E_CONTACT_PHONE_CAR, c->car_phone.str);
	contact_set_string (ec, E_CONTACT_PHONE_COMPANY, c->company_main_phone.str);
	contact_set_string (ec, E_CONTACT_PHONE_HOME_FAX, c->home_fax.str);
	contact_set_string (ec, E_CONTACT_PHONE_HOME, c->home_phone.str);
	contact_set_string (ec, E_CONTACT_PHONE_HOME_2, c->home_phone2.str);
	contact_set_string (ec, E_CONTACT_PHONE_ISDN, c->isdn_phone.str);
	contact_set_string (ec, E_CONTACT_PHONE_MOBILE, c->mobile_phone.str);
	contact_set_string (ec, E_CONTACT_PHONE_OTHER_FAX, c->primary_fax.str);  /* ? */
	contact_set_string (ec, E_CONTACT_PHONE_PAGER, c->pager_phone.str);
	contact_set_string (ec, E_CONTACT_PHONE_PRIMARY, c->primary_phone.str);
	contact_set_string (ec, E_CONTACT_PHONE_RADIO, c->radio_phone.str);
	contact_set_string (ec, E_CONTACT_PHONE_TTYTDD, c->ttytdd_phone.str);
	contact_set_string (ec, E_CONTACT_PHONE_TELEX, c->telex.str);
	unknown_field (ec, notes, "account_name", c->account_name.str);
	contact_set_date (ec, E_CONTACT_ANNIVERSARY, c->wedding_anniversary);
	contact_set_string (ec, E_CONTACT_ASSISTANT, c->assistant_name.str);
	unknown_field (ec, notes, "billing_information", c->billing_information.str);
	contact_set_date (ec, E_CONTACT_BIRTH_DATE, c->birthday);
	/* contact_set_string (ec, E_CONTACT_CATEGORIES, c->??); */

	contact_set_string (ec, E_CONTACT_EMAIL_1 , c->address1.str);
	contact_set_string (ec, E_CONTACT_EMAIL_2 , c->address2.str);
	contact_set_string (ec, E_CONTACT_EMAIL_3 , c->address3.str);

	/*unknown_field (ec, notes, "address1_desc" , c->address1_desc);
	unknown_field (ec, notes, "address1_transport" , c->address1_transport);
	unknown_field (ec, notes, "address2_desc" , c->address2_desc);
	unknown_field (ec, notes, "address2_transport" , c->address2_transport);
	unknown_field (ec, notes, "address3_desc" , c->address3_desc);
	unknown_field (ec, notes, "address3_transport" , c->address3_transport);*/

	/*unknown_field (ec, notes, "def_postal_address", c->def_postal_address);*/

	/* unknown_field (ec, ??, c->gender); */
	unknown_field (ec, notes, "gov_id", c->gov_id.str);
	unknown_field (ec, notes, "customer_id", c->customer_id.str);
	unknown_field (ec, notes, "hobbies", c->hobbies.str);
	unknown_field (ec, notes, "followup", c->followup.str);

	contact_set_string (ec, E_CONTACT_FREEBUSY_URL , c->free_busy_address.str);

	unknown_field (ec, notes, "keyword", c->keyword.str);
	unknown_field (ec, notes, "language", c->language.str);
	unknown_field (ec, notes, "location", c->location.str);
	contact_set_string (ec, E_CONTACT_OFFICE, c->office_loc.str);
	unknown_field (ec, notes, "computer_name", c->computer_name.str);
	unknown_field (ec, notes, "ftp_site", c->ftp_site.str);

	contact_set_string (ec, E_CONTACT_MANAGER , c->manager_name.str);
	unknown_field (ec, notes, "mileage", c->mileage.str);
	unknown_field (ec, notes, "org_id", c->org_id.str);
	contact_set_string (ec, E_CONTACT_ROLE, c->profession.str);

	contact_set_string (ec, E_CONTACT_SPOUSE , c->spouse_name.str);

	if (c->personal_homepage.str) {
		contact_set_string (ec, E_CONTACT_HOMEPAGE_URL , c->personal_homepage.str);
		if (c->business_homepage.str) {
			unknown_field (ec, notes, "business_homepage", c->business_homepage.str);
		}
	} else if (c->business_homepage.str) {
		contact_set_string (ec, E_CONTACT_HOMEPAGE_URL , c->business_homepage.str);
	}

	if (item->comment.str) {
		g_string_append_printf (notes, "%s\n", item->comment.str);
	}

	if (item->email && item->body.str) {
		g_string_append_printf (notes, "%s\n", item->body.str);
	}

	contact_set_string (ec, E_CONTACT_NOTE, notes->str);
	g_string_free (notes, TRUE);

	e_book_add_contact (m->addressbook, ec, NULL);
	g_object_unref (ec);

}

/**
 * Convert pst time to icaltimetype
 * @param date time value from libpst
 * @param is_date treat as date only (all day event)?
 * @return converted date
 */
struct icaltimetype
get_ical_date (FILETIME *date, gboolean is_date)
{
	if (date && (date->dwLowDateTime || date->dwHighDateTime) ) {
		time_t t;

		t = pst_fileTimeToUnixTime (date);
		return icaltime_from_timet_with_zone (t, is_date, NULL);
	} else {
		return icaltime_null_date ();
	}
}

static void
set_cal_attachments (ECal *cal, ECalComponent *ec, PstImporter *m, pst_item_attach *attach)
{
	GSList *list = NULL;
	const gchar *uid;
	gchar *store_dir;

	if (attach == NULL) {
		return;
	}

	e_cal_component_get_uid (ec, &uid);
	store_dir = g_filename_from_uri (e_cal_get_local_attachment_store (cal), NULL, NULL);

	while (attach != NULL) {
		const gchar * orig_filename;
		gchar *filename, *tmp, *path, *dirname, *uri;
		CamelMimePart *part;
		CamelDataWrapper *content;
		CamelStream *stream;
		struct stat st;

		part = attachment_to_part(m, attach);

		orig_filename = camel_mime_part_get_filename(part);

		if (orig_filename == NULL) {
			g_warning("Ignoring unnamed attachment");
			attach = attach->next;
			continue;  /* Ignore unnamed attachments */
		}

		tmp = camel_file_util_safe_filename (orig_filename);
		filename = g_strdup_printf ("%s-%s", uid, tmp);
		path = g_build_filename (store_dir, filename, NULL);

		g_free (tmp);
		g_free (filename);

		dirname = g_path_get_dirname(path);
		if (g_mkdir_with_parents(dirname, 0777) == -1) {
			g_warning("Could not create directory %s: %s", dirname, g_strerror(errno));
			g_free(dirname);
			attach = attach->next;
			continue;
		}
		g_free(dirname);

		if (g_access(path, F_OK) == 0) {
			if (g_access(path, W_OK) != 0) {
				g_warning("Could not write file %s - file exists", path);
				attach = attach->next;
				continue;
			}
		}

		if (g_stat(path, &st) != -1 && !S_ISREG(st.st_mode)) {
			g_warning("Could not write file %s - not a file", path);
			attach = attach->next;
			continue;
		}

		if (!(stream = camel_stream_fs_new_with_name (path, O_WRONLY | O_CREAT | O_TRUNC, 0666))) {
			g_warning ("Could not create stream for file %s - %s", path, g_strerror (errno));
			attach = attach->next;
			continue;
		}

		content = camel_medium_get_content_object (CAMEL_MEDIUM (part));

		if (camel_data_wrapper_decode_to_stream (content, stream) == -1
			|| camel_stream_flush (stream) == -1)
		{
			g_warning ("Could not write attachment to %s: %s", path, g_strerror (errno));
			camel_object_unref (stream);
			attach = attach->next;
			continue;
		}

		camel_object_unref (stream);

		uri = g_filename_to_uri (path, NULL, NULL);
		list = g_slist_append (list, g_strdup (uri));
		g_free (uri);

		camel_object_unref (part);
		g_free (path);

		attach = attach->next;

	}

	g_free (store_dir);

	e_cal_component_set_attachment_list (ec, list);
}

static void
fill_calcomponent (PstImporter *m, pst_item *item, ECalComponent *ec, const gchar *type)
{
	pst_item_appointment *a;
	pst_item_email *e;

	a = item->appointment;
	e = item->email;
	ECalComponentText text;
	struct icaltimetype tt_start, tt_end;
	ECalComponentDateTime dt_start, dt_end;

	if (item->create_date) {
		struct icaltimetype tt;
		tt = get_ical_date (item->create_date, FALSE);
		e_cal_component_set_created (ec, &tt);
	}
	if (item->modify_date) {
		struct icaltimetype tt;
		tt = get_ical_date (item->modify_date, FALSE);
		e_cal_component_set_last_modified (ec, &tt);
	}

	if (e) {
		if (item->subject.str || e->processed_subject.str) {
			if (item->subject.str) {
				text.value = item->subject.str;
			} else if (e->processed_subject.str) {
				text.value = e->processed_subject.str;
			}

			text.altrep = NULL; /* email->proc_subject? */
			e_cal_component_set_summary (ec, &text);
		}
		if (item->body.str) {
			GSList l;
			text.value = item->body.str;
			text.altrep = NULL;
			l.data = &text;
			l.next = NULL;
			e_cal_component_set_description_list (ec, &l);
		}
	} else {
		g_warning ("%s without subject / body!", type);
	}

	if (a->location.str) {
		e_cal_component_set_location (ec, a->location.str);
	}

	if (a->start) {
		tt_start = get_ical_date (a->start, a->all_day);
		dt_start.value = &tt_start;
		dt_start.tzid = NULL;
		e_cal_component_set_dtstart (ec, &dt_start);
	}

	if (a->end) {
		tt_end = get_ical_date (a->end, a->all_day);
		dt_end.value = &tt_end;
		dt_end.tzid = NULL;
		e_cal_component_set_dtend (ec, &dt_end);
	}

	switch (a->showas) {
		case PST_FREEBUSY_TENTATIVE:
			e_cal_component_set_status (ec, ICAL_STATUS_TENTATIVE);
			break;
		case PST_FREEBUSY_FREE:
			// mark as transparent and as confirmed
			e_cal_component_set_transparency (ec, E_CAL_COMPONENT_TRANSP_TRANSPARENT);
		case PST_FREEBUSY_BUSY:
		case PST_FREEBUSY_OUT_OF_OFFICE:
			e_cal_component_set_status (ec, ICAL_STATUS_CONFIRMED);
			break;
	}
	switch (a->label) {
		case PST_APP_LABEL_NONE:
			break;
		case PST_APP_LABEL_IMPORTANT:
			e_cal_component_set_categories (ec, "Important"); break;
		case PST_APP_LABEL_BUSINESS:
			e_cal_component_set_categories (ec, "Business"); break;
		case PST_APP_LABEL_PERSONAL:
			e_cal_component_set_categories (ec, "Personal"); break;
		case PST_APP_LABEL_VACATION:
			e_cal_component_set_categories (ec, "Vacation"); break;
		case PST_APP_LABEL_MUST_ATTEND:
			e_cal_component_set_categories (ec, "Must-attend"); break;
		case PST_APP_LABEL_TRAVEL_REQ:
			e_cal_component_set_categories (ec, "Travel-required"); break;
		case PST_APP_LABEL_NEEDS_PREP:
			e_cal_component_set_categories (ec, "Needs-preparation"); break;
		case PST_APP_LABEL_BIRTHDAY:
			e_cal_component_set_categories (ec, "Birthday"); break;
		case PST_APP_LABEL_ANNIVERSARY:
			e_cal_component_set_categories (ec, "Anniversary"); break;
		case PST_APP_LABEL_PHONE_CALL:
			e_cal_component_set_categories (ec, "Phone-call"); break;
	}

	if (a->alarm || a->alarm_minutes) {
		ECalComponentAlarm *alarm;
		ECalComponentAlarmTrigger trigger;

		alarm = e_cal_component_alarm_new ();

		if (a->alarm_minutes) {
			trigger.type = E_CAL_COMPONENT_ALARM_TRIGGER_RELATIVE_START;
			trigger.u.rel_duration = icaldurationtype_from_int (- (a->alarm_minutes)*60);
			e_cal_component_alarm_set_trigger (alarm, trigger);
		}

		if (a->alarm) {
			if (a->alarm_filename.str) {
				e_cal_component_alarm_set_action (alarm, E_CAL_COMPONENT_ALARM_AUDIO);
			} else {
				e_cal_component_alarm_set_action (alarm, E_CAL_COMPONENT_ALARM_DISPLAY);
			}
		}

		e_cal_component_add_alarm (ec, alarm);
		e_cal_component_alarm_free(alarm);

	}

	if (a->recurrence_description.str != PST_APP_RECUR_NONE) {
		struct icalrecurrencetype  r;
		GSList recur_list;

		icalrecurrencetype_clear (&r);
		r.interval = 1; /* Interval not implemented in libpst */
		if (a->recurrence_end) {
			r.until = get_ical_date (a->recurrence_end, FALSE);
		}

		switch (a->recurrence_type) {
			case PST_APP_RECUR_DAILY:
				r.freq = ICAL_DAILY_RECURRENCE; break;
			case PST_APP_RECUR_WEEKLY:
				r.freq = ICAL_WEEKLY_RECURRENCE; break;
			case PST_APP_RECUR_MONTHLY:
				r.freq = ICAL_MONTHLY_RECURRENCE; break;
			case PST_APP_RECUR_YEARLY:
				r.freq = ICAL_YEARLY_RECURRENCE; break;
			default:
				r.freq = ICAL_NO_RECURRENCE;
		}

		recur_list.data = &r;
		recur_list.next = NULL;
		e_cal_component_set_rrule_list (ec, &recur_list);
	}

}

static void
pst_process_appointment (PstImporter *m, pst_item *item)
{
	ECalComponent *ec;

	ec = e_cal_component_new ();
	e_cal_component_set_new_vtype (ec, E_CAL_COMPONENT_EVENT);

	fill_calcomponent (m, item, ec, "appointment");
	set_cal_attachments (m->calendar, ec, m, item->attach);

	if (!e_cal_create_object (m->calendar, e_cal_component_get_icalcomponent (ec), NULL, NULL)) {
		g_warning("Creation of appointment failed");
		g_free(ec);
	}

	g_object_unref (ec);

}

static void
pst_process_task (PstImporter *m, pst_item *item)
{
	ECalComponent *ec;

	ec = e_cal_component_new ();
	e_cal_component_set_new_vtype (ec, E_CAL_COMPONENT_TODO);

	fill_calcomponent (m, item, ec, "task");
	set_cal_attachments (m->tasks, ec, m, item->attach);

	/* Note - libpst is missing many fields. E.g. task status, start/completion date, % complete */

	if (!e_cal_create_object (m->tasks, e_cal_component_get_icalcomponent (ec), NULL, NULL)) {
		g_warning("Creation of task failed");
		g_free(ec);
	}

	g_object_unref (ec);

}

static void
pst_process_journal (PstImporter *m, pst_item *item)
{
	struct pst_item_journal *j;
	ECalComponent *ec;

	j = item->journal;
	ec = e_cal_component_new ();
	e_cal_component_set_new_vtype (ec, E_CAL_COMPONENT_JOURNAL);

	fill_calcomponent (m, item, ec, "journal");
	set_cal_attachments (m->journal, ec, m, item->attach);

	/* Note - an Evo memo entry does not have date started/finished or type fields :( */
	/*if (j) {
		ECalComponentText text;
		struct icaltimetype tt_start, tt_end;
		ECalComponentDateTime dt_start, dt_end;

		if (j->start) {
			tt_start = get_ical_date (j->start, FALSE);
			dt_start.value = &tt_start;
			dt_start.tzid = NULL;
			e_cal_component_set_dtstart (ec, &dt_start);
			g_message ("journal start:%s", rfc2445_datetime_format (j->start));
		}

		if (j->end) {
			tt_end = get_ical_date (j->end, FALSE);
			dt_end.value = &tt_end;
			dt_end.tzid = NULL;
			e_cal_component_set_dtend (ec, &dt_end);
			g_message ("end:%s", rfc2445_datetime_format (j->end));
		}
		g_message ("type: %s", j->type);
	}*/

	if (!e_cal_create_object (m->journal, e_cal_component_get_icalcomponent (ec), NULL, NULL)) {
		g_warning("Creation of journal entry failed");
		g_free(ec);
	}

	g_object_unref (ec);

}

/* Print an error message - maybe later bring up an error dialog? */
static void
pst_error_msg (const gchar *fmt, ...)
{
	va_list ap;

	va_start (ap, fmt);
	g_critical (fmt, ap);
	va_end (ap);
}

static void
pst_import_imported (PstImporter *m)
{
	e_import_complete (m->target->import, (EImportTarget *)m->target);
}

static void
pst_import_free (PstImporter *m)
{
//	pst_close (&m->pst);
	camel_operation_unref (m->status);

	g_free (m->status_what);
	g_mutex_free (m->status_lock);

	g_source_remove (m->status_timeout_id);
	m->status_timeout_id = 0;

	g_free (m->folder_name);
	g_free (m->folder_uri);
	g_free (m->parent_uri);

	g_object_unref (m->import);
}

static MailMsgInfo pst_import_info = {
	sizeof (PstImporter),
	(MailMsgDescFunc) pst_import_describe,
	(MailMsgExecFunc) pst_import_import,
	(MailMsgDoneFunc) pst_import_imported,
	(MailMsgFreeFunc) pst_import_free,
};

static gboolean
pst_status_timeout (gpointer data)
{
	PstImporter *importer = data;
	gint pc;
	gchar *what;

	if (importer->status_what) {
		g_mutex_lock (importer->status_lock);
		what = importer->status_what;
		importer->status_what = NULL;
		pc = importer->status_pc;
		g_mutex_unlock (importer->status_lock);

		e_import_status (importer->target->import, (EImportTarget *)importer->target, what, pc);
	}

	return TRUE;
}

static void
pst_status (CamelOperation *op, const gchar *what, gint pc, gpointer data)
{
	PstImporter *importer = data;

	if (pc == CAMEL_OPERATION_START) {
		pc = 0;
	} else if (pc == CAMEL_OPERATION_END) {
		pc = 100;
	}

	g_mutex_lock (importer->status_lock);
	g_free (importer->status_what);
	importer->status_what = g_strdup (what);
	importer->status_pc = pc;
	g_mutex_unlock (importer->status_lock);
}

static gint
pst_import (EImport *ei, EImportTarget *target)
{
	PstImporter *m;
	gint id;

	m = mail_msg_new (&pst_import_info);
	g_datalist_set_data (&target->data, "pst-msg", m);
	m->import = ei;
	g_object_ref (m->import);
	m->target = target;

	m->parent_uri = NULL;
	m->folder_name = NULL;
	m->folder_uri = NULL;

	m->addressbook = NULL;
	m->calendar = NULL;
	m->tasks = NULL;
	m->journal = NULL;

	m->status_timeout_id = g_timeout_add (100, pst_status_timeout, m);
	/*m->status_timeout_id = NULL;*/
	m->status_lock = g_mutex_new ();
	m->status = camel_operation_new (pst_status, m);

	id = m->base.seq;

	mail_msg_unordered_push (m);

	return id;
}

/* Start the main import operation */
void
org_credativ_evolution_readpst_import (EImport *ei, EImportTarget *target, EImportImporter *im)
{
	if (GPOINTER_TO_INT (g_datalist_get_data (&target->data, "pst-do-mail"))
	    || GPOINTER_TO_INT (g_datalist_get_data (&target->data, "pst-do-addr"))
	    || GPOINTER_TO_INT (g_datalist_get_data (&target->data, "pst-do-appt"))
	    || GPOINTER_TO_INT (g_datalist_get_data (&target->data, "pst-do-task"))
	    || GPOINTER_TO_INT (g_datalist_get_data (&target->data, "pst-do-journal"))) {
				pst_import (ei, target);
	} else {
		e_import_complete (target->import, target);
	}
}

void
org_credativ_evolution_readpst_cancel (EImport *ei, EImportTarget *target, EImportImporter *im)
{
	PstImporter *m = g_datalist_get_data (&target->data, "pst-msg");

	if (m) {
		camel_operation_cancel (m->status);
	}
}

gint
e_plugin_lib_enable (EPluginLib *ep, gint enable)
{
	if (enable) {
		bindtextdomain (GETTEXT_PACKAGE, LOCALEDIR);
		bind_textdomain_codeset (GETTEXT_PACKAGE, "UTF-8");
		g_message ("pst Plugin enabled");
	} else {
		g_message ("pst Plugin disabled");
	}

	return 0;
}

/**
 * Open PST file and determine root folder name
 * @param pst: pst_file structure to be used by libpst
 * @param filename : path to file
 * @return 0 for sucess, -1 for failure
 */
gint
pst_init (pst_file *pst, gchar *filename)
{

#if 0
	gchar *d_log = "readpst.log";
	/* initialize log file */
	DEBUG_INIT (d_log);
	DEBUG_REGISTER_CLOSE ();
#endif

	if (pst_open (pst, filename) < 0) {
		pst_error_msg ("Error opening PST file %s", filename);
		return -1;
	}

	if (pst_load_index (pst) < 0) {
		pst_error_msg ("Error loading indexes");
		return -1;
	}

	if (pst_load_extended_attributes (pst) < 0) {
		pst_error_msg ("Error loading file items");
		return -1;
	}

	return 0;
}

/**
 * Open determine root folder name of PST file
 * @param pst: pst_file structure to be used by libpst
 * @param filename : if non NULL, fallback to this name if folder name is not available
 * @return pointer to name of root folder (should be freed by caller), or NULL if error
 */
gchar *
get_pst_rootname (pst_file *pst, gchar *filename)
{
	pst_item *item = NULL;
	gchar *rootname = NULL;

	if ((item = pst_parse_item (pst, pst->d_head, NULL)) == NULL) {
		pst_error_msg ("Could not get root record");
		return NULL;
	}

	if (item->message_store == NULL) {
		pst_error_msg ("Could not get root message store");
		pst_freeItem (item);
		return NULL;
	}

	/* default the file_as to the same as the main filename if it doesn't exist */
	if (item->file_as.str == NULL) {
		if (filename == NULL) {
			pst_freeItem (item);
			return NULL;
		}
		rootname = g_path_get_basename (filename);
	} else {
		rootname = g_strdup (item->file_as.str);
	}

	pst_freeItem (item);

	return rootname;
}<|MERGE_RESOLUTION|>--- conflicted
+++ resolved
@@ -908,21 +908,13 @@
 	info = camel_message_info_new (NULL);
 
 	/* Read message flags (see comments in libpst.c */
-<<<<<<< HEAD
-	if (item->email->flag && 0x01)
-=======
 	if (item->flags && 0x01)
->>>>>>> 067ef558
 		camel_message_info_set_flags (info, CAMEL_MESSAGE_SEEN, ~0);
 
 	if (item->email->importance == 2)
 		camel_message_info_set_flags (info, CAMEL_MESSAGE_FLAGGED, ~0);
 
-<<<<<<< HEAD
 	if (item->email->flag && 0x08)
-=======
-	if (item->flags && 0x08)
->>>>>>> 067ef558
 		camel_message_info_set_flags (info, CAMEL_MESSAGE_DRAFT, ~0);
 
 	camel_folder_append_message (m->folder, msg, info, NULL, &m->ex);
