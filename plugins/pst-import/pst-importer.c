--- conflicted
+++ resolved
@@ -412,13 +412,9 @@
 
 		gtk_box_pack_end ((GtkBox *) hbox, combo, FALSE, FALSE, 0);
 
-<<<<<<< HEAD
-		g_signal_connect (check, "toggled", G_CALLBACK (widget_sanitizer_cb), combo);
-=======
 		g_signal_connect (
 			check, "toggled",
 			G_CALLBACK (widget_sanitizer_cb), combo);
->>>>>>> 19163c2b
 		widget_sanitizer_cb (GTK_TOGGLE_BUTTON (check), combo);
 	}
 
@@ -478,12 +474,6 @@
 
 	gtk_box_pack_start ((GtkBox *) framebox, hbox, FALSE, FALSE, 0);
 
-<<<<<<< HEAD
-	add_source_list_with_check (framebox, _("_Address Book"), E_CLIENT_SOURCE_TYPE_CONTACTS, G_CALLBACK (checkbox_addr_toggle_cb), target);
-	add_source_list_with_check (framebox, _("A_ppointments"), E_CLIENT_SOURCE_TYPE_EVENTS, G_CALLBACK (checkbox_appt_toggle_cb), target);
-	add_source_list_with_check (framebox, _("_Tasks"), E_CLIENT_SOURCE_TYPE_TASKS, G_CALLBACK (checkbox_task_toggle_cb), target);
-	add_source_list_with_check (framebox, _("_Journal entries"), E_CLIENT_SOURCE_TYPE_MEMOS, G_CALLBACK (checkbox_journal_toggle_cb), target);
-=======
 	add_source_list_with_check (
 		framebox, _("_Address Book"),
 		E_CLIENT_SOURCE_TYPE_CONTACTS,
@@ -500,7 +490,6 @@
 		framebox, _("_Journal entries"),
 		E_CLIENT_SOURCE_TYPE_MEMOS,
 		G_CALLBACK (checkbox_journal_toggle_cb), target);
->>>>>>> 19163c2b
 
 	gtk_widget_show_all (framebox);
 
@@ -575,12 +564,8 @@
 
 	m->waiting_open++;
 
-<<<<<<< HEAD
-	e_client_utils_open_new (source, source_type, FALSE, m->cancellable,
-=======
 	e_client_utils_open_new (
 		source, source_type, FALSE, m->cancellable,
->>>>>>> 19163c2b
 		e_client_utils_authenticate_handler, NULL,
 		client_opened_cb, m);
 }
