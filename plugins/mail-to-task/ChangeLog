--- conflicted
+++ resolved
@@ -1,12 +1,9 @@
-<<<<<<< HEAD
-=======
 2009-03-26  Milan Crha  <mcrha@redhat.com>
 
 	** Fix for bug #576696
 
 	* mail-to-task.c: (set_attendees): Set mandatory properties.
 
->>>>>>> 23df7699
 2009-01-28  Tor Lillqvist  <tml@novell.com>
 
 	* Makefile.am: Remove a trailing space after the line continuation
