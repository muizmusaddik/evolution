<<<<<<< HEAD
=======
2009-04-24  Milan Crha  <mcrha@redhat.com>

	** Fix for bug #572348

	* calendar-http.c: Remove deprecated Gtk+ symbols.

>>>>>>> 23df7699
2008-07-31  Matthew Barnes  <mbarnes@redhat.com>

	** Fixes part of bug #545568

	* org-gnome-calendar-http.eplug.xml:
	Add "system_plugin=true" so it's not shown in the Plugin Manager.
	This plugin is not designed to be disabled by the user.

2008-03-31  Suman Manjunath  <msuman@novell.com>

	** Fix for bug #346555

	* calendar-http.c: (e_calendar_http_refresh):
	Fixed a mnemonic conflict. 

2007-10-09  Matthew Barnes  <mbarnes@redhat.com>

	** Fixes part of bug #437579

	* calendar-http.c:
	Fix various compiler warnings.  Patch from Milan Crha.

2007-07-25  Milan Crha  <mcrha@redhat.com>

	** Fix for bug #268162

	* org-gnome-calendar-http.eplug.xml:
	Added new entry for username.
	* calendar-http.c: (e_calendar_http_auth):
	Creates and setup entry for username.
	* calendar-http.c: (username_changed):
	New callback when user changes username entry content.

2007-03-20  Matthew Barnes  <mbarnes@redhat.com>

	** Fixes part of bug #419524

	* Include <glib/gi18n.h> instead of <libgnome/gnome-i18n.h>.

2006-01-16  Tony Tsui  <tsui.tony@gmail.com>

	Fixes #267402
	* plugins/calendar-http/calendar-http.c
	* plugins/calendar-http/org-gnome-calendar-http.eplug.xml:
	Add support for accessing web calendars over HTTPS.

2005-06-27  Tor Lillqvist  <tml@novell.com>

	* Makefile.am: There is no EVOLUTION_CFLAGS. Use
	NO_UNDEFINED. Link with EVOLUTION_CALENDAR_LIBS.

2005-06-18  Tor Lillqvist  <tml@novell.com>

	* org-gnome-calendar-http.eplug.xml: Use SOEXT.

2005-05-11  Not Zed  <NotZed@Ximian.com>

	* Makefile.am: added built_sources/cleanfiles

2005-05-06  Not Zed  <NotZed@Ximian.com>

	* Makefile.am:
	* org-gnome-calendar-http.eplug.xml: s/.in/.xml/ & i18n.

2005-02-24  Björn Torkelsson  <torkel@acc.umu.se>

	* org-gnome-calendar-http.eplug.in: Added author and description.

2005-01-06  JP Rosevear  <jpr@novell.com>

	* Makefile.am: include top_srcdir

2004-12-28  David Trowbridge <David.Trowbridge@Colorado.edu>

	* calendar-http.c (e_calendar_http_check): s/strcmp/strncmp.

	* org-gnome-calendar-http.eplug.in: fixed order of menus.

2004-11-12  Diego Sevilla Ruiz  <dsevilla@ditec.um.es>

	* calendar-http.c (e_calendar_http_check): Accept protocol-less
	URIs. Fixes #68264.
	(e_calendar_http_check): Fixed a memory leak.
	(e_calendar_http_refresh): Another mem. leak fix.
	(e_calendar_http_url): Fixed another more memory leak.

2004-11-09  Rodney Dawes  <dobey@novell.com>

	* Makefile.am: Add EXTRA_DIST variable for the eplug.in file

2004-11-04  Not Zed  <NotZed@Ximian.com>

	* Makefile.am: duh, add this to cvs, remove Makefile.

2004-11-04  David Trowbridge <David.Trowbridge@Colorado.edu>

	* Initial import of webcal properties plugin.<|MERGE_RESOLUTION|>--- conflicted
+++ resolved
@@ -1,12 +1,9 @@
-<<<<<<< HEAD
-=======
 2009-04-24  Milan Crha  <mcrha@redhat.com>
 
 	** Fix for bug #572348
 
 	* calendar-http.c: Remove deprecated Gtk+ symbols.
 
->>>>>>> 23df7699
 2008-07-31  Matthew Barnes  <mbarnes@redhat.com>
 
 	** Fixes part of bug #545568
