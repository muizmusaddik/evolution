<?xml version="1.0"?>
<e-plugin-list>
<<<<<<< HEAD
  <e-plugin id="org.gnome.evolution.mail.folder.mark_all_read"
        type="shlib"
        domain="@GETTEXT_PACKAGE@"
        _name="Mark All Read"
        location="@PLUGINDIR@/liborg-gnome-mark-all-read@SOEXT@">
    <author name="Chenthill Palanisamy" email="pchenthill@novell.com"/>
    <_description>Used for marking all the messages under a folder as read</_description>
=======
		<e-plugin
			id="org.gnome.evolution.mail.folder.mark_all_read"
			type="shlib"
			domain="@GETTEXT_PACKAGE@"
			_name="Mark All Read"
			location="@PLUGINDIR@/liborg-gnome-mark-all-read@SOEXT@">
		<author name="Chenthill Palanisamy" email="pchenthill@novell.com"/>
		<_description>Mark all messages in a folder as read.</_description>
>>>>>>> 1f65552d

    <hook class="org.gnome.evolution.ui:1.0">
      <ui-manager id="org.gnome.evolution.mail">
        <popup name="mail-folder-popup">
          <placeholder name="mail-folder-popup-actions">
            <menuitem action="mail-mark-read-recursive"/>
          </placeholder>
        </popup>
      </ui-manager>
    </hook>
  </e-plugin>
</e-plugin-list><|MERGE_RESOLUTION|>--- conflicted
+++ resolved
@@ -1,23 +1,12 @@
 <?xml version="1.0"?>
 <e-plugin-list>
-<<<<<<< HEAD
   <e-plugin id="org.gnome.evolution.mail.folder.mark_all_read"
         type="shlib"
         domain="@GETTEXT_PACKAGE@"
         _name="Mark All Read"
         location="@PLUGINDIR@/liborg-gnome-mark-all-read@SOEXT@">
     <author name="Chenthill Palanisamy" email="pchenthill@novell.com"/>
-    <_description>Used for marking all the messages under a folder as read</_description>
-=======
-		<e-plugin
-			id="org.gnome.evolution.mail.folder.mark_all_read"
-			type="shlib"
-			domain="@GETTEXT_PACKAGE@"
-			_name="Mark All Read"
-			location="@PLUGINDIR@/liborg-gnome-mark-all-read@SOEXT@">
-		<author name="Chenthill Palanisamy" email="pchenthill@novell.com"/>
-		<_description>Mark all messages in a folder as read.</_description>
->>>>>>> 1f65552d
+    <_description>Mark all messages in a folder as read.</_description>
 
     <hook class="org.gnome.evolution.ui:1.0">
       <ui-manager id="org.gnome.evolution.mail">
