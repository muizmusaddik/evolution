--- conflicted
+++ resolved
@@ -88,13 +88,8 @@
 # (toolkit/themes/gnomestripe/global/icons/wrap.png), which
 # contained the following notice:
 #
-<<<<<<< HEAD
-#    All files in this directory are assumed to be licensed under the
-#    tri-license (MPL/GPL/LGPL) used throughout this codebase.
-=======
 #     All files in this directory are assumed to be licensed under the
 #     tri-license (MPL/GPL/LGPL) used throughout this codebase.
->>>>>>> 2914345f
 #
 # There is no corresponding SVG file. */
 
