/* -*- Mode: C; tab-width: 8; indent-tabs-mode: t; c-basic-offset: 8 -*- */

/*
 * This program is free software; you can redistribute it and/or
 * modify it under the terms of the GNU Lesser General Public
 * License as published by the Free Software Foundation; either
 * version 2 of the License, or (at your option) version 3.
 *
 * This program is distributed in the hope that it will be useful,
 * but WITHOUT ANY WARRANTY; without even the implied warranty of
 * MERCHANTABILITY or FITNESS FOR A PARTICULAR PURPOSE.  See the GNU
 * Lesser General Public License for more details.
 *
 * You should have received a copy of the GNU Lesser General Public
 * License along with the program; if not, see <http://www.gnu.org/licenses/>
 *
 * Copyright (C) 1999-2008 Novell, Inc. (www.novell.com)
 */

#ifdef HAVE_CONFIG_H
#include <config.h>
#endif

#include "e-composer-private.h"
#include "e-util/e-util-private.h"

/* Initial height of the picture gallery. */
#define GALLERY_INITIAL_HEIGHT 150

static void
composer_setup_charset_menu (EMsgComposer *composer)
{
	GtkUIManager *ui_manager;
	const gchar *path;
	GList *list;
	guint merge_id;

	ui_manager = gtkhtml_editor_get_ui_manager (GTKHTML_EDITOR (composer));
	path = "/main-menu/options-menu/charset-menu";
	merge_id = gtk_ui_manager_new_merge_id (ui_manager);

	list = gtk_action_group_list_actions (composer->priv->charset_actions);
	list = g_list_sort (list, (GCompareFunc) e_action_compare_by_label);

	while (list != NULL) {
		GtkAction *action = list->data;

		gtk_ui_manager_add_ui (
			ui_manager, merge_id, path,
			gtk_action_get_name (action),
			gtk_action_get_name (action),
			GTK_UI_MANAGER_AUTO, FALSE);

		list = g_list_delete_link (list, list);
	}

	gtk_ui_manager_ensure_update (ui_manager);
}

static void
composer_setup_recent_menu (EMsgComposer *composer)
{
	EAttachmentView *view;
	GtkUIManager *ui_manager;
	GtkAction *action;
	const gchar *action_name;
	const gchar *path;
	guint merge_id;

	view = e_msg_composer_get_attachment_view (composer);
	ui_manager = gtkhtml_editor_get_ui_manager (GTKHTML_EDITOR (composer));
	path = "/main-menu/insert-menu/insert-menu-top/recent-placeholder";
	merge_id = gtk_ui_manager_new_merge_id (ui_manager);
	action_name = "recent-menu";

	action = e_attachment_view_recent_action_new (
		view, action_name, _("Recent _Documents"));

	if (action != NULL) {
		gtk_action_group_add_action (
			composer->priv->composer_actions, action);

		gtk_ui_manager_add_ui (
			ui_manager, merge_id, path,
			action_name, action_name,
			GTK_UI_MANAGER_AUTO, FALSE);
	}

	gtk_ui_manager_ensure_update (ui_manager);
}

static void
msg_composer_url_requested_cb (GtkHTML *html,
                               const gchar *uri,
                               GtkHTMLStream *stream,
                               EMsgComposer *composer)
{
	GByteArray *array;
	GHashTable *hash_table;
	CamelDataWrapper *wrapper;
	CamelStream *camel_stream;
	CamelMimePart *mime_part;

	hash_table = composer->priv->inline_images_by_url;
	mime_part = g_hash_table_lookup (hash_table, uri);

	if (mime_part == NULL) {
		hash_table = composer->priv->inline_images;
		mime_part = g_hash_table_lookup (hash_table, uri);
	}

	/* If this is not an inline image request,
	 * allow the signal emission to continue. */
	if (mime_part == NULL)
		return;

	array = g_byte_array_new ();
	camel_stream = camel_stream_mem_new_with_byte_array (array);
	wrapper = camel_medium_get_content (CAMEL_MEDIUM (mime_part));
	camel_data_wrapper_decode_to_stream_sync (
		wrapper, camel_stream, NULL, NULL);

	gtk_html_write (html, stream, (gchar *) array->data, array->len);

	gtk_html_end (html, stream, GTK_HTML_STREAM_OK);

	g_object_unref (camel_stream);

	/* gtk_html_end() destroys the GtkHTMLStream, so we need to
	 * stop the signal emission so nothing else tries to use it. */
	g_signal_stop_emission_by_name (html, "url-requested");
}

static void
composer_update_gallery_visibility (EMsgComposer *composer)
{
	GtkhtmlEditor *editor;
	GtkToggleAction *toggle_action;
	gboolean gallery_active;
	gboolean html_mode;

	editor = GTKHTML_EDITOR (composer);
	html_mode = gtkhtml_editor_get_html_mode (editor);

	toggle_action = GTK_TOGGLE_ACTION (ACTION (PICTURE_GALLERY));
	gallery_active = gtk_toggle_action_get_active (toggle_action);

	if (html_mode && gallery_active) {
		gtk_widget_show (composer->priv->gallery_scrolled_window);
		gtk_widget_show (composer->priv->gallery_icon_view);
	} else {
		gtk_widget_hide (composer->priv->gallery_scrolled_window);
		gtk_widget_hide (composer->priv->gallery_icon_view);
	}
}

void
e_composer_private_constructed (EMsgComposer *composer)
{
	EMsgComposerPrivate *priv = composer->priv;
	EFocusTracker *focus_tracker;
	EShell *shell;
	EShellSettings *shell_settings;
	EWebView *web_view;
	GtkhtmlEditor *editor;
	GtkUIManager *ui_manager;
	GtkAction *action;
	GtkWidget *container;
	GtkWidget *widget;
	GtkWidget *send_widget;
	GtkWindow *window;
	const gchar *path;
	gboolean small_screen_mode;
	gchar *filename, *gallery_path;
	gint ii;
	GError *error = NULL;

	editor = GTKHTML_EDITOR (composer);
	ui_manager = gtkhtml_editor_get_ui_manager (editor);

	shell = e_msg_composer_get_shell (composer);
	shell_settings = e_shell_get_shell_settings (shell);
	web_view = e_msg_composer_get_web_view (composer);
	small_screen_mode = e_shell_get_small_screen_mode (shell);

	if (small_screen_mode) {
#if 0
		/* In the lite composer, for small screens, we are not
		 * ready yet to hide the menubar.  It still has useful
		 * items like the ones to show/hide the various header
		 * fields, plus the security options.
		 *
		 * When we move those options out of the menu and into
		 * the composer's toplevel, we can probably get rid of
		 * the menu.
		 */
		widget = gtkhtml_editor_get_managed_widget (editor, "/main-menu");
		gtk_widget_hide (widget);
#endif
		widget = gtkhtml_editor_get_managed_widget (editor, "/main-toolbar");
		gtk_toolbar_set_style (
			GTK_TOOLBAR (widget), GTK_TOOLBAR_BOTH_HORIZ);
		gtk_widget_hide (widget);

	}

	/* Each composer window gets its own window group. */
	window = GTK_WINDOW (composer);
	priv->window_group = gtk_window_group_new ();
	gtk_window_group_add_window (priv->window_group, window);

	priv->async_actions = gtk_action_group_new ("async");
	priv->charset_actions = gtk_action_group_new ("charset");
	priv->composer_actions = gtk_action_group_new ("composer");

	priv->extra_hdr_names = g_ptr_array_new ();
	priv->extra_hdr_values = g_ptr_array_new ();

	priv->gconf_bridge_binding_ids = g_array_new (
		FALSE, FALSE, sizeof (guint));

	priv->inline_images = g_hash_table_new_full (
		g_str_hash, g_str_equal,
		(GDestroyNotify) g_free,
		(GDestroyNotify) NULL);

	priv->inline_images_by_url = g_hash_table_new_full (
		g_str_hash, g_str_equal,
		(GDestroyNotify) g_free,
		(GDestroyNotify) g_object_unref);

	priv->charset = e_composer_get_default_charset ();

	priv->is_from_message = FALSE;

	e_composer_actions_init (composer);

	filename = e_composer_find_data_file ("evolution-composer.ui");
	gtk_ui_manager_add_ui_from_file (ui_manager, filename, &error);
	g_free (filename);

	/* We set the send button as important to have a label */
	path = "/main-toolbar/pre-main-toolbar/send";
	send_widget = gtk_ui_manager_get_widget (ui_manager, path);
	gtk_tool_item_set_is_important (GTK_TOOL_ITEM (send_widget), TRUE);

	/* Tooltips for all buttons in toolbar that don't yet have one */
	path = "/main-toolbar/undo";
	widget = gtk_ui_manager_get_widget (ui_manager, path);
	gtk_widget_set_tooltip_text (widget, _("Undo the last action"));

	path = "/main-toolbar/redo";
	widget = gtk_ui_manager_get_widget (ui_manager, path);
	gtk_widget_set_tooltip_text (widget, _("Redo the last undone action"));

	path = "/main-toolbar/show-find";
	widget = gtk_ui_manager_get_widget (ui_manager, path);
	gtk_widget_set_tooltip_text (widget, _("Search for text"));

	path = "/main-toolbar/show-replace";
	widget = gtk_ui_manager_get_widget (ui_manager, path);
	gtk_widget_set_tooltip_text (widget, _("Search for and replace text"));

	composer_setup_charset_menu (composer);

	if (error != NULL) {
		/* Henceforth, bad things start happening. */
		g_critical ("%s", error->message);
		g_clear_error (&error);
	}

	/* Configure an EFocusTracker to manage selection actions. */

	focus_tracker = e_focus_tracker_new (GTK_WINDOW (composer));

	action = gtkhtml_editor_get_action (editor, "cut");
	e_focus_tracker_set_cut_clipboard_action (focus_tracker, action);

	action = gtkhtml_editor_get_action (editor, "copy");
	e_focus_tracker_set_copy_clipboard_action (focus_tracker, action);

	action = gtkhtml_editor_get_action (editor, "paste");
	e_focus_tracker_set_paste_clipboard_action (focus_tracker, action);

	action = gtkhtml_editor_get_action (editor, "select-all");
	e_focus_tracker_set_select_all_action (focus_tracker, action);

	priv->focus_tracker = focus_tracker;

	container = editor->vbox;

	/* Construct the activity bar. */

	widget = e_activity_bar_new ();
	gtk_box_pack_start (GTK_BOX (container), widget, FALSE, FALSE, 0);
	priv->activity_bar = g_object_ref (widget);
	/* EActivityBar controls its own visibility. */

	/* Construct the alert bar for errors. */

	widget = e_alert_bar_new ();
	gtk_box_pack_start (GTK_BOX (container), widget, FALSE, FALSE, 0);
	priv->alert_bar = g_object_ref (widget);
	/* EAlertBar controls its own visibility. */

	/* Construct the header table. */

	widget = e_composer_header_table_new (shell);
	gtk_container_set_border_width (GTK_CONTAINER (widget), 6);
	gtk_box_pack_start (GTK_BOX (container), widget, FALSE, FALSE, 0);
	if (small_screen_mode)
		gtk_box_reorder_child (GTK_BOX (container), widget, 1);
	else
		gtk_box_reorder_child (GTK_BOX (container), widget, 2);

	priv->header_table = g_object_ref (widget);
	gtk_widget_show (widget);

	/* Construct the attachment paned. */

	if (small_screen_mode) {
<<<<<<< HEAD
		/* short attachment bar for Anjal */
=======
		/* Short attachment bar for Anjal. */
>>>>>>> 19163c2b
		e_attachment_paned_set_default_height (75);
		e_attachment_icon_view_set_default_icon_size (GTK_ICON_SIZE_BUTTON);
	}

	widget = e_attachment_paned_new ();
	gtk_box_pack_start (GTK_BOX (container), widget, TRUE, TRUE, 0);
	priv->attachment_paned = g_object_ref (widget);
	gtk_widget_show (widget);

	g_object_bind_property (
		web_view, "editable",
		widget, "editable",
		G_BINDING_SYNC_CREATE);

	if (small_screen_mode) {
		GtkWidget *tmp, *tmp1, *tmp_box, *container;
		GtkWidget *combo;

		combo = e_attachment_paned_get_view_combo (
			E_ATTACHMENT_PANED (widget));
		gtk_widget_hide (combo);
		container = e_attachment_paned_get_controls_container (
			E_ATTACHMENT_PANED (widget));

		tmp_box = gtk_hbox_new (FALSE, 0);

		tmp = gtk_hbox_new (FALSE, 0);
		tmp1 = gtk_image_new_from_icon_name (
			"mail-send", GTK_ICON_SIZE_BUTTON);
		gtk_box_pack_start ((GtkBox *) tmp, tmp1, FALSE, FALSE, 0);
		tmp1 = gtk_label_new_with_mnemonic (_("S_end"));
		gtk_box_pack_start ((GtkBox *) tmp, tmp1, FALSE, FALSE, 6);
		gtk_widget_show_all (tmp);
		gtk_widget_reparent (send_widget, tmp_box);
		gtk_box_set_child_packing (
			GTK_BOX (tmp_box), send_widget,
			FALSE, FALSE, 6, GTK_PACK_END);
		gtk_tool_item_set_is_important (GTK_TOOL_ITEM (send_widget), TRUE);
		send_widget = gtk_bin_get_child ((GtkBin *) send_widget);
		gtk_container_remove (
			GTK_CONTAINER (send_widget),
			gtk_bin_get_child (GTK_BIN (send_widget)));
		gtk_container_add ((GtkContainer *) send_widget, tmp);
		gtk_button_set_relief ((GtkButton *) send_widget, GTK_RELIEF_NORMAL);
		path = "/main-toolbar/pre-main-toolbar/save-draft";
		send_widget = gtk_ui_manager_get_widget (ui_manager, path);
		tmp = gtk_hbox_new (FALSE, 0);
		tmp1 = gtk_image_new_from_stock (
			GTK_STOCK_SAVE, GTK_ICON_SIZE_BUTTON);
		gtk_box_pack_start ((GtkBox *) tmp, tmp1, FALSE, FALSE, 0);
		tmp1 = gtk_label_new_with_mnemonic (_("Save draft"));
		gtk_box_pack_start ((GtkBox *) tmp, tmp1, FALSE, FALSE, 3);
		gtk_widget_show_all (tmp);
		gtk_widget_reparent (send_widget, tmp_box);
		gtk_box_set_child_packing (
			GTK_BOX (tmp_box), send_widget,
			FALSE, FALSE, 6, GTK_PACK_END);
		gtk_tool_item_set_is_important (GTK_TOOL_ITEM (send_widget), TRUE);
		send_widget = gtk_bin_get_child ((GtkBin *) send_widget);
		gtk_container_remove (
			GTK_CONTAINER (send_widget),
			gtk_bin_get_child (GTK_BIN (send_widget)));
		gtk_container_add ((GtkContainer *) send_widget, tmp);
		gtk_button_set_relief ((GtkButton *) send_widget, GTK_RELIEF_NORMAL);

		gtk_widget_show (tmp_box);
		gtk_box_pack_end (GTK_BOX (container), tmp_box, FALSE, FALSE, 3);
	}

	container = e_attachment_paned_get_content_area (
		E_ATTACHMENT_PANED (priv->attachment_paned));

	widget = gtk_vpaned_new ();
	gtk_container_add (GTK_CONTAINER (container), widget);
	gtk_widget_show (widget);

	container = widget;

	widget = gtk_scrolled_window_new (NULL, NULL);
	gtk_scrolled_window_set_policy (
		GTK_SCROLLED_WINDOW (widget),
		GTK_POLICY_AUTOMATIC, GTK_POLICY_AUTOMATIC);
	gtk_scrolled_window_set_shadow_type (
		GTK_SCROLLED_WINDOW (widget), GTK_SHADOW_IN);
	gtk_widget_set_size_request (widget, -1, GALLERY_INITIAL_HEIGHT);
	gtk_paned_pack1 (GTK_PANED (container), widget, FALSE, FALSE);
	priv->gallery_scrolled_window = g_object_ref (widget);
	gtk_widget_show (widget);

	/* Reparent the scrolled window containing the GtkHTML widget
	 * into the content area of the top attachment pane. */

	widget = GTK_WIDGET (web_view);
	widget = gtk_widget_get_parent (widget);
	gtk_widget_reparent (widget, container);

	/* Construct the picture gallery. */

	container = priv->gallery_scrolled_window;

	gallery_path = e_shell_settings_get_string (
		shell_settings, "composer-gallery-path");
	widget = e_picture_gallery_new (gallery_path);
	gtk_container_add (GTK_CONTAINER (container), widget);
	priv->gallery_icon_view = g_object_ref (widget);
	g_free (gallery_path);

	g_signal_connect (
		composer, "notify::html-mode",
		G_CALLBACK (composer_update_gallery_visibility), NULL);

	g_signal_connect_swapped (
		ACTION (PICTURE_GALLERY), "toggled",
		G_CALLBACK (composer_update_gallery_visibility), composer);

	/* XXX What is this for? */
	g_object_set_data (G_OBJECT (composer), "vbox", editor->vbox);

	composer_setup_recent_menu (composer);

	/* Bind headers to their corresponding actions. */

	for (ii = 0; ii < E_COMPOSER_NUM_HEADERS; ii++) {
		EComposerHeaderTable *table;
		EComposerHeader *header;
		GtkAction *action;

		table = E_COMPOSER_HEADER_TABLE (priv->header_table);
		header = e_composer_header_table_get_header (table, ii);

		switch (ii) {
			case E_COMPOSER_HEADER_BCC:
				action = ACTION (VIEW_BCC);
				break;

			case E_COMPOSER_HEADER_CC:
				action = ACTION (VIEW_CC);
				break;

			case E_COMPOSER_HEADER_REPLY_TO:
				action = ACTION (VIEW_REPLY_TO);
				break;

			default:
				continue;
		}

		g_object_bind_property (
			header, "sensitive",
			action, "sensitive",
			G_BINDING_BIDIRECTIONAL |
			G_BINDING_SYNC_CREATE);

		g_object_bind_property (
			header, "visible",
			action, "active",
			G_BINDING_BIDIRECTIONAL |
			G_BINDING_SYNC_CREATE);
	}

	/* Install a handler for inline images. */

	/* XXX We no longer use GtkhtmlEditor::uri-requested because it
	 *     conflicts with EWebView's url_requested() method, which
	 *     unconditionally launches an async operation.  I changed
	 *     GtkHTML::url-requested to be a G_SIGNAL_RUN_LAST so that
	 *     our handler runs first.  If we can handle the request
	 *     we'll stop the signal emission to prevent EWebView from
	 *     launching an async operation.  Messy, but works until we
	 *     switch to WebKit.  --mbarnes */

	g_signal_connect (
		web_view, "url-requested",
		G_CALLBACK (msg_composer_url_requested_cb), composer);
}

void
e_composer_private_dispose (EMsgComposer *composer)
{
	if (composer->priv->gconf_bridge_binding_ids) {
		GConfBridge *bridge;
		GArray *array;
		guint binding_id;

		bridge = gconf_bridge_get ();
		array = composer->priv->gconf_bridge_binding_ids;

		while (array->len > 0) {
			binding_id = g_array_index (array, guint, 0);
			gconf_bridge_unbind (bridge, binding_id);
			g_array_remove_index_fast (array, 0);
		}

		g_array_free (composer->priv->gconf_bridge_binding_ids, TRUE);
		composer->priv->gconf_bridge_binding_ids = NULL;
	}

	if (composer->priv->shell != NULL) {
		g_object_remove_weak_pointer (
			G_OBJECT (composer->priv->shell),
			&composer->priv->shell);
		composer->priv->shell = NULL;
	}

	if (composer->priv->header_table != NULL) {
		g_object_unref (composer->priv->header_table);
		composer->priv->header_table = NULL;
	}

	if (composer->priv->activity_bar != NULL) {
		g_object_unref (composer->priv->activity_bar);
		composer->priv->activity_bar = NULL;
	}

	if (composer->priv->alert_bar != NULL) {
		g_object_unref (composer->priv->alert_bar);
		composer->priv->alert_bar = NULL;
	}

	if (composer->priv->attachment_paned != NULL) {
		g_object_unref (composer->priv->attachment_paned);
		composer->priv->attachment_paned = NULL;
	}

	if (composer->priv->focus_tracker != NULL) {
		g_object_unref (composer->priv->focus_tracker);
		composer->priv->focus_tracker = NULL;
	}

	if (composer->priv->window_group != NULL) {
		g_object_unref (composer->priv->window_group);
		composer->priv->window_group = NULL;
	}

	if (composer->priv->async_actions != NULL) {
		g_object_unref (composer->priv->async_actions);
		composer->priv->async_actions = NULL;
	}

	if (composer->priv->charset_actions != NULL) {
		g_object_unref (composer->priv->charset_actions);
		composer->priv->charset_actions = NULL;
	}

	if (composer->priv->composer_actions != NULL) {
		g_object_unref (composer->priv->composer_actions);
		composer->priv->composer_actions = NULL;
	}

	if (composer->priv->gallery_scrolled_window != NULL) {
		g_object_unref (composer->priv->gallery_scrolled_window);
		composer->priv->gallery_scrolled_window = NULL;
	}

	g_hash_table_remove_all (composer->priv->inline_images);
	g_hash_table_remove_all (composer->priv->inline_images_by_url);

	if (composer->priv->redirect != NULL) {
		g_object_unref (composer->priv->redirect);
		composer->priv->redirect = NULL;
	}
}

void
e_composer_private_finalize (EMsgComposer *composer)
{
	GPtrArray *array;

	array = composer->priv->extra_hdr_names;
	g_ptr_array_foreach (array, (GFunc) g_free, NULL);
	g_ptr_array_free (array, TRUE);

	array = composer->priv->extra_hdr_values;
	g_ptr_array_foreach (array, (GFunc) g_free, NULL);
	g_ptr_array_free (array, TRUE);

	g_free (composer->priv->charset);
	g_free (composer->priv->mime_type);
	g_free (composer->priv->mime_body);

	g_hash_table_destroy (composer->priv->inline_images);
	g_hash_table_destroy (composer->priv->inline_images_by_url);
}

gchar *
e_composer_find_data_file (const gchar *basename)
{
	gchar *filename;

	g_return_val_if_fail (basename != NULL, NULL);

	/* Support running directly from the source tree. */
	filename = g_build_filename (".", basename, NULL);
	if (g_file_test (filename, G_FILE_TEST_EXISTS))
		return filename;
	g_free (filename);

	/* XXX This is kinda broken. */
	filename = g_build_filename (EVOLUTION_UIDIR, basename, NULL);
	if (g_file_test (filename, G_FILE_TEST_EXISTS))
		return filename;
	g_free (filename);

	g_critical ("Could not locate '%s'", basename);

	return NULL;
}

gchar *
e_composer_get_default_charset (void)
{
	GConfClient *client;
	gchar *charset;
	GError *error = NULL;

	client = gconf_client_get_default ();

	charset = gconf_client_get_string (
		client, COMPOSER_GCONF_CHARSET_KEY, &error);
	if (error != NULL) {
		g_warning ("%s", error->message);
		g_clear_error (&error);
	}

	/* See what charset the mailer is using.
	 * XXX We should not have to know where this lives in GConf.
	 *     Need a mail_config_get_default_charset() that does this. */
	if (!charset || charset[0] == '\0') {
		g_free (charset);
		charset = gconf_client_get_string (
			client, MAIL_GCONF_CHARSET_KEY, NULL);
		if (charset != NULL && *charset == '\0') {
			g_free (charset);
			charset = NULL;
		} else if (error != NULL) {
			g_warning ("%s", error->message);
			g_clear_error (&error);
		}
	}

	g_object_unref (client);

	if (charset == NULL)
		charset = g_strdup (camel_iconv_locale_charset ());

	if (charset == NULL)
		charset = g_strdup ("us-ascii");

	return charset;
}

gboolean
e_composer_paste_html (EMsgComposer *composer,
                       GtkClipboard *clipboard)
{
	GtkhtmlEditor *editor;
	gchar *html;

	g_return_val_if_fail (E_IS_MSG_COMPOSER (composer), FALSE);
	g_return_val_if_fail (GTK_IS_CLIPBOARD (clipboard), FALSE);

	html = e_clipboard_wait_for_html (clipboard);
	g_return_val_if_fail (html != NULL, FALSE);

	editor = GTKHTML_EDITOR (composer);
	gtkhtml_editor_insert_html (editor, html);

	g_free (html);

	return TRUE;
}

gboolean
e_composer_paste_image (EMsgComposer *composer,
                        GtkClipboard *clipboard)
{
	GtkhtmlEditor *editor;
	EAttachmentStore *store;
	EAttachmentView *view;
	GdkPixbuf *pixbuf = NULL;
	gchar *filename = NULL;
	gchar *uri = NULL;
	gboolean success = FALSE;
	GError *error = NULL;

	g_return_val_if_fail (E_IS_MSG_COMPOSER (composer), FALSE);
	g_return_val_if_fail (GTK_IS_CLIPBOARD (clipboard), FALSE);

	editor = GTKHTML_EDITOR (composer);
	view = e_msg_composer_get_attachment_view (composer);
	store = e_attachment_view_get_store (view);

	/* Extract the image data from the clipboard. */
	pixbuf = gtk_clipboard_wait_for_image (clipboard);
	g_return_val_if_fail (pixbuf != NULL, FALSE);

	/* Reserve a temporary file. */
	filename = e_mktemp (NULL);
	if (filename == NULL) {
		g_set_error (
			&error, G_FILE_ERROR,
			g_file_error_from_errno (errno),
			"Could not create temporary file: %s",
			g_strerror (errno));
		goto exit;
	}

	/* Save the pixbuf as a temporary file in image/png format. */
	if (!gdk_pixbuf_save (pixbuf, filename, "png", &error, NULL))
		goto exit;

	/* Convert the filename to a URI. */
	uri = g_filename_to_uri (filename, NULL, &error);
	if (uri == NULL)
		goto exit;

	/* In HTML mode, paste the image into the message body.
	 * In text mode, add the image to the attachment store. */
	if (gtkhtml_editor_get_html_mode (editor))
		gtkhtml_editor_insert_image (editor, uri);
	else {
		EAttachment *attachment;

		attachment = e_attachment_new_for_uri (uri);
		e_attachment_store_add_attachment (store, attachment);
		e_attachment_load_async (
			attachment, (GAsyncReadyCallback)
			e_attachment_load_handle_error, composer);
		g_object_unref (attachment);
	}

	success = TRUE;

exit:
	if (error != NULL) {
		g_warning ("%s", error->message);
		g_error_free (error);
	}

	g_object_unref (pixbuf);
	g_free (filename);
	g_free (uri);

	return success;
}

gboolean
e_composer_paste_text (EMsgComposer *composer,
                       GtkClipboard *clipboard)
{
	GtkhtmlEditor *editor;
	gchar *text;

	g_return_val_if_fail (E_IS_MSG_COMPOSER (composer), FALSE);
	g_return_val_if_fail (GTK_IS_CLIPBOARD (clipboard), FALSE);

	text = gtk_clipboard_wait_for_text (clipboard);
	g_return_val_if_fail (text != NULL, FALSE);

	editor = GTKHTML_EDITOR (composer);
	gtkhtml_editor_insert_text (editor, text);

	g_free (text);

	return TRUE;
}

gboolean
e_composer_paste_uris (EMsgComposer *composer,
                       GtkClipboard *clipboard)
{
	EAttachmentStore *store;
	EAttachmentView *view;
	gchar **uris;
	gint ii;

	g_return_val_if_fail (E_IS_MSG_COMPOSER (composer), FALSE);
	g_return_val_if_fail (GTK_IS_CLIPBOARD (clipboard), FALSE);

	view = e_msg_composer_get_attachment_view (composer);
	store = e_attachment_view_get_store (view);

	/* Extract the URI data from the clipboard. */
	uris = gtk_clipboard_wait_for_uris (clipboard);
	g_return_val_if_fail (uris != NULL, FALSE);

	/* Add the URIs to the attachment store. */
	for (ii = 0; uris[ii] != NULL; ii++) {
		EAttachment *attachment;

		attachment = e_attachment_new_for_uri (uris[ii]);
		e_attachment_store_add_attachment (store, attachment);
		e_attachment_load_async (
			attachment, (GAsyncReadyCallback)
			e_attachment_load_handle_error, composer);
		g_object_unref (attachment);
	}

	return TRUE;
}

gboolean
e_composer_selection_is_image_uris (EMsgComposer *composer,
                                    GtkSelectionData *selection)
{
	gboolean all_image_uris = TRUE;
	gchar **uris;
	guint ii;

	g_return_val_if_fail (E_IS_MSG_COMPOSER (composer), FALSE);
	g_return_val_if_fail (selection != NULL, FALSE);

	uris = gtk_selection_data_get_uris (selection);

	if (uris == NULL)
		return FALSE;

	for (ii = 0; uris[ii] != NULL; ii++) {
		GFile *file;
		GFileInfo *file_info;
		GdkPixbufLoader *loader;
		const gchar *attribute;
		const gchar *content_type;
		gchar *mime_type = NULL;

		file = g_file_new_for_uri (uris[ii]);
		attribute = G_FILE_ATTRIBUTE_STANDARD_FAST_CONTENT_TYPE;

		/* XXX This blocks, but we're requesting the fast content
		 *     type (which only inspects filenames), so hopefully
		 *     it won't be noticeable.  Also, this is best effort
		 *     so we don't really care if it fails. */
		file_info = g_file_query_info (
			file, attribute, G_FILE_QUERY_INFO_NONE, NULL, NULL);

		if (file_info == NULL) {
			g_object_unref (file);
			all_image_uris = FALSE;
			break;
		}

		content_type = g_file_info_get_attribute_string (
			file_info, attribute);
		mime_type = g_content_type_get_mime_type (content_type);

		g_object_unref (file_info);
		g_object_unref (file);

		if (mime_type == NULL) {
			all_image_uris = FALSE;
			break;
		}

		/* Easy way to determine if a MIME type is a supported
		 * image format: try creating a GdkPixbufLoader for it. */
		loader = gdk_pixbuf_loader_new_with_mime_type (mime_type, NULL);

		g_free (mime_type);

		if (loader == NULL) {
			all_image_uris = FALSE;
			break;
		}

		gdk_pixbuf_loader_close (loader, NULL);
		g_object_unref (loader);
	}

	g_strfreev (uris);

	return all_image_uris;
}<|MERGE_RESOLUTION|>--- conflicted
+++ resolved
@@ -319,11 +319,7 @@
 	/* Construct the attachment paned. */
 
 	if (small_screen_mode) {
-<<<<<<< HEAD
-		/* short attachment bar for Anjal */
-=======
 		/* Short attachment bar for Anjal. */
->>>>>>> 19163c2b
 		e_attachment_paned_set_default_height (75);
 		e_attachment_icon_view_set_default_icon_size (GTK_ICON_SIZE_BUTTON);
 	}
