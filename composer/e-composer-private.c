/*
 * This program is free software; you can redistribute it and/or
 * modify it under the terms of the GNU Lesser General Public
 * License as published by the Free Software Foundation; either
 * version 2 of the License, or (at your option) version 3.
 *
 * This program is distributed in the hope that it will be useful,
 * but WITHOUT ANY WARRANTY; without even the implied warranty of
 * MERCHANTABILITY or FITNESS FOR A PARTICULAR PURPOSE.  See the GNU
 * Lesser General Public License for more details.
 *
 * You should have received a copy of the GNU Lesser General Public
 * License along with the program; if not, see <http://www.gnu.org/licenses/>
 *
 * Copyright (C) 1999-2008 Novell, Inc. (www.novell.com)
 */

#include "e-composer-private.h"
#include "e-util/e-util-private.h"

static void
composer_setup_charset_menu (EMsgComposer *composer)
{
	GtkUIManager *ui_manager;
	const gchar *path;
	GList *list;
	guint merge_id;

	ui_manager = gtkhtml_editor_get_ui_manager (GTKHTML_EDITOR (composer));
	path = "/main-menu/edit-menu/pre-spell-check/charset-menu";
	merge_id = gtk_ui_manager_new_merge_id (ui_manager);

	list = gtk_action_group_list_actions (composer->priv->charset_actions);
	list = g_list_sort (list, (GCompareFunc) e_action_compare_by_label);

	while (list != NULL) {
		GtkAction *action = list->data;

		gtk_ui_manager_add_ui (
			ui_manager, merge_id, path,
			gtk_action_get_name (action),
			gtk_action_get_name (action),
			GTK_UI_MANAGER_AUTO, FALSE);

		list = g_list_delete_link (list, list);
	}

	gtk_ui_manager_ensure_update (ui_manager);
}

static void
composer_setup_recent_menu (EMsgComposer *composer)
{
	EAttachmentView *view;
	GtkUIManager *ui_manager;
	GtkAction *action;
	const gchar *action_name;
	const gchar *path;
	guint merge_id;

	view = e_msg_composer_get_attachment_view (composer);
	ui_manager = gtkhtml_editor_get_ui_manager (GTKHTML_EDITOR (composer));
	path = "/main-menu/insert-menu/insert-menu-top/recent-placeholder";
	merge_id = gtk_ui_manager_new_merge_id (ui_manager);
	action_name = "recent-menu";

	action = e_attachment_view_recent_action_new (
		view, action_name, _("Recent _Documents"));

	if (action != NULL) {
		gtk_action_group_add_action (
			composer->priv->composer_actions, action);

		gtk_ui_manager_add_ui (
			ui_manager, merge_id, path,
			action_name, action_name,
			GTK_UI_MANAGER_AUTO, FALSE);
	}

	gtk_ui_manager_ensure_update (ui_manager);
}

void
e_composer_private_init (EMsgComposer *composer)
{
	EMsgComposerPrivate *priv = composer->priv;

	GtkhtmlEditor *editor;
	GtkUIManager *ui_manager;
	GtkWidget *container;
	GtkWidget *widget;
	GtkWidget *send_widget;
	GtkWidget *exp_box;
	const gchar *path;
	gchar *filename;
	gint ii;
	GError *error = NULL;

	editor = GTKHTML_EDITOR (composer);
	ui_manager = gtkhtml_editor_get_ui_manager (editor);

	if (composer->lite) {
		widget = gtkhtml_editor_get_managed_widget (editor, "/main-menu");
		gtk_widget_hide (widget);
		widget = gtkhtml_editor_get_managed_widget (editor, "/main-toolbar");
<<<<<<< HEAD
		gtk_toolbar_set_style ((GtkToolbar *)widget, GTK_TOOLBAR_BOTH_HORIZ);	
=======
		gtk_toolbar_set_style ((GtkToolbar *)widget, GTK_TOOLBAR_BOTH_HORIZ);
>>>>>>> e4afd3f9
		gtk_widget_hide (widget);

	}

	priv->charset_actions = gtk_action_group_new ("charset");
	priv->composer_actions = gtk_action_group_new ("composer");

	priv->extra_hdr_names = g_ptr_array_new ();
	priv->extra_hdr_values = g_ptr_array_new ();

	priv->gconf_bridge_binding_ids = g_array_new (
		FALSE, FALSE, sizeof (guint));

	priv->inline_images = g_hash_table_new_full (
		g_str_hash, g_str_equal,
		(GDestroyNotify) g_free,
		(GDestroyNotify) NULL);

	priv->inline_images_by_url = g_hash_table_new_full (
		g_str_hash, g_str_equal,
		(GDestroyNotify) g_free,
		(GDestroyNotify) camel_object_unref);

	priv->charset = e_composer_get_default_charset ();

	e_composer_actions_init (composer);

	filename = e_composer_find_data_file ("evolution-composer.ui");
	gtk_ui_manager_add_ui_from_file (ui_manager, filename, &error);
	g_free (filename);

	/* We set the send button as important to have a label */
	path = "/main-toolbar/pre-main-toolbar/send";
	send_widget = gtk_ui_manager_get_widget (ui_manager, path);
	gtk_tool_item_set_is_important (GTK_TOOL_ITEM (send_widget), TRUE);

	exp_box = gtk_hbox_new (FALSE, 0);
	gtk_widget_show(exp_box);
	if (composer->lite) {
		GtkWidget *tmp, *tmp1, *tmp_box;

		tmp_box = gtk_hbox_new (FALSE, 0);

		tmp = gtk_hbox_new (FALSE, 0);
		tmp1 = gtk_image_new_from_icon_name (
			"mail-send", GTK_ICON_SIZE_BUTTON);
		gtk_box_pack_start ((GtkBox *)tmp, tmp1, FALSE, FALSE, 0);
		tmp1 = gtk_label_new_with_mnemonic (_("S_end"));
		gtk_box_pack_start ((GtkBox *)tmp, tmp1, FALSE, FALSE, 6);
		gtk_widget_show_all(tmp);
		gtk_widget_reparent (send_widget, tmp_box);
		gtk_box_set_child_packing ((GtkBox *)tmp_box, send_widget, FALSE, FALSE, 6, GTK_PACK_END);
		gtk_tool_item_set_is_important (GTK_TOOL_ITEM (send_widget), TRUE);
		send_widget = gtk_bin_get_child ((GtkBin *)send_widget);
		gtk_container_remove((GtkContainer *)send_widget, gtk_bin_get_child ((GtkBin *)send_widget));
		gtk_container_add((GtkContainer *)send_widget, tmp);
		gtk_button_set_relief ((GtkButton *)send_widget, GTK_RELIEF_NORMAL);
<<<<<<< HEAD
			
=======

>>>>>>> e4afd3f9
		path = "/main-toolbar/pre-main-toolbar/save-draft";
		send_widget = gtk_ui_manager_get_widget (ui_manager, path);
		tmp = gtk_hbox_new (FALSE, 0);
		tmp1 = gtk_image_new_from_stock (
			GTK_STOCK_SAVE, GTK_ICON_SIZE_BUTTON);
		gtk_box_pack_start ((GtkBox *)tmp, tmp1, FALSE, FALSE, 0);
		tmp1 = gtk_label_new_with_mnemonic (_("Save draft"));
		gtk_box_pack_start ((GtkBox *)tmp, tmp1, FALSE, FALSE, 3);
		gtk_widget_show_all(tmp);
		gtk_widget_reparent (send_widget, tmp_box);
		gtk_box_set_child_packing ((GtkBox *)tmp_box, send_widget, FALSE, FALSE, 6, GTK_PACK_END);
		gtk_tool_item_set_is_important (GTK_TOOL_ITEM (send_widget), TRUE);
		send_widget = gtk_bin_get_child ((GtkBin *)send_widget);
		gtk_container_remove((GtkContainer *)send_widget, gtk_bin_get_child ((GtkBin *)send_widget));
		gtk_container_add((GtkContainer *)send_widget, tmp);
		gtk_button_set_relief ((GtkButton *)send_widget, GTK_RELIEF_NORMAL);

		path = "/main-toolbar/pre-main-toolbar/attach";
		send_widget = gtk_ui_manager_get_widget (ui_manager, path);
		tmp = gtk_hbox_new (FALSE, 0);
		tmp1 = gtk_image_new_from_stock (
			GTK_STOCK_ADD, GTK_ICON_SIZE_BUTTON);
		gtk_box_pack_start ((GtkBox *)tmp, tmp1, FALSE, FALSE, 0);
		tmp1 = gtk_label_new_with_mnemonic (_("Add attachment"));
		gtk_box_pack_start ((GtkBox *)tmp, tmp1, FALSE, FALSE, 3);
<<<<<<< HEAD
		gtk_widget_show_all(tmp);		
=======
		gtk_widget_show_all(tmp);
>>>>>>> e4afd3f9
		gtk_widget_reparent (send_widget, tmp_box);
		gtk_box_set_child_packing ((GtkBox *)tmp_box, send_widget, FALSE, FALSE, 6, GTK_PACK_START);
		gtk_tool_item_set_is_important (GTK_TOOL_ITEM (send_widget), TRUE);
		send_widget = gtk_bin_get_child ((GtkBin *)send_widget);
		gtk_container_remove((GtkContainer *)send_widget, gtk_bin_get_child ((GtkBin *)send_widget));
		gtk_container_add((GtkContainer *)send_widget, tmp);
		gtk_button_set_relief ((GtkButton *)send_widget, GTK_RELIEF_NORMAL);

		gtk_widget_show(tmp_box);
		gtk_box_pack_end ((GtkBox *)exp_box, tmp_box, TRUE, TRUE, 0);
		gtk_box_pack_end ((GtkBox *)editor->vbox, exp_box, FALSE, FALSE, 3);

	}
	composer_setup_charset_menu (composer);

	if (error != NULL) {
		/* Henceforth, bad things start happening. */
		g_critical ("%s", error->message);
		g_clear_error (&error);
	}

	/* Construct the header table. */

	container = editor->vbox;
	
	widget = e_composer_header_table_new ();
	gtk_container_set_border_width (GTK_CONTAINER (widget), 6);
	gtk_box_pack_start (GTK_BOX (editor->vbox), widget, FALSE, FALSE, 0);
	if (composer->lite)
		gtk_box_reorder_child (GTK_BOX (editor->vbox), widget, 0);
	else
		gtk_box_reorder_child (GTK_BOX (editor->vbox), widget, 2);

	priv->header_table = g_object_ref (widget);
	gtk_widget_show (widget);

	/* Construct the attachment paned. */

	widget = e_attachment_paned_new ();
	gtk_box_pack_start (GTK_BOX (container), widget, TRUE, TRUE, 0);
	priv->attachment_paned = g_object_ref (widget);
	gtk_widget_show (widget);

	g_object_set_data ((GObject *)composer, "vbox", editor->vbox);

	/* Reparent the scrolled window containing the GtkHTML widget
	 * into the content area of the top attachment pane. */

	widget = GTK_WIDGET (gtkhtml_editor_get_html (editor));
	widget = gtk_widget_get_parent (widget);
	container = e_attachment_paned_get_content_area (
		E_ATTACHMENT_PANED (priv->attachment_paned));
	gtk_widget_reparent (widget, container);
	gtk_box_set_child_packing (
		GTK_BOX (container), widget, TRUE, TRUE, 0, GTK_PACK_START);

	composer_setup_recent_menu (composer);

	/* Bind headers to their corresponding actions. */

	for (ii = 0; ii < E_COMPOSER_NUM_HEADERS; ii++) {
		EComposerHeaderTable *table;
		EComposerHeader *header;
		GtkAction *action;

		table = E_COMPOSER_HEADER_TABLE (priv->header_table);
		header = e_composer_header_table_get_header (table, ii);

		switch (ii) {
			case E_COMPOSER_HEADER_BCC:
				action = ACTION (VIEW_BCC);
				break;

			case E_COMPOSER_HEADER_CC:
				action = ACTION (VIEW_CC);
				break;

			case E_COMPOSER_HEADER_FROM:
				action = ACTION (VIEW_FROM);
				break;

			case E_COMPOSER_HEADER_REPLY_TO:
				action = ACTION (VIEW_REPLY_TO);
				break;

			default:
				continue;
		}

		e_mutual_binding_new (
			G_OBJECT (header), "sensitive",
			G_OBJECT (action), "sensitive");

		e_mutual_binding_new (
			G_OBJECT (header), "visible",
			G_OBJECT (action), "active");
	}
}

void
e_composer_private_dispose (EMsgComposer *composer)
{
	GConfBridge *bridge;
	GArray *array;
	guint binding_id;

	bridge = gconf_bridge_get ();
	array = composer->priv->gconf_bridge_binding_ids;

	while (array->len > 0) {
		binding_id = g_array_index (array, guint, 0);
		gconf_bridge_unbind (bridge, binding_id);
		g_array_remove_index_fast (array, 0);
	}

	if (composer->priv->header_table != NULL) {
		g_object_unref (composer->priv->header_table);
		composer->priv->header_table = NULL;
	}

	if (composer->priv->attachment_paned != NULL) {
		g_object_unref (composer->priv->attachment_paned);
		composer->priv->attachment_paned = NULL;
	}

	if (composer->priv->charset_actions != NULL) {
		g_object_unref (composer->priv->charset_actions);
		composer->priv->charset_actions = NULL;
	}

	if (composer->priv->composer_actions != NULL) {
		g_object_unref (composer->priv->composer_actions);
		composer->priv->composer_actions = NULL;
	}

	g_hash_table_remove_all (composer->priv->inline_images);
	g_hash_table_remove_all (composer->priv->inline_images_by_url);

	if (composer->priv->redirect != NULL) {
		camel_object_unref (composer->priv->redirect);
		composer->priv->redirect = NULL;
	}
}

void
e_composer_private_finalize (EMsgComposer *composer)
{
	GPtrArray *array;

	array = composer->priv->extra_hdr_names;
	g_ptr_array_foreach (array, (GFunc) g_free, NULL);
	g_ptr_array_free (array, TRUE);

	array = composer->priv->extra_hdr_values;
	g_ptr_array_foreach (array, (GFunc) g_free, NULL);
	g_ptr_array_free (array, TRUE);

	g_free (composer->priv->charset);
	g_free (composer->priv->mime_type);
	g_free (composer->priv->mime_body);

	g_hash_table_destroy (composer->priv->inline_images);
	g_hash_table_destroy (composer->priv->inline_images_by_url);
}

gchar *
e_composer_find_data_file (const gchar *basename)
{
	gchar *filename;

	g_return_val_if_fail (basename != NULL, NULL);

	/* Support running directly from the source tree. */
	filename = g_build_filename (".", basename, NULL);
	if (g_file_test (filename, G_FILE_TEST_EXISTS))
		return filename;
	g_free (filename);

	/* XXX This is kinda broken. */
	filename = g_build_filename (EVOLUTION_UIDIR, basename, NULL);
	if (g_file_test (filename, G_FILE_TEST_EXISTS))
		return filename;
	g_free (filename);

	g_critical ("Could not locate '%s'", basename);

	return NULL;
}

gchar *
e_composer_get_default_charset (void)
{
	GConfClient *client;
	gchar *charset;
	GError *error = NULL;

	client = gconf_client_get_default ();

	charset = gconf_client_get_string (
		client, COMPOSER_GCONF_CHARSET_KEY, &error);
	if (error != NULL) {
		g_warning ("%s", error->message);
		g_clear_error (&error);
	}

	/* See what charset the mailer is using.
	 * XXX We should not have to know where this lives in GConf.
	 *     Need a mail_config_get_default_charset() that does this. */
	if (!charset || charset[0] == '\0') {
		g_free (charset);
		charset = gconf_client_get_string (
			client, MAIL_GCONF_CHARSET_KEY, NULL);
		if (charset != NULL && *charset == '\0') {
			g_free (charset);
			charset = NULL;
		} else if (error != NULL) {
			g_warning ("%s", error->message);
			g_clear_error (&error);
		}
	}

	g_object_unref (client);

	if (charset == NULL)
		charset = g_strdup (camel_iconv_locale_charset ());

	if (charset == NULL)
		charset = g_strdup ("us-ascii");

	return charset;
}
<|MERGE_RESOLUTION|>--- conflicted
+++ resolved
@@ -103,11 +103,7 @@
 		widget = gtkhtml_editor_get_managed_widget (editor, "/main-menu");
 		gtk_widget_hide (widget);
 		widget = gtkhtml_editor_get_managed_widget (editor, "/main-toolbar");
-<<<<<<< HEAD
-		gtk_toolbar_set_style ((GtkToolbar *)widget, GTK_TOOLBAR_BOTH_HORIZ);	
-=======
-		gtk_toolbar_set_style ((GtkToolbar *)widget, GTK_TOOLBAR_BOTH_HORIZ);
->>>>>>> e4afd3f9
+		gtk_toolbar_set_style (GTK_TOOLBAR (widget), GTK_TOOLBAR_BOTH_HORIZ);
 		gtk_widget_hide (widget);
 
 	}
@@ -165,11 +161,6 @@
 		gtk_container_remove((GtkContainer *)send_widget, gtk_bin_get_child ((GtkBin *)send_widget));
 		gtk_container_add((GtkContainer *)send_widget, tmp);
 		gtk_button_set_relief ((GtkButton *)send_widget, GTK_RELIEF_NORMAL);
-<<<<<<< HEAD
-			
-=======
-
->>>>>>> e4afd3f9
 		path = "/main-toolbar/pre-main-toolbar/save-draft";
 		send_widget = gtk_ui_manager_get_widget (ui_manager, path);
 		tmp = gtk_hbox_new (FALSE, 0);
@@ -195,11 +186,7 @@
 		gtk_box_pack_start ((GtkBox *)tmp, tmp1, FALSE, FALSE, 0);
 		tmp1 = gtk_label_new_with_mnemonic (_("Add attachment"));
 		gtk_box_pack_start ((GtkBox *)tmp, tmp1, FALSE, FALSE, 3);
-<<<<<<< HEAD
-		gtk_widget_show_all(tmp);		
-=======
 		gtk_widget_show_all(tmp);
->>>>>>> e4afd3f9
 		gtk_widget_reparent (send_widget, tmp_box);
 		gtk_box_set_child_packing ((GtkBox *)tmp_box, send_widget, FALSE, FALSE, 6, GTK_PACK_START);
 		gtk_tool_item_set_is_important (GTK_TOOL_ITEM (send_widget), TRUE);
@@ -224,7 +211,7 @@
 	/* Construct the header table. */
 
 	container = editor->vbox;
-	
+
 	widget = e_composer_header_table_new ();
 	gtk_container_set_border_width (GTK_CONTAINER (widget), 6);
 	gtk_box_pack_start (GTK_BOX (editor->vbox), widget, FALSE, FALSE, 0);
