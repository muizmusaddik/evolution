error_DATA = mail-composer.error
errordir = $(privdatadir)/errors

# provides error rule
@EVO_PLUGIN_RULE@

noinst_LTLIBRARIES = libcomposer.la
libcomposerincludedir = $(privincludedir)/composer
libcomposerinclude_HEADERS = 			\
	e-composer-header.h			\
	e-composer-header-table.h		\
	e-composer-from-header.h		\
	e-composer-name-header.h		\
	e-composer-post-header.h		\
	e-composer-private.h			\
	e-composer-text-header.h		\
	e-composer-common.h			\
	e-composer-actions.h			\
	e-composer-autosave.h			\
	e-msg-composer.h

INCLUDES =								\
	-I$(top_srcdir)							\
	-I$(top_builddir)						\
	-I$(top_builddir)/composer					\
	-I$(top_srcdir)/widgets						\
	-I$(top_builddir)/widgets					\
	-I$(top_srcdir)/widgets/misc					\
	-I$(top_builddir)/widgets/misc					\
	-I$(top_builddir)/shell						\
	-I$(top_srcdir)/shell						\
	-DEVOLUTION_DATADIR=\"$(datadir)\"				\
	-DEVOLUTION_IMAGESDIR=\"$(imagesdir)\"                          \
	-DEVOLUTION_UIDIR=\"$(evolutionuidir)\"				\
	-DEVOLUTION_GLADEDIR=\"$(gladedir)\"				\
	-DPREFIX=\"$(prefix)\"						\
	-DG_LOG_DOMAIN=\"composer\"					\
	$(EVOLUTION_MAIL_CFLAGS)

libcomposer_la_SOURCES = 			\
<<<<<<< HEAD
=======
	$(IDL_GENERATED)			\
	$(HTML_EDITOR_GENERATED)		\
>>>>>>> e4afd3f9
	$(libcomposerinclude_HEADERS)		\
	e-composer-actions.c			\
	e-composer-autosave.c			\
	e-composer-header.c			\
	e-composer-header-table.c		\
	e-composer-from-header.c		\
	e-composer-name-header.c		\
	e-composer-post-header.c		\
	e-composer-private.c			\
	e-composer-text-header.c		\
	e-msg-composer.c

<<<<<<< HEAD

libcomposer_la_LIBADD =					\
	$(top_builddir)/widgets/misc/libemiscwidgets.la	\
	$(top_builddir)/em-format/libemformat.la
=======
>>>>>>> e4afd3f9

uidir = $(evolutionuidir)
ui_DATA = evolution-composer.ui

EXTRA_DIST =					\
	$(ui_DATA)				\
	mail-composer.error.xml			\
	ChangeLog.pre-1-4

BUILT_SOURCES = $(error_DATA)
CLEANFILES = $(BUILT_SOURCES)

dist-hook:
	cd $(distdir); rm -f $(BUILT_SOURCES)

-include $(top_srcdir)/git.mk<|MERGE_RESOLUTION|>--- conflicted
+++ resolved
@@ -38,11 +38,6 @@
 	$(EVOLUTION_MAIL_CFLAGS)
 
 libcomposer_la_SOURCES = 			\
-<<<<<<< HEAD
-=======
-	$(IDL_GENERATED)			\
-	$(HTML_EDITOR_GENERATED)		\
->>>>>>> e4afd3f9
 	$(libcomposerinclude_HEADERS)		\
 	e-composer-actions.c			\
 	e-composer-autosave.c			\
@@ -55,13 +50,9 @@
 	e-composer-text-header.c		\
 	e-msg-composer.c
 
-<<<<<<< HEAD
-
 libcomposer_la_LIBADD =					\
 	$(top_builddir)/widgets/misc/libemiscwidgets.la	\
 	$(top_builddir)/em-format/libemformat.la
-=======
->>>>>>> e4afd3f9
 
 uidir = $(evolutionuidir)
 ui_DATA = evolution-composer.ui
