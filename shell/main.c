--- conflicted
+++ resolved
@@ -27,15 +27,8 @@
 #include <glib/gstdio.h>
 
 #ifdef G_OS_UNIX
-<<<<<<< HEAD
-#if GLIB_CHECK_VERSION(2,29,5)
 #include <glib-unix.h>
 #endif
-#endif
-=======
-#include <glib-unix.h>
-#endif
->>>>>>> 19163c2b
 
 #if HAVE_CLUTTER
 #include <clutter-gtk/clutter-gtk.h>
@@ -276,10 +269,6 @@
 }
 
 #ifdef G_OS_UNIX
-<<<<<<< HEAD
-#if GLIB_CHECK_VERSION(2,29,5)
-=======
->>>>>>> 19163c2b
 static gboolean
 handle_term_signal (gpointer data)
 {
@@ -294,10 +283,6 @@
 
 	return FALSE;
 }
-<<<<<<< HEAD
-#endif
-=======
->>>>>>> 19163c2b
 #endif
 
 static GOptionEntry entries[] = {
@@ -625,21 +610,9 @@
 	}
 
 #ifdef G_OS_UNIX
-<<<<<<< HEAD
-#if GLIB_CHECK_VERSION(2,29,19)
 	g_unix_signal_add_full (
 		G_PRIORITY_DEFAULT, SIGTERM,
 		handle_term_signal, NULL, NULL);
-#elif GLIB_CHECK_VERSION(2,29,5)
-	g_unix_signal_add_watch_full (
-		SIGTERM, G_PRIORITY_DEFAULT,
-		handle_term_signal, NULL, NULL);
-#endif
-=======
-	g_unix_signal_add_full (
-		G_PRIORITY_DEFAULT, SIGTERM,
-		handle_term_signal, NULL, NULL);
->>>>>>> 19163c2b
 #endif
 
 	if (evolution_debug_log) {
