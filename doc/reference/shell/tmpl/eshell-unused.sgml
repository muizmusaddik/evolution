<!-- ##### SECTION ./tmpl/e-binding.sgml:Image ##### -->



<!-- ##### SECTION ./tmpl/e-binding.sgml:Long_Description ##### -->
<para>

</para>


<!-- ##### SECTION ./tmpl/e-binding.sgml:See_Also ##### -->
<para>

</para>


<!-- ##### SECTION ./tmpl/e-binding.sgml:Short_Description ##### -->



<!-- ##### SECTION ./tmpl/e-binding.sgml:Stability_Level ##### -->



<!-- ##### SECTION ./tmpl/e-binding.sgml:Title ##### -->
GObject Property Bindings


<!-- ##### SECTION ./tmpl/e-extensible.sgml:Image ##### -->



<!-- ##### SECTION ./tmpl/e-extensible.sgml:Long_Description ##### -->
<para>

</para>


<!-- ##### SECTION ./tmpl/e-extensible.sgml:See_Also ##### -->
<para>

</para>


<!-- ##### SECTION ./tmpl/e-extensible.sgml:Short_Description ##### -->



<!-- ##### SECTION ./tmpl/e-extensible.sgml:Stability_Level ##### -->



<!-- ##### SECTION ./tmpl/e-extensible.sgml:Title ##### -->
EExtensible


<!-- ##### SECTION ./tmpl/e-extension.sgml:Image ##### -->



<!-- ##### SECTION ./tmpl/e-extension.sgml:Long_Description ##### -->
<para>

</para>


<!-- ##### SECTION ./tmpl/e-extension.sgml:See_Also ##### -->
<para>

</para>


<!-- ##### SECTION ./tmpl/e-extension.sgml:Short_Description ##### -->



<!-- ##### SECTION ./tmpl/e-extension.sgml:Stability_Level ##### -->



<!-- ##### SECTION ./tmpl/e-extension.sgml:Title ##### -->
EExtension


<!-- ##### SECTION ./tmpl/e-logger.sgml:Image ##### -->



<!-- ##### SECTION ./tmpl/e-logger.sgml:Long_Description ##### -->
<para>

</para>


<!-- ##### SECTION ./tmpl/e-logger.sgml:See_Also ##### -->
<para>

</para>


<!-- ##### SECTION ./tmpl/e-logger.sgml:Short_Description ##### -->



<!-- ##### SECTION ./tmpl/e-logger.sgml:Stability_Level ##### -->



<!-- ##### SECTION ./tmpl/e-logger.sgml:Title ##### -->
Error Logging


<!-- ##### SECTION ./tmpl/e-module.sgml:Image ##### -->



<!-- ##### SECTION ./tmpl/e-module.sgml:Long_Description ##### -->
<para>

</para>


<!-- ##### SECTION ./tmpl/e-module.sgml:See_Also ##### -->
<para>

</para>


<!-- ##### SECTION ./tmpl/e-module.sgml:Short_Description ##### -->



<!-- ##### SECTION ./tmpl/e-module.sgml:Stability_Level ##### -->



<!-- ##### SECTION ./tmpl/e-module.sgml:Title ##### -->
EModule


<!-- ##### SECTION ./tmpl/e-shell-window.sgml.sgml.sgml.sgml:Image ##### -->



<!-- ##### SECTION ./tmpl/e-shell-window.sgml.sgml.sgml.sgml:Long_Description ##### -->
<para>

</para>


<!-- ##### SECTION ./tmpl/e-shell-window.sgml.sgml.sgml.sgml:See_Also ##### -->
<para>

</para>


<!-- ##### SECTION ./tmpl/e-shell-window.sgml.sgml.sgml.sgml:Short_Description ##### -->



<!-- ##### SECTION ./tmpl/e-shell-window.sgml.sgml.sgml.sgml:Stability_Level ##### -->



<!-- ##### SECTION ./tmpl/e-shell-window.sgml.sgml.sgml.sgml:Title ##### -->
e-shell-window.sgml.sgml.sgml


<!-- ##### SECTION ./tmpl/e-shell-window.sgml.sgml.sgml:Image ##### -->



<!-- ##### SECTION ./tmpl/e-shell-window.sgml.sgml.sgml:Long_Description ##### -->
<para>

</para>


<!-- ##### SECTION ./tmpl/e-shell-window.sgml.sgml.sgml:See_Also ##### -->
<para>

</para>


<!-- ##### SECTION ./tmpl/e-shell-window.sgml.sgml.sgml:Short_Description ##### -->



<!-- ##### SECTION ./tmpl/e-shell-window.sgml.sgml.sgml:Stability_Level ##### -->



<!-- ##### SECTION ./tmpl/e-shell-window.sgml.sgml.sgml:Title ##### -->
e-shell-window.sgml.sgml


<!-- ##### SECTION ./tmpl/e-shell-window.sgml.sgml:Image ##### -->



<!-- ##### SECTION ./tmpl/e-shell-window.sgml.sgml:Long_Description ##### -->
<para>

</para>


<!-- ##### SECTION ./tmpl/e-shell-window.sgml.sgml:See_Also ##### -->
<para>

</para>


<!-- ##### SECTION ./tmpl/e-shell-window.sgml.sgml:Short_Description ##### -->



<!-- ##### SECTION ./tmpl/e-shell-window.sgml.sgml:Stability_Level ##### -->



<!-- ##### SECTION ./tmpl/e-shell-window.sgml.sgml:Title ##### -->
e-shell-window.sgml


<!-- ##### STRUCT EBinding ##### -->
<para>

</para>


<!-- ##### USER_FUNCTION EBindingTransform ##### -->
<para>

</para>

@src_value: 
@dst_value: 
@user_data: 
@Returns: 

<!-- ##### STRUCT EExtensible ##### -->
<para>

</para>


<!-- ##### STRUCT EExtension ##### -->
<para>

</para>


<!-- ##### ARG EExtension:extensible ##### -->
<para>

</para>


<!-- ##### USER_FUNCTION ELogFunction ##### -->
<para>

</para>

@line: 
@data: 

<!-- ##### ENUM ELogLevel ##### -->
<para>

</para>

@E_LOG_ERROR: 
@E_LOG_WARNING: 
@E_LOG_DEBUG: 

<!-- ##### STRUCT ELogger ##### -->
<para>

</para>


<!-- ##### ARG ELogger:name ##### -->
<para>

</para>


<!-- ##### STRUCT EModule ##### -->
<para>

</para>


<!-- ##### ARG EModule:filename ##### -->
<para>

</para>


<!-- ##### STRUCT EMutualBinding ##### -->
<para>

</para>


<!-- ##### SIGNAL EShell::send-receive ##### -->
<para>

</para>

@eshell: the object which received the signal.
@arg1: 

<!-- ##### ARG EShellSearchbar:label-visible ##### -->
<para>

</para>


<!-- ##### MACRO E_ALERT_ERROR ##### -->
<para>

</para>


<!-- ##### MACRO E_ALERT_ERROR_PRIMARY ##### -->
<para>

</para>


<!-- ##### MACRO E_ALERT_INFO ##### -->
<para>

</para>


<!-- ##### MACRO E_ALERT_INFO_PRIMARY ##### -->
<para>

</para>


<!-- ##### MACRO E_ALERT_WARNING ##### -->
<para>

</para>


<!-- ##### MACRO E_ALERT_WARNING_PRIMARY ##### -->
<para>

</para>


<!-- ##### MACRO E_SHELL_WINDOW_ACTION_FAQ ##### -->
<para>

</para>

@window: 

<!-- ##### MACRO E_SHELL_WINDOW_ACTION_SEND_RECEIVE ##### -->
<para>

</para>

@window: 

<!-- ##### MACRO E_SHELL_WINDOW_ACTION_SYNC_OPTIONS ##### -->
<para>

</para>

@window: 

<!-- ##### FUNCTION e_activity_cancel ##### -->
<para>

</para>

@activity: 

<!-- ##### FUNCTION e_activity_clicked ##### -->
<para>

</para>

@activity: 

<!-- ##### FUNCTION e_activity_complete ##### -->
<para>

</para>

@activity: 

<!-- ##### FUNCTION e_activity_get_allow_cancel ##### -->
<para>

</para>

@activity: 
@Returns: 

<!-- ##### FUNCTION e_activity_get_clickable ##### -->
<para>

</para>

@activity: 
@Returns: 

<!-- ##### FUNCTION e_activity_get_primary_text ##### -->
<para>

</para>

@activity: 
@Returns: 

<!-- ##### FUNCTION e_activity_get_secondary_text ##### -->
<para>

</para>

@activity: 
@Returns: 

<!-- ##### FUNCTION e_activity_is_cancelled ##### -->
<para>

</para>

@activity: 
@Returns: 

<!-- ##### FUNCTION e_activity_is_completed ##### -->
<para>

</para>

@activity: 
@Returns: 

<!-- ##### FUNCTION e_activity_newv ##### -->
<para>

</para>

@format: 
@Varargs: 
@Returns: 

<!-- ##### FUNCTION e_activity_set_allow_cancel ##### -->
<para>

</para>

@activity: 
@allow_cancel: 

<!-- ##### FUNCTION e_activity_set_clickable ##### -->
<para>

</para>

@activity: 
@clickable: 

<!-- ##### FUNCTION e_activity_set_primary_text ##### -->
<para>

</para>

@activity: 
@primary_text: 

<!-- ##### FUNCTION e_activity_set_secondary_text ##### -->
<para>

</para>

@activity: 
@secondary_text: 

<!-- ##### FUNCTION e_alert_dialog_count_buttons ##### -->
<para>

</para>

@dialog: 
@Returns: 

<!-- ##### FUNCTION e_attachment_store_get_current_folder ##### -->
<para>

</para>

@store: 
@Returns: 

<!-- ##### FUNCTION e_attachment_store_set_current_folder ##### -->
<para>

</para>

@store: 
@current_folder: 

<!-- ##### FUNCTION e_binding_new ##### -->
<para>

</para>

@src_object: 
@src_property: 
@dst_object: 
@dst_property: 
@Returns: 

<!-- ##### FUNCTION e_binding_new_full ##### -->
<para>

</para>

@src_object: 
@src_property: 
@dst_object: 
@dst_property: 
@transform: 
@destroy_notify: 
@user_data: 
@Returns: 

<!-- ##### FUNCTION e_binding_new_with_negation ##### -->
<para>

</para>

@src_object: 
@src_property: 
@dst_object: 
@dst_property: 
@Returns: 

<!-- ##### FUNCTION e_binding_unbind ##### -->
<para>

</para>

@binding: 

<<<<<<< HEAD
=======
<!-- ##### FUNCTION e_extensible_list_extensions ##### -->
<para>

</para>

@extensible: 
@extension_type: 
@Returns: 

<!-- ##### FUNCTION e_extensible_load_extensions ##### -->
<para>

</para>

@extensible: 

<!-- ##### FUNCTION e_extension_get_extensible ##### -->
<para>

</para>

@extension: 
@Returns: 

>>>>>>> 19163c2b
<!-- ##### FUNCTION e_get_gnome2_user_dir ##### -->
<para>

</para>

@void: 
@Returns: 

<!-- ##### FUNCTION e_get_user_data_dir ##### -->
<para>

</para>

@void: 
@Returns: 

<!-- ##### FUNCTION e_logger_get_logs ##### -->
<para>

</para>

@logger: 
@func: 
@user_data: 

<!-- ##### FUNCTION e_logger_get_name ##### -->
<para>

</para>

@logger: 
@Returns: 

<!-- ##### FUNCTION e_logger_log ##### -->
<para>

</para>

@logger: 
@level: 
@primary: 
@secondary: 

<!-- ##### FUNCTION e_logger_new ##### -->
<para>

</para>

@name: 
@Returns: 

<!-- ##### FUNCTION e_module_get_filename ##### -->
<para>

</para>

@module: 
@Returns: 

<!-- ##### FUNCTION e_module_load_all_in_directory ##### -->
<para>

</para>

@dirname: 
@Returns: 

<!-- ##### FUNCTION e_module_new ##### -->
<para>

</para>

@filename: 
@Returns: 

<!-- ##### FUNCTION e_mutual_binding_new ##### -->
<para>

</para>

@object1: 
@property1: 
@object2: 
@property2: 
@Returns: 

<!-- ##### FUNCTION e_mutual_binding_new_full ##### -->
<para>

</para>

@object1: 
@property1: 
@object2: 
@property2: 
@transform: 
@reverse_transform: 
@destroy_notify: 
@user_data: 
@Returns: 

<!-- ##### FUNCTION e_mutual_binding_new_with_negation ##### -->
<para>

</para>

@object1: 
@property1: 
@object2: 
@property2: 
@Returns: 

<!-- ##### FUNCTION e_mutual_binding_unbind ##### -->
<para>

</para>

@binding: 

<!-- ##### FUNCTION e_shell_content_get_search_name ##### -->
<para>

</para>

@shell_content: 
@Returns: 

<!-- ##### FUNCTION e_shell_content_get_searchbar ##### -->
<para>

</para>

@shell_content: 
@Returns: 

<!-- ##### FUNCTION e_shell_searchbar_get_label_visible ##### -->
<para>

</para>

@searchbar: 
@Returns: 

<!-- ##### FUNCTION e_shell_searchbar_set_label_visible ##### -->
<para>

</para>

@searchbar: 
@label_visible: 

<!-- ##### FUNCTION e_shell_send_receive ##### -->
<para>

</para>

@shell: 
@parent: 

<!-- ##### FUNCTION e_signature_list_find ##### -->
<para>

</para>

@signature_list: 
@type: 
@key: 
@Returns: 

<<<<<<< HEAD
=======
<!-- ##### FUNCTION e_type_traverse ##### -->
<para>

</para>

@parent_type: 
@func: 
@user_data: 

>>>>>>> 19163c2b
<!-- ##### FUNCTION get_font_options ##### -->
<para>

</para>

@void: 
@Returns: 
<|MERGE_RESOLUTION|>--- conflicted
+++ resolved
@@ -551,8 +551,6 @@
 
 @binding: 
 
-<<<<<<< HEAD
-=======
 <!-- ##### FUNCTION e_extensible_list_extensions ##### -->
 <para>
 
@@ -577,7 +575,6 @@
 @extension: 
 @Returns: 
 
->>>>>>> 19163c2b
 <!-- ##### FUNCTION e_get_gnome2_user_dir ##### -->
 <para>
 
@@ -747,8 +744,6 @@
 @key: 
 @Returns: 
 
-<<<<<<< HEAD
-=======
 <!-- ##### FUNCTION e_type_traverse ##### -->
 <para>
 
@@ -758,7 +753,6 @@
 @func: 
 @user_data: 
 
->>>>>>> 19163c2b
 <!-- ##### FUNCTION get_font_options ##### -->
 <para>
 
