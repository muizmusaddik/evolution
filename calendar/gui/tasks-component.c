--- conflicted
+++ resolved
@@ -60,15 +60,6 @@
 #define WEB_BASE_URI "webcal://"
 #define PERSONAL_RELATIVE_URI "system"
 
-<<<<<<< HEAD
-=======
-static GtkTargetEntry drag_types[] = {
-	{ (gchar *) CALENDAR_TYPE, 0, DND_TARGET_TYPE_CALENDAR_LIST },
-	{ (gchar *) XCALENDAR_TYPE, 0, DND_TARGET_TYPE_CALENDAR_LIST }
-};
-static gint num_drag_types = sizeof(drag_types) / sizeof(drag_types[0]);
-
->>>>>>> e4afd3f9
 #define PARENT_TYPE bonobo_object_get_type ()
 
 static BonoboObjectClass *parent_class = NULL;
@@ -703,48 +694,6 @@
 	return;
 }
 
-<<<<<<< HEAD
-=======
-static GNOME_Evolution_CreatableItemTypeList *
-impl__get_userCreatableItems (PortableServer_Servant servant,
-			      CORBA_Environment *ev)
-{
-	GNOME_Evolution_CreatableItemTypeList *list = GNOME_Evolution_CreatableItemTypeList__alloc ();
-
-	list->_length  = 3;
-	list->_maximum = list->_length;
-	list->_buffer  = GNOME_Evolution_CreatableItemTypeList_allocbuf (list->_length);
-
-	CORBA_sequence_set_release (list, FALSE);
-
-	list->_buffer[0].id = (char *) CREATE_TASK_ID;
-	list->_buffer[0].description = (char *) _("New task");
-	list->_buffer[0].menuDescription = (char *) C_("New", "_Task");
-	list->_buffer[0].tooltip = (char *) _("Create a new task");
-	list->_buffer[0].menuShortcut = 't';
-	list->_buffer[0].iconName = (char *) "stock_task";
-	list->_buffer[0].type = GNOME_Evolution_CREATABLE_OBJECT;
-
-	list->_buffer[1].id = (char *) CREATE_TASK_ASSIGNED_ID;
-	list->_buffer[1].description = (char *) _("New assigned task");
-	list->_buffer[1].menuDescription = (char *) C_("New", "Assigne_d Task");
-	list->_buffer[1].tooltip = (char *) _("Create a new assigned task");
-	list->_buffer[1].menuShortcut = '\0';
-	list->_buffer[1].iconName = (char *) "stock_task";
-	list->_buffer[1].type = GNOME_Evolution_CREATABLE_OBJECT;
-
-	list->_buffer[2].id = (char *) CREATE_TASK_LIST_ID;
-	list->_buffer[2].description = (char *) _("New task list");
-	list->_buffer[2].menuDescription = (char *) C_("New", "Tas_k list");
-	list->_buffer[2].tooltip = (char *) _("Create a new task list");
-	list->_buffer[2].menuShortcut = '\0';
-	list->_buffer[2].iconName = (char *) "stock_todo";
-	list->_buffer[2].type = GNOME_Evolution_CREATABLE_FOLDER;
-
-	return list;
-}
-
->>>>>>> e4afd3f9
 static void
 impl_requestCreateItem (PortableServer_Servant servant,
 			const CORBA_char *item_type_name,
