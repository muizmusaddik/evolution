/*
 * This program is free software; you can redistribute it and/or
 * modify it under the terms of the GNU Lesser General Public
 * License as published by the Free Software Foundation; either
 * version 2 of the License, or (at your option) version 3.
 *
 * This program is distributed in the hope that it will be useful,
 * but WITHOUT ANY WARRANTY; without even the implied warranty of
 * MERCHANTABILITY or FITNESS FOR A PARTICULAR PURPOSE.  See the GNU
 * Lesser General Public License for more details.
 *
 * You should have received a copy of the GNU Lesser General Public
 * License along with the program; if not, see <http://www.gnu.org/licenses/>
 *
 *
 * Authors:
 *		Rodrigo Moya <rodrigo@ximian.com>
 *      Nathan Owens <pianocomp81@yahoo.com>
 *
 * Copyright (C) 1999-2008 Novell, Inc. (www.novell.com)
 *
 */

#ifdef HAVE_CONFIG_H
#include <config.h>
#endif

#include <errno.h>
#include <string.h>
#include <glib/gi18n-lib.h>
#include <bonobo/bonobo-control.h>
#include <bonobo/bonobo-exception.h>
#include <gconf/gconf-client.h>
#include <libecal/e-cal.h>
#include <libedataserver/e-data-server-util.h>
#include <libedataserverui/e-source-selector.h>
#include <shell/e-user-creatable-items-handler.h>
#include <shell/e-component-view.h>
#include "e-cal-model.h"
#include "e-memos.h"
#include "memos-component.h"
#include "memos-control.h"
#include "e-comp-editor-registry.h"
#include "migration.h"
#include "comp-util.h"
#include "calendar-config.h"
#include "e-cal-popup.h"
#include "common/authentication.h"
#include "dialogs/calendar-setup.h"
#include "dialogs/comp-editor.h"
#include "dialogs/copy-source-dialog.h"
#include "dialogs/memo-editor.h"
#include "widgets/misc/e-info-label.h"
#include "e-util/e-error.h"
#include "calendar-component.h"

#define CREATE_MEMO_ID               "memo"
#define CREATE_SHARED_MEMO_ID	     "shared-memo"
#define CREATE_MEMO_LIST_ID          "memo-list"

#define WEB_BASE_URI "webcal://"
#define PERSONAL_RELATIVE_URI "system"

<<<<<<< HEAD
=======
static GtkTargetEntry drag_types[] = {
	{ (gchar *) CALENDAR_TYPE, 0, DND_TARGET_TYPE_CALENDAR_LIST },
	{ (gchar *) XCALENDAR_TYPE, 0, DND_TARGET_TYPE_CALENDAR_LIST }
};
static gint num_drag_types = sizeof(drag_types) / sizeof(drag_types[0]);

>>>>>>> e4afd3f9
#define PARENT_TYPE bonobo_object_get_type ()

static BonoboObjectClass *parent_class = NULL;

typedef struct _MemosComponentView
{
	ESourceList *source_list;

	GSList *source_selection;

	EMemos *memos;
	ETable *table;
	ETableModel *model;

	GtkWidget *source_selector;

	GList *notifications;

} MemosComponentView;

struct _MemosComponentPrivate {

	ESourceList *source_list;
	GSList *source_selection;

	ECal *create_ecal;

	GList *notifications;
};

#define d(x)

/* Utility functions.  */
/* FIXME Some of these are duplicated from calendar-component.c */
static gboolean
is_in_selection (GSList *selection, ESource *source)
{
	GSList *l;

	for (l = selection; l; l = l->next) {
		ESource *selected_source = l->data;

		if (!strcmp (e_source_peek_uid (selected_source), e_source_peek_uid (source)))
			return TRUE;
	}

	return FALSE;
}

static gboolean
is_in_uids (GSList *uids, ESource *source)
{
	GSList *l;

	for (l = uids; l; l = l->next) {
		const char *uid = l->data;

		if (!strcmp (uid, e_source_peek_uid (source)))
			return TRUE;
	}

	return FALSE;
}

static void
source_selection_changed_cb (ESourceSelector *selector, MemosComponentView *component_view)
{
	GSList *selection, *l, *uids_selected = NULL;

	selection = e_source_selector_get_selection (E_SOURCE_SELECTOR (component_view->source_selector));

	for (l = component_view->source_selection; l; l = l->next) {
		ESource *old_selected_source = l->data;

		if (!is_in_selection (selection, old_selected_source))
			e_memos_remove_memo_source (component_view->memos, old_selected_source);
	}

	for (l = selection; l; l = l->next) {
		ESource *selected_source = l->data;

		e_memos_add_memo_source (component_view->memos, selected_source);
		uids_selected = g_slist_append (uids_selected, (char *)e_source_peek_uid (selected_source));
	}

	e_source_selector_free_selection (component_view->source_selection);
	component_view->source_selection = selection;

	/* Save the selection for next time we start up */
	calendar_config_set_memos_selected (uids_selected);
	g_slist_free (uids_selected);
}

<<<<<<< HEAD
=======
static void
update_uri_for_primary_selection (MemosComponentView *component_view)
{
	ESource *source;
	EMemoTable *cal_table;
	ETable *etable;

	source = e_source_selector_peek_primary_selection (E_SOURCE_SELECTOR (component_view->source_selector));
	if (!source)
		return;

	/* Set the default */
	e_memos_set_default_source (component_view->memos, source);

	cal_table = e_memos_get_calendar_table (component_view->memos);
	etable = e_memo_table_get_table (cal_table);

	memos_control_sensitize_commands (component_view->view_control, component_view->memos, e_table_selected_count (etable));

	/* Save the selection for next time we start up */
	calendar_config_set_primary_memos (e_source_peek_uid (source));
}

static void
update_selection (MemosComponentView *component_view)
{
	GSList *selection, *uids_selected, *l;

	d(g_message("memos-component.c: update_selection called");)

	/* Get the selection in gconf */
	uids_selected = calendar_config_get_memos_selected ();

	/* Remove any that aren't there any more */
	selection = e_source_selector_get_selection (E_SOURCE_SELECTOR (component_view->source_selector));

	for (l = selection; l; l = l->next) {
		ESource *source = l->data;

		if (!is_in_uids (uids_selected, source))
			e_source_selector_unselect_source (E_SOURCE_SELECTOR (component_view->source_selector), source);
	}

	e_source_selector_free_selection (selection);

	/* Make sure the whole selection is there */
	for (l = uids_selected; l; l = l->next) {
		char *uid = l->data;
		ESource *source;

		source = e_source_list_peek_source_by_uid (component_view->source_list, uid);
		if (source)
			e_source_selector_select_source (E_SOURCE_SELECTOR (component_view->source_selector), source);

		g_free (uid);
	}
	g_slist_free (uids_selected);
}

static void
update_primary_selection (MemosComponentView *component_view)
{
	ESource *source = NULL;
	char *uid;

	uid = calendar_config_get_primary_memos ();
	if (uid) {
		source = e_source_list_peek_source_by_uid (component_view->source_list, uid);
		g_free (uid);
	}

	if (source) {
		e_source_selector_set_primary_selection (E_SOURCE_SELECTOR (component_view->source_selector), source);
	} else {
		/* Try to create a default if there isn't one */
		source = e_source_list_peek_source_any (component_view->source_list);
		if (source)
			e_source_selector_set_primary_selection (E_SOURCE_SELECTOR (component_view->source_selector), source);
	}

}


/* Callbacks.  */
/* TODO: doesn't work! */
static void
copy_memo_list_cb (EPopup *ep, EPopupItem *pitem, void *data)
{
	MemosComponentView *component_view = data;
	ESource *selected_source;

	selected_source = e_source_selector_peek_primary_selection (E_SOURCE_SELECTOR (component_view->source_selector));
	if (!selected_source)
		return;

	copy_source_dialog (GTK_WINDOW (gtk_widget_get_toplevel(ep->target->widget)), selected_source, E_CAL_SOURCE_TYPE_JOURNAL);
}

static void
delete_memo_list_cb (EPopup *ep, EPopupItem *pitem, void *data)
{
	MemosComponentView *component_view = data;
	ESource *selected_source;
	ECal *cal;
	char *uri;

	selected_source = e_source_selector_peek_primary_selection (E_SOURCE_SELECTOR (component_view->source_selector));
	if (!selected_source)
		return;

	if (e_error_run((GtkWindow *)gtk_widget_get_toplevel(ep->target->widget),
			"calendar:prompt-delete-memo-list", e_source_peek_name(selected_source), NULL) != GTK_RESPONSE_YES)
		return;

	/* first, ask the backend to remove the memo list */
	uri = e_source_get_uri (selected_source);
	cal = e_cal_model_get_client_for_uri (
		e_memo_table_get_model (E_MEMO_TABLE (e_memos_get_calendar_table (component_view->memos))),
		uri);
	if (!cal)
		cal = e_cal_new_from_uri (uri, E_CAL_SOURCE_TYPE_JOURNAL);
	g_free (uri);
	if (cal) {
		if (e_cal_remove (cal, NULL)) {
			if (e_source_selector_source_is_selected (E_SOURCE_SELECTOR (component_view->source_selector),
								  selected_source)) {
				e_memos_remove_memo_source (component_view->memos, selected_source);
				e_source_selector_unselect_source (E_SOURCE_SELECTOR (component_view->source_selector),
								   selected_source);
			}

			e_source_group_remove_source (e_source_peek_group (selected_source), selected_source);
			e_source_list_sync (component_view->source_list, NULL);
		}
	}
}

static void
new_memo_list_cb (EPopup *ep, EPopupItem *pitem, void *data)
{
	calendar_setup_new_memo_list (GTK_WINDOW (gtk_widget_get_toplevel(ep->target->widget)));
}

static void
rename_memo_list_cb (EPopup *ep, EPopupItem *pitem, void *data)
{
	MemosComponentView *component_view = data;
	ESourceSelector *selector;

	selector = E_SOURCE_SELECTOR (component_view->source_selector);
	e_source_selector_edit_primary_selection (selector);
}

static void
edit_memo_list_cb (EPopup *ep, EPopupItem *pitem, void *data)
{
	MemosComponentView *component_view = data;
	ESource *selected_source;

	selected_source = e_source_selector_peek_primary_selection (E_SOURCE_SELECTOR (component_view->source_selector));
	if (!selected_source)
		return;

	calendar_setup_edit_memo_list (GTK_WINDOW (gtk_widget_get_toplevel(ep->target->widget)), selected_source);
}

static void
set_offline_availability (EPopup *ep, EPopupItem *pitem, void *data, const char *value)
{
	MemosComponentView *component_view = data;
	ESource *selected_source;

	selected_source = e_source_selector_peek_primary_selection (E_SOURCE_SELECTOR (component_view->source_selector));
	if (!selected_source)
		return;

	e_source_set_property (selected_source, "offline_sync", value);
}

static void
mark_no_offline_cb (EPopup *ep, EPopupItem *pitem, void *data)
{
	set_offline_availability (ep, pitem, data, "0");
}

static void
mark_offline_cb (EPopup *ep, EPopupItem *pitem, void *data)
{
	set_offline_availability (ep, pitem, data, "1");
}

static EPopupItem emc_source_popups[] = {
	{ E_POPUP_ITEM, (gchar *) "10.new", (gchar *) N_("_New Memo List"), new_memo_list_cb, NULL, (gchar *) "stock_notes", 0, 0 },
	{ E_POPUP_ITEM, (gchar *) "15.copy", (gchar *) N_("_Copy..."), copy_memo_list_cb, NULL, (gchar *) "edit-copy", 0, E_CAL_POPUP_SOURCE_PRIMARY },
	{ E_POPUP_ITEM, (gchar *) "18.rename", (gchar *) N_("_Rename..."), rename_memo_list_cb, NULL, NULL, 0, E_CAL_POPUP_SOURCE_PRIMARY },

	{ E_POPUP_BAR, (gchar *) "20.bar" },
	{ E_POPUP_ITEM, (gchar *) "20.delete", (gchar *) N_("_Delete"), delete_memo_list_cb, NULL, (gchar *) "edit-delete", 0, E_CAL_POPUP_SOURCE_USER|E_CAL_POPUP_SOURCE_PRIMARY },
	{ E_POPUP_ITEM, (gchar *) "30.mark_memos_offline", (gchar *) N_("_Make available for offline use"), mark_offline_cb, NULL, (gchar *) "stock_disconnect", E_CAL_POPUP_SOURCE_OFFLINE, E_CAL_POPUP_SOURCE_USER|E_CAL_POPUP_SOURCE_PRIMARY|E_CAL_POPUP_SOURCE_OFFLINE },
	{ E_POPUP_ITEM, (gchar *) "40.mark_memos_no_offline", (gchar *) N_("_Do not make available for offline use"), mark_no_offline_cb, NULL, (gchar *) "stock_connect", E_CAL_POPUP_SOURCE_NO_OFFLINE, E_CAL_POPUP_SOURCE_USER|E_CAL_POPUP_SOURCE_PRIMARY|E_CAL_POPUP_SOURCE_NO_OFFLINE },

	{ E_POPUP_BAR, (gchar *) "99.bar" },
	{ E_POPUP_ITEM, (gchar *) "99.properties", (gchar *) N_("_Properties"), edit_memo_list_cb, NULL, (gchar *) "document-properties", 0, E_CAL_POPUP_SOURCE_PRIMARY },
};

static void
emc_source_popup_free(EPopup *ep, GSList *list, void *data)
{
	g_slist_free(list);
}

static gboolean
popup_event_cb(ESourceSelector *selector, ESource *insource, GdkEventButton *event, MemosComponentView *component_view)
{
	ECalPopup *ep;
	ECalPopupTargetSource *t;
	GSList *menus = NULL;
	int i;
	GtkMenu *menu;

	/** @HookPoint-ECalPopup: Memos Source Selector Context Menu
	 * @Id: org.gnome.evolution.memos.source.popup
	 * @Class: org.gnome.evolution.calendar.popup:1.0
	 * @Target: ECalPopupTargetSource
	 *
	 * The context menu on the source selector in the memos window.
	 */
	ep = e_cal_popup_new("org.gnome.evolution.memos.source.popup");
	t = e_cal_popup_target_new_source(ep, selector);
	t->target.widget = (GtkWidget *)component_view->memos;

	for (i=0;i<sizeof(emc_source_popups)/sizeof(emc_source_popups[0]);i++)
		menus = g_slist_prepend(menus, &emc_source_popups[i]);

	e_popup_add_items((EPopup *)ep, menus, NULL,emc_source_popup_free, component_view);

	menu = e_popup_create_menu_once((EPopup *)ep, (EPopupTarget *)t, 0);
	gtk_menu_popup(menu, NULL, NULL, NULL, NULL, event?event->button:0, event?event->time:gtk_get_current_event_time());

	return TRUE;
}

static void
source_selection_changed_cb (ESourceSelector *selector, MemosComponentView *component_view)
{
	update_uris_for_selection (component_view);
}

static void
primary_source_selection_changed_cb (ESourceSelector *selector, MemosComponentView *component_view)
{
	update_uri_for_primary_selection (component_view);
}

static void
source_added_cb (EMemos *memos, ESource *source, MemosComponentView *component_view)
{
	e_source_selector_select_source (E_SOURCE_SELECTOR (component_view->source_selector), source);
}

static void
source_removed_cb (EMemos *memos, ESource *source, MemosComponentView *component_view)
{
	e_source_selector_unselect_source (E_SOURCE_SELECTOR (component_view->source_selector), source);
}

static void
set_info (MemosComponentView *component_view)
{
	GString *message = g_string_new (NULL);
	int rows, selected_rows;

	rows = e_table_model_row_count (component_view->model);
	selected_rows =  e_table_selected_count (component_view->table);

	g_string_append_printf(message, ngettext("%d memo", "%d memos", rows), rows);
	if (selected_rows > 0)
		g_string_append_printf(message, ngettext(", %d selected", ", %d selected", selected_rows), selected_rows);

	e_info_label_set_info (component_view->info_label, _("Memos"), message->str);

	g_string_free (message, TRUE);
}

static void
table_selection_change_cb (ETableModel *etm, MemosComponentView *component_view)
{
	set_info (component_view);
}

static void
model_changed_cb (ETableModel *etm, MemosComponentView *component_view)
{
	set_info (component_view);
}

static void
model_rows_inserted_cb (ETableModel *etm, int row, int count, MemosComponentView *component_view)
{
	set_info (component_view);
}

static void
model_rows_deleted_cb (ETableModel *etm, int row, int count, MemosComponentView *component_view)
{
	set_info (component_view);
}

>>>>>>> e4afd3f9
/* Evolution::Component CORBA methods */

static gboolean
selector_tree_data_dropped (ESourceSelector *selector,
                            GtkSelectionData *data,
                            ESource *destination,
                            GdkDragAction action,
                            guint info,
                            MemosComponent *component)
{
	gboolean success = FALSE;
	icalcomponent *icalcomp = NULL;
	ECal *client = NULL;
	GSList *components, *p;

	client = auth_new_cal_from_source (
		destination, E_CAL_SOURCE_TYPE_JOURNAL);

	if (!client || !e_cal_open (client, TRUE, NULL))
		goto  finish;

	components = cal_comp_selection_get_string_list (data);
	success = components != NULL;
	for (p = components; p && success; p = p->next) {
		char *comp_str; /* do not free this! */

		/* p->data is "source_uid\ncomponent_string" */
		comp_str = strchr (p->data, '\n');
		if (!comp_str)
			continue;

		comp_str [0] = 0;
		comp_str++;
		icalcomp = icalparser_parse_string (comp_str);

		if (!icalcomp)
			continue;

		success = cal_comp_process_source_list_drop (client, icalcomp, action, p->data, component->priv->source_list);
		icalcomponent_free (icalcomp);
	}

	g_slist_foreach (components, (GFunc)g_free, NULL);
	g_slist_free (components);

 finish:
	if (client)
		g_object_unref (client);

	return success;
}

static void
config_create_ecal_changed_cb (GConfClient *client, guint id, GConfEntry *entry, gpointer data)
{
	MemosComponent *component = data;
	MemosComponentPrivate *priv;

	priv = component->priv;

	g_object_unref (priv->create_ecal);
	priv->create_ecal = NULL;

	priv->notifications = g_list_remove (priv->notifications, GUINT_TO_POINTER (id));
}

static ECal *
setup_create_ecal (MemosComponent *component, MemosComponentView *component_view)
{
	MemosComponentPrivate *priv;
	ESource *source = NULL;
	char *uid;
	guint not;

	priv = component->priv;

	if (component_view) {
		ECal *default_ecal;

		default_ecal = e_memos_get_default_client (component_view->memos);
		if (default_ecal)
			return default_ecal;
	}

	if (priv->create_ecal)
		return priv->create_ecal;

	/* Get the current primary calendar, or try to set one if it doesn't already exist */
	uid = calendar_config_get_primary_memos ();
	if (uid) {
		source = e_source_list_peek_source_by_uid (priv->source_list, uid);
		g_free (uid);

		priv->create_ecal = auth_new_cal_from_source (source, E_CAL_SOURCE_TYPE_JOURNAL);
	}

	if (!priv->create_ecal) {
		/* Try to create a default if there isn't one */
		source = e_source_list_peek_source_any (priv->source_list);
		if (source)
			priv->create_ecal = auth_new_cal_from_source (source, E_CAL_SOURCE_TYPE_JOURNAL);
	}

	if (priv->create_ecal) {

		if (!e_cal_open (priv->create_ecal, FALSE, NULL)) {
			GtkWidget *dialog;

			dialog = gtk_message_dialog_new (NULL, GTK_DIALOG_MODAL,
							 GTK_MESSAGE_WARNING, GTK_BUTTONS_OK,
							 _("Unable to open the memo list '%s' for creating events and meetings"),
							   e_source_peek_name (source));
			gtk_dialog_run (GTK_DIALOG (dialog));
			gtk_widget_destroy (dialog);

			return NULL;
		}

	} else {
		GtkWidget *dialog;

		dialog = gtk_message_dialog_new (NULL, GTK_DIALOG_MODAL,
						 GTK_MESSAGE_WARNING, GTK_BUTTONS_OK,
						 "%s", _("There is no calendar available for creating memos"));
		gtk_dialog_run (GTK_DIALOG (dialog));
		gtk_widget_destroy (dialog);

		return NULL;
	}

	/* Handle the fact it may change on us */
	not = calendar_config_add_notification_primary_memos (config_create_ecal_changed_cb,
							      component);
	priv->notifications = g_list_prepend (priv->notifications, GUINT_TO_POINTER (not));

	/* Save the primary source for use elsewhere */
	calendar_config_set_primary_memos (e_source_peek_uid (source));

	return priv->create_ecal ;
}

/* Ensures the calendar is selected */
static void
object_created_cb (CompEditor *ce, EMemoTable *memo_table)
{
	g_return_if_fail (memo_table != NULL);

	memo_table->user_created_cal = comp_editor_get_client (ce);
	g_signal_emit_by_name (memo_table, "user_created");
	memo_table->user_created_cal = NULL;
}

static gboolean
create_new_memo (MemosComponent *memo_component, gboolean is_assigned, MemosComponentView *component_view)
{
	ECal *ecal;
	ECalComponent *comp;
	CompEditor *editor;
	CompEditorFlags flags = 0;

	ecal = setup_create_ecal (memo_component, component_view);
	if (!ecal)
		return FALSE;

	flags |= COMP_EDITOR_NEW_ITEM;
	if (is_assigned) {
		flags |= COMP_EDITOR_IS_SHARED;
		flags |= COMP_EDITOR_USER_ORG;
	}

	editor = memo_editor_new (ecal, flags);
	comp = cal_comp_memo_new_with_defaults (ecal);

	if (component_view)
		g_signal_connect (editor, "object_created", G_CALLBACK (object_created_cb), e_memos_get_calendar_table (component_view->memos));

	comp_editor_edit_comp (editor, comp);
	gtk_window_present (GTK_WINDOW (editor));

	e_comp_editor_registry_add (comp_editor_registry, editor, TRUE);

	return TRUE;
}

static MemosComponentView *
create_component_view (MemosComponent *memos_component)
{
	MemosComponentPrivate *priv;
	MemosComponentView *component_view;
	GtkWidget *statusbar_widget;

	priv = memos_component->priv;

	/* Create the calendar component view */
	component_view = g_new0 (MemosComponentView, 1);

	/* Create sidebar selector */
	g_signal_connect (component_view->source_selector, "drag-data-received",
			  G_CALLBACK (selector_tree_drag_data_received), memos_component);

	component_view->memos = (EMemos *) bonobo_control_get_widget (component_view->view_control);
	component_view->table = e_memo_table_get_table (e_memos_get_calendar_table (component_view->memos));
	component_view->model = E_TABLE_MODEL (e_memo_table_get_model (e_memos_get_calendar_table (component_view->memos)));

	/* connect after setting the initial selections, or we'll get unwanted calls
	   to calendar_control_sensitize_calendar_commands */
	g_signal_connect (component_view->source_selector, "selection_changed",
			  G_CALLBACK (source_selection_changed_cb), component_view);
	g_signal_connect (component_view->source_selector, "primary_selection_changed",
			  G_CALLBACK (primary_source_selection_changed_cb), component_view);

	return component_view;
}

static void
destroy_component_view (MemosComponentView *component_view)
{
	GList *l;

	if (component_view->source_list)
		g_object_unref (component_view->source_list);

	if (component_view->source_selection)
		e_source_selector_free_selection (component_view->source_selection);

	for (l = component_view->notifications; l; l = l->next)
		calendar_config_remove_notification (GPOINTER_TO_UINT (l->data));
	g_list_free (component_view->notifications);

	g_free (component_view);
}

<<<<<<< HEAD
=======
static void
view_destroyed_cb (gpointer data, GObject *where_the_object_was)
{
	MemosComponent *memos_component = data;
	MemosComponentPrivate *priv;
	GList *l;

	priv = memos_component->priv;

	for (l = priv->views; l; l = l->next) {
		MemosComponentView *component_view = l->data;

		if (G_OBJECT (component_view->view_control) == where_the_object_was) {
			priv->views = g_list_remove (priv->views, component_view);
			destroy_component_view (component_view);

			break;
		}
	}
}

static GNOME_Evolution_ComponentView
impl_createView (PortableServer_Servant servant,
		 GNOME_Evolution_ShellView parent,
		 CORBA_boolean select_item,
		 CORBA_Environment *ev)
{
	MemosComponent *component = MEMOS_COMPONENT (bonobo_object_from_servant (servant));
	MemosComponentPrivate *priv;
	MemosComponentView *component_view;
	EComponentView *ecv;

	priv = component->priv;

	/* Create the calendar component view */
	component_view = create_component_view (component);
	if (!component_view) {
		/* FIXME Should we describe the problem in a control? */
		bonobo_exception_set (ev, ex_GNOME_Evolution_Component_Failed);

		return CORBA_OBJECT_NIL;
	}

	g_object_weak_ref (G_OBJECT (component_view->view_control), view_destroyed_cb, component);
	priv->views = g_list_append (priv->views, component_view);

	/* TODO: Make CalendarComponentView just subclass EComponentView */
	ecv = e_component_view_new_controls (parent, "memos", component_view->sidebar_control,
					     component_view->view_control, component_view->statusbar_control);

	return BONOBO_OBJREF(ecv);
}

static GNOME_Evolution_CreatableItemTypeList *
impl__get_userCreatableItems (PortableServer_Servant servant,
			      CORBA_Environment *ev)
{
	GNOME_Evolution_CreatableItemTypeList *list = GNOME_Evolution_CreatableItemTypeList__alloc ();

	list->_length  = 3;
	list->_maximum = list->_length;
	list->_buffer  = GNOME_Evolution_CreatableItemTypeList_allocbuf (list->_length);

	CORBA_sequence_set_release (list, FALSE);

	list->_buffer[0].id = (char *) CREATE_MEMO_ID;
	list->_buffer[0].description = (char *) _("New memo");
	list->_buffer[0].menuDescription = (char *) C_("New", "Mem_o");
	list->_buffer[0].tooltip = (char *) _("Create a new memo");
	list->_buffer[0].menuShortcut = 'o';
	list->_buffer[0].iconName = (char *) "stock_insert-note";
	list->_buffer[0].type = GNOME_Evolution_CREATABLE_OBJECT;

	list->_buffer[1].id = (char *) CREATE_SHARED_MEMO_ID;
	list->_buffer[1].description = (char *) _("New shared memo");
	list->_buffer[1].menuDescription = (char *) C_("New", "_Shared memo");
	list->_buffer[1].tooltip = (char *) _("Create a shared new memo");
	list->_buffer[1].menuShortcut = 'h';
	list->_buffer[1].iconName = (char *) "stock_insert-note";
	list->_buffer[1].type = GNOME_Evolution_CREATABLE_OBJECT;

	list->_buffer[2].id = (char *) CREATE_MEMO_LIST_ID;
	list->_buffer[2].description = (char *) _("New memo list");
	list->_buffer[2].menuDescription = (char *) C_("New", "Memo li_st");
	list->_buffer[2].tooltip = (char *) _("Create a new memo list");
	list->_buffer[2].menuShortcut = '\0';
	list->_buffer[2].iconName = (char *) "stock_notes";
	list->_buffer[2].type = GNOME_Evolution_CREATABLE_FOLDER;

	return list;
}

static void
impl_requestCreateItem (PortableServer_Servant servant,
			const CORBA_char *item_type_name,
			CORBA_Environment *ev)
{
	MemosComponent *memos_component = MEMOS_COMPONENT (bonobo_object_from_servant (servant));

	if (strcmp (item_type_name, CREATE_MEMO_ID) == 0) {
		if (!create_new_memo (memos_component, FALSE, NULL))
			bonobo_exception_set (ev, ex_GNOME_Evolution_Component_Failed);
	}
	else if (strcmp (item_type_name, CREATE_MEMO_LIST_ID) == 0) {
		/* FIXME Should we use the last opened window? */
		calendar_setup_new_memo_list (NULL);
	} else if (strcmp (item_type_name, CREATE_SHARED_MEMO_ID) == 0) {
		if (!create_new_memo (memos_component, TRUE, NULL))
			bonobo_exception_set (ev, ex_GNOME_Evolution_Component_Failed);
	}
	else {
		bonobo_exception_set (ev, ex_GNOME_Evolution_Component_UnknownType);
	}
}

>>>>>>> e4afd3f9
/* GObject methods.  */

static void
impl_dispose (GObject *object)
{
	MemosComponent *memos_component = MEMOS_COMPONENT (object);
	MemosComponentPrivate *priv = memos_component->priv;
	GList *l;

	if (priv->source_list != NULL) {
		g_object_unref (priv->source_list);
		priv->source_list = NULL;
	}
	if (priv->source_selection != NULL) {
		e_source_selector_free_selection (priv->source_selection);
		priv->source_selection = NULL;
	}

	if (priv->create_ecal) {
		g_object_unref (priv->create_ecal);
		priv->create_ecal = NULL;
	}

	for (l = priv->notifications; l; l = l->next)
		calendar_config_remove_notification (GPOINTER_TO_UINT (l->data));
	g_list_free (priv->notifications);
	priv->notifications = NULL;

	(* G_OBJECT_CLASS (parent_class)->dispose) (object);
}<|MERGE_RESOLUTION|>--- conflicted
+++ resolved
@@ -61,15 +61,6 @@
 #define WEB_BASE_URI "webcal://"
 #define PERSONAL_RELATIVE_URI "system"
 
-<<<<<<< HEAD
-=======
-static GtkTargetEntry drag_types[] = {
-	{ (gchar *) CALENDAR_TYPE, 0, DND_TARGET_TYPE_CALENDAR_LIST },
-	{ (gchar *) XCALENDAR_TYPE, 0, DND_TARGET_TYPE_CALENDAR_LIST }
-};
-static gint num_drag_types = sizeof(drag_types) / sizeof(drag_types[0]);
-
->>>>>>> e4afd3f9
 #define PARENT_TYPE bonobo_object_get_type ()
 
 static BonoboObjectClass *parent_class = NULL;
@@ -163,317 +154,6 @@
 	g_slist_free (uids_selected);
 }
 
-<<<<<<< HEAD
-=======
-static void
-update_uri_for_primary_selection (MemosComponentView *component_view)
-{
-	ESource *source;
-	EMemoTable *cal_table;
-	ETable *etable;
-
-	source = e_source_selector_peek_primary_selection (E_SOURCE_SELECTOR (component_view->source_selector));
-	if (!source)
-		return;
-
-	/* Set the default */
-	e_memos_set_default_source (component_view->memos, source);
-
-	cal_table = e_memos_get_calendar_table (component_view->memos);
-	etable = e_memo_table_get_table (cal_table);
-
-	memos_control_sensitize_commands (component_view->view_control, component_view->memos, e_table_selected_count (etable));
-
-	/* Save the selection for next time we start up */
-	calendar_config_set_primary_memos (e_source_peek_uid (source));
-}
-
-static void
-update_selection (MemosComponentView *component_view)
-{
-	GSList *selection, *uids_selected, *l;
-
-	d(g_message("memos-component.c: update_selection called");)
-
-	/* Get the selection in gconf */
-	uids_selected = calendar_config_get_memos_selected ();
-
-	/* Remove any that aren't there any more */
-	selection = e_source_selector_get_selection (E_SOURCE_SELECTOR (component_view->source_selector));
-
-	for (l = selection; l; l = l->next) {
-		ESource *source = l->data;
-
-		if (!is_in_uids (uids_selected, source))
-			e_source_selector_unselect_source (E_SOURCE_SELECTOR (component_view->source_selector), source);
-	}
-
-	e_source_selector_free_selection (selection);
-
-	/* Make sure the whole selection is there */
-	for (l = uids_selected; l; l = l->next) {
-		char *uid = l->data;
-		ESource *source;
-
-		source = e_source_list_peek_source_by_uid (component_view->source_list, uid);
-		if (source)
-			e_source_selector_select_source (E_SOURCE_SELECTOR (component_view->source_selector), source);
-
-		g_free (uid);
-	}
-	g_slist_free (uids_selected);
-}
-
-static void
-update_primary_selection (MemosComponentView *component_view)
-{
-	ESource *source = NULL;
-	char *uid;
-
-	uid = calendar_config_get_primary_memos ();
-	if (uid) {
-		source = e_source_list_peek_source_by_uid (component_view->source_list, uid);
-		g_free (uid);
-	}
-
-	if (source) {
-		e_source_selector_set_primary_selection (E_SOURCE_SELECTOR (component_view->source_selector), source);
-	} else {
-		/* Try to create a default if there isn't one */
-		source = e_source_list_peek_source_any (component_view->source_list);
-		if (source)
-			e_source_selector_set_primary_selection (E_SOURCE_SELECTOR (component_view->source_selector), source);
-	}
-
-}
-
-
-/* Callbacks.  */
-/* TODO: doesn't work! */
-static void
-copy_memo_list_cb (EPopup *ep, EPopupItem *pitem, void *data)
-{
-	MemosComponentView *component_view = data;
-	ESource *selected_source;
-
-	selected_source = e_source_selector_peek_primary_selection (E_SOURCE_SELECTOR (component_view->source_selector));
-	if (!selected_source)
-		return;
-
-	copy_source_dialog (GTK_WINDOW (gtk_widget_get_toplevel(ep->target->widget)), selected_source, E_CAL_SOURCE_TYPE_JOURNAL);
-}
-
-static void
-delete_memo_list_cb (EPopup *ep, EPopupItem *pitem, void *data)
-{
-	MemosComponentView *component_view = data;
-	ESource *selected_source;
-	ECal *cal;
-	char *uri;
-
-	selected_source = e_source_selector_peek_primary_selection (E_SOURCE_SELECTOR (component_view->source_selector));
-	if (!selected_source)
-		return;
-
-	if (e_error_run((GtkWindow *)gtk_widget_get_toplevel(ep->target->widget),
-			"calendar:prompt-delete-memo-list", e_source_peek_name(selected_source), NULL) != GTK_RESPONSE_YES)
-		return;
-
-	/* first, ask the backend to remove the memo list */
-	uri = e_source_get_uri (selected_source);
-	cal = e_cal_model_get_client_for_uri (
-		e_memo_table_get_model (E_MEMO_TABLE (e_memos_get_calendar_table (component_view->memos))),
-		uri);
-	if (!cal)
-		cal = e_cal_new_from_uri (uri, E_CAL_SOURCE_TYPE_JOURNAL);
-	g_free (uri);
-	if (cal) {
-		if (e_cal_remove (cal, NULL)) {
-			if (e_source_selector_source_is_selected (E_SOURCE_SELECTOR (component_view->source_selector),
-								  selected_source)) {
-				e_memos_remove_memo_source (component_view->memos, selected_source);
-				e_source_selector_unselect_source (E_SOURCE_SELECTOR (component_view->source_selector),
-								   selected_source);
-			}
-
-			e_source_group_remove_source (e_source_peek_group (selected_source), selected_source);
-			e_source_list_sync (component_view->source_list, NULL);
-		}
-	}
-}
-
-static void
-new_memo_list_cb (EPopup *ep, EPopupItem *pitem, void *data)
-{
-	calendar_setup_new_memo_list (GTK_WINDOW (gtk_widget_get_toplevel(ep->target->widget)));
-}
-
-static void
-rename_memo_list_cb (EPopup *ep, EPopupItem *pitem, void *data)
-{
-	MemosComponentView *component_view = data;
-	ESourceSelector *selector;
-
-	selector = E_SOURCE_SELECTOR (component_view->source_selector);
-	e_source_selector_edit_primary_selection (selector);
-}
-
-static void
-edit_memo_list_cb (EPopup *ep, EPopupItem *pitem, void *data)
-{
-	MemosComponentView *component_view = data;
-	ESource *selected_source;
-
-	selected_source = e_source_selector_peek_primary_selection (E_SOURCE_SELECTOR (component_view->source_selector));
-	if (!selected_source)
-		return;
-
-	calendar_setup_edit_memo_list (GTK_WINDOW (gtk_widget_get_toplevel(ep->target->widget)), selected_source);
-}
-
-static void
-set_offline_availability (EPopup *ep, EPopupItem *pitem, void *data, const char *value)
-{
-	MemosComponentView *component_view = data;
-	ESource *selected_source;
-
-	selected_source = e_source_selector_peek_primary_selection (E_SOURCE_SELECTOR (component_view->source_selector));
-	if (!selected_source)
-		return;
-
-	e_source_set_property (selected_source, "offline_sync", value);
-}
-
-static void
-mark_no_offline_cb (EPopup *ep, EPopupItem *pitem, void *data)
-{
-	set_offline_availability (ep, pitem, data, "0");
-}
-
-static void
-mark_offline_cb (EPopup *ep, EPopupItem *pitem, void *data)
-{
-	set_offline_availability (ep, pitem, data, "1");
-}
-
-static EPopupItem emc_source_popups[] = {
-	{ E_POPUP_ITEM, (gchar *) "10.new", (gchar *) N_("_New Memo List"), new_memo_list_cb, NULL, (gchar *) "stock_notes", 0, 0 },
-	{ E_POPUP_ITEM, (gchar *) "15.copy", (gchar *) N_("_Copy..."), copy_memo_list_cb, NULL, (gchar *) "edit-copy", 0, E_CAL_POPUP_SOURCE_PRIMARY },
-	{ E_POPUP_ITEM, (gchar *) "18.rename", (gchar *) N_("_Rename..."), rename_memo_list_cb, NULL, NULL, 0, E_CAL_POPUP_SOURCE_PRIMARY },
-
-	{ E_POPUP_BAR, (gchar *) "20.bar" },
-	{ E_POPUP_ITEM, (gchar *) "20.delete", (gchar *) N_("_Delete"), delete_memo_list_cb, NULL, (gchar *) "edit-delete", 0, E_CAL_POPUP_SOURCE_USER|E_CAL_POPUP_SOURCE_PRIMARY },
-	{ E_POPUP_ITEM, (gchar *) "30.mark_memos_offline", (gchar *) N_("_Make available for offline use"), mark_offline_cb, NULL, (gchar *) "stock_disconnect", E_CAL_POPUP_SOURCE_OFFLINE, E_CAL_POPUP_SOURCE_USER|E_CAL_POPUP_SOURCE_PRIMARY|E_CAL_POPUP_SOURCE_OFFLINE },
-	{ E_POPUP_ITEM, (gchar *) "40.mark_memos_no_offline", (gchar *) N_("_Do not make available for offline use"), mark_no_offline_cb, NULL, (gchar *) "stock_connect", E_CAL_POPUP_SOURCE_NO_OFFLINE, E_CAL_POPUP_SOURCE_USER|E_CAL_POPUP_SOURCE_PRIMARY|E_CAL_POPUP_SOURCE_NO_OFFLINE },
-
-	{ E_POPUP_BAR, (gchar *) "99.bar" },
-	{ E_POPUP_ITEM, (gchar *) "99.properties", (gchar *) N_("_Properties"), edit_memo_list_cb, NULL, (gchar *) "document-properties", 0, E_CAL_POPUP_SOURCE_PRIMARY },
-};
-
-static void
-emc_source_popup_free(EPopup *ep, GSList *list, void *data)
-{
-	g_slist_free(list);
-}
-
-static gboolean
-popup_event_cb(ESourceSelector *selector, ESource *insource, GdkEventButton *event, MemosComponentView *component_view)
-{
-	ECalPopup *ep;
-	ECalPopupTargetSource *t;
-	GSList *menus = NULL;
-	int i;
-	GtkMenu *menu;
-
-	/** @HookPoint-ECalPopup: Memos Source Selector Context Menu
-	 * @Id: org.gnome.evolution.memos.source.popup
-	 * @Class: org.gnome.evolution.calendar.popup:1.0
-	 * @Target: ECalPopupTargetSource
-	 *
-	 * The context menu on the source selector in the memos window.
-	 */
-	ep = e_cal_popup_new("org.gnome.evolution.memos.source.popup");
-	t = e_cal_popup_target_new_source(ep, selector);
-	t->target.widget = (GtkWidget *)component_view->memos;
-
-	for (i=0;i<sizeof(emc_source_popups)/sizeof(emc_source_popups[0]);i++)
-		menus = g_slist_prepend(menus, &emc_source_popups[i]);
-
-	e_popup_add_items((EPopup *)ep, menus, NULL,emc_source_popup_free, component_view);
-
-	menu = e_popup_create_menu_once((EPopup *)ep, (EPopupTarget *)t, 0);
-	gtk_menu_popup(menu, NULL, NULL, NULL, NULL, event?event->button:0, event?event->time:gtk_get_current_event_time());
-
-	return TRUE;
-}
-
-static void
-source_selection_changed_cb (ESourceSelector *selector, MemosComponentView *component_view)
-{
-	update_uris_for_selection (component_view);
-}
-
-static void
-primary_source_selection_changed_cb (ESourceSelector *selector, MemosComponentView *component_view)
-{
-	update_uri_for_primary_selection (component_view);
-}
-
-static void
-source_added_cb (EMemos *memos, ESource *source, MemosComponentView *component_view)
-{
-	e_source_selector_select_source (E_SOURCE_SELECTOR (component_view->source_selector), source);
-}
-
-static void
-source_removed_cb (EMemos *memos, ESource *source, MemosComponentView *component_view)
-{
-	e_source_selector_unselect_source (E_SOURCE_SELECTOR (component_view->source_selector), source);
-}
-
-static void
-set_info (MemosComponentView *component_view)
-{
-	GString *message = g_string_new (NULL);
-	int rows, selected_rows;
-
-	rows = e_table_model_row_count (component_view->model);
-	selected_rows =  e_table_selected_count (component_view->table);
-
-	g_string_append_printf(message, ngettext("%d memo", "%d memos", rows), rows);
-	if (selected_rows > 0)
-		g_string_append_printf(message, ngettext(", %d selected", ", %d selected", selected_rows), selected_rows);
-
-	e_info_label_set_info (component_view->info_label, _("Memos"), message->str);
-
-	g_string_free (message, TRUE);
-}
-
-static void
-table_selection_change_cb (ETableModel *etm, MemosComponentView *component_view)
-{
-	set_info (component_view);
-}
-
-static void
-model_changed_cb (ETableModel *etm, MemosComponentView *component_view)
-{
-	set_info (component_view);
-}
-
-static void
-model_rows_inserted_cb (ETableModel *etm, int row, int count, MemosComponentView *component_view)
-{
-	set_info (component_view);
-}
-
-static void
-model_rows_deleted_cb (ETableModel *etm, int row, int count, MemosComponentView *component_view)
-{
-	set_info (component_view);
-}
-
->>>>>>> e4afd3f9
 /* Evolution::Component CORBA methods */
 
 static gboolean
@@ -706,124 +386,6 @@
 	g_free (component_view);
 }
 
-<<<<<<< HEAD
-=======
-static void
-view_destroyed_cb (gpointer data, GObject *where_the_object_was)
-{
-	MemosComponent *memos_component = data;
-	MemosComponentPrivate *priv;
-	GList *l;
-
-	priv = memos_component->priv;
-
-	for (l = priv->views; l; l = l->next) {
-		MemosComponentView *component_view = l->data;
-
-		if (G_OBJECT (component_view->view_control) == where_the_object_was) {
-			priv->views = g_list_remove (priv->views, component_view);
-			destroy_component_view (component_view);
-
-			break;
-		}
-	}
-}
-
-static GNOME_Evolution_ComponentView
-impl_createView (PortableServer_Servant servant,
-		 GNOME_Evolution_ShellView parent,
-		 CORBA_boolean select_item,
-		 CORBA_Environment *ev)
-{
-	MemosComponent *component = MEMOS_COMPONENT (bonobo_object_from_servant (servant));
-	MemosComponentPrivate *priv;
-	MemosComponentView *component_view;
-	EComponentView *ecv;
-
-	priv = component->priv;
-
-	/* Create the calendar component view */
-	component_view = create_component_view (component);
-	if (!component_view) {
-		/* FIXME Should we describe the problem in a control? */
-		bonobo_exception_set (ev, ex_GNOME_Evolution_Component_Failed);
-
-		return CORBA_OBJECT_NIL;
-	}
-
-	g_object_weak_ref (G_OBJECT (component_view->view_control), view_destroyed_cb, component);
-	priv->views = g_list_append (priv->views, component_view);
-
-	/* TODO: Make CalendarComponentView just subclass EComponentView */
-	ecv = e_component_view_new_controls (parent, "memos", component_view->sidebar_control,
-					     component_view->view_control, component_view->statusbar_control);
-
-	return BONOBO_OBJREF(ecv);
-}
-
-static GNOME_Evolution_CreatableItemTypeList *
-impl__get_userCreatableItems (PortableServer_Servant servant,
-			      CORBA_Environment *ev)
-{
-	GNOME_Evolution_CreatableItemTypeList *list = GNOME_Evolution_CreatableItemTypeList__alloc ();
-
-	list->_length  = 3;
-	list->_maximum = list->_length;
-	list->_buffer  = GNOME_Evolution_CreatableItemTypeList_allocbuf (list->_length);
-
-	CORBA_sequence_set_release (list, FALSE);
-
-	list->_buffer[0].id = (char *) CREATE_MEMO_ID;
-	list->_buffer[0].description = (char *) _("New memo");
-	list->_buffer[0].menuDescription = (char *) C_("New", "Mem_o");
-	list->_buffer[0].tooltip = (char *) _("Create a new memo");
-	list->_buffer[0].menuShortcut = 'o';
-	list->_buffer[0].iconName = (char *) "stock_insert-note";
-	list->_buffer[0].type = GNOME_Evolution_CREATABLE_OBJECT;
-
-	list->_buffer[1].id = (char *) CREATE_SHARED_MEMO_ID;
-	list->_buffer[1].description = (char *) _("New shared memo");
-	list->_buffer[1].menuDescription = (char *) C_("New", "_Shared memo");
-	list->_buffer[1].tooltip = (char *) _("Create a shared new memo");
-	list->_buffer[1].menuShortcut = 'h';
-	list->_buffer[1].iconName = (char *) "stock_insert-note";
-	list->_buffer[1].type = GNOME_Evolution_CREATABLE_OBJECT;
-
-	list->_buffer[2].id = (char *) CREATE_MEMO_LIST_ID;
-	list->_buffer[2].description = (char *) _("New memo list");
-	list->_buffer[2].menuDescription = (char *) C_("New", "Memo li_st");
-	list->_buffer[2].tooltip = (char *) _("Create a new memo list");
-	list->_buffer[2].menuShortcut = '\0';
-	list->_buffer[2].iconName = (char *) "stock_notes";
-	list->_buffer[2].type = GNOME_Evolution_CREATABLE_FOLDER;
-
-	return list;
-}
-
-static void
-impl_requestCreateItem (PortableServer_Servant servant,
-			const CORBA_char *item_type_name,
-			CORBA_Environment *ev)
-{
-	MemosComponent *memos_component = MEMOS_COMPONENT (bonobo_object_from_servant (servant));
-
-	if (strcmp (item_type_name, CREATE_MEMO_ID) == 0) {
-		if (!create_new_memo (memos_component, FALSE, NULL))
-			bonobo_exception_set (ev, ex_GNOME_Evolution_Component_Failed);
-	}
-	else if (strcmp (item_type_name, CREATE_MEMO_LIST_ID) == 0) {
-		/* FIXME Should we use the last opened window? */
-		calendar_setup_new_memo_list (NULL);
-	} else if (strcmp (item_type_name, CREATE_SHARED_MEMO_ID) == 0) {
-		if (!create_new_memo (memos_component, TRUE, NULL))
-			bonobo_exception_set (ev, ex_GNOME_Evolution_Component_Failed);
-	}
-	else {
-		bonobo_exception_set (ev, ex_GNOME_Evolution_Component_UnknownType);
-	}
-}
-
->>>>>>> e4afd3f9
 /* GObject methods.  */
 
 static void
