/*
 * Evolution calendar - Main calendar view widget
 *
 * This program is free software; you can redistribute it and/or
 * modify it under the terms of the GNU Lesser General Public
 * License as published by the Free Software Foundation; either
 * version 2 of the License, or (at your option) version 3.
 *
 * This program is distributed in the hope that it will be useful,
 * but WITHOUT ANY WARRANTY; without even the implied warranty of
 * MERCHANTABILITY or FITNESS FOR A PARTICULAR PURPOSE.  See the GNU
 * Lesser General Public License for more details.
 *
 * You should have received a copy of the GNU Lesser General Public
 * License along with the program; if not, see <http://www.gnu.org/licenses/>
 *
 *
 * Authors:
 *		Miguel de Icaza <miguel@ximian.com>
 *      Federico Mena-Quintero <federico@ximian.com>
 *      Seth Alves <alves@hungry.com>
 *      Rodrigo Moya <rodrigo@ximian.com>
 *
 * Copyright (C) 1999-2008 Novell, Inc. (www.novell.com)
 *
 */

#ifdef HAVE_CONFIG_H
#include <config.h>
#endif

#include <unistd.h>
#include <math.h>
#include <signal.h>
#include <fcntl.h>
#include <glib.h>
#include <gdk/gdkkeysyms.h>
#include <glib/gi18n.h>
#include <bonobo/bonobo-exception.h>
#include <libedataserver/e-categories.h>
#include <libedataserver/e-url.h>
#include <libedataserverui/e-passwords.h>

#include "shell/e-user-creatable-items-handler.h"
#include <libecal/e-cal-time-util.h>
#include <widgets/menus/gal-view-factory-etable.h>
#include <widgets/menus/gal-view-etable.h>
#include <widgets/menus/gal-define-views-dialog.h>
#include "widgets/menus/gal-view-menus.h"
#include "e-util/e-util.h"
#include "e-util/e-error.h"
#include "e-util/e-util-private.h"
#include "e-comp-editor-registry.h"
#include "dialogs/delete-error.h"
#include "dialogs/event-editor.h"
#include "comp-util.h"
#include "e-cal-model-calendar.h"
#include "e-day-view.h"
#include "e-day-view-config.h"
#include "e-day-view-time-item.h"
#include "e-week-view.h"
#include "e-week-view-config.h"
#include "e-cal-list-view.h"
#include "e-cal-list-view-config.h"
#include "e-mini-calendar-config.h"
#include "e-calendar-table-config.h"
#include "evolution-calendar.h"
#include "gnome-cal.h"
#include "calendar-component.h"
#include "cal-search-bar.h"
#include "calendar-commands.h"
#include "calendar-config.h"
#include "calendar-view.h"
#include "calendar-view-factory.h"
#include "tag-calendar.h"
#include "misc.h"
#include "a11y/ea-calendar.h"
#include "common/authentication.h"
#include "e-cal-popup.h"
#include "e-cal-menu.h"

/* FIXME glib 2.4 and above has this */
#ifndef G_MAXINT32
#define G_MAXINT32	((gint32)  0x7fffffff)
#endif

#define d(x)

/* hash table define for non intrusive error dialog */
static GHashTable *non_intrusive_error_table = NULL;

/* Private part of the GnomeCalendar structure */
struct _GnomeCalendarPrivate {
	/* The clients for display */

	GHashTable *clients;
	GList *clients_list;
	ECal *default_client;

	/*
	 * Fields for the calendar view
	 */

	/* This is the last time explicitly selected by the user */
	time_t base_view_time;

	/* Widgets */

	GtkWidget   *search_bar;

	GtkWidget   *hpane;
	GtkWidget   *notebook;
	GtkWidget   *vpane;

	ECalendar   *date_navigator;
	EMiniCalendarConfig *date_navigator_config;

	GtkWidget   *day_view;
	GtkWidget   *work_week_view;
	GtkWidget   *week_view;
	GtkWidget   *month_view;
	GtkWidget   *list_view;

	/* Activity */
	EActivityHandler *activity_handler;

	/* plugin menu managers */
	ECalMenu    *calendar_menu;

	/* Calendar query for the date navigator */
	GList       *dn_queries; /* list of CalQueries */
	char        *sexp;
	char        *todo_sexp;
	char        *memo_sexp;
	guint        update_timeout;
	guint        update_marcus_bains_line_timeout;

	/* This is the view currently shown. We use it to keep track of the
	   positions of the panes. range_selected is TRUE if a range of dates
	   was selected in the date navigator to show the view. */
	ECalendarView    *views[GNOME_CAL_LAST_VIEW];
	GObject    *configs[GNOME_CAL_LAST_VIEW];
	GnomeCalendarViewType current_view_type;
	GList *notifications;

	gboolean range_selected;

	/* These are the saved positions of the panes. They are multiples of
	   calendar month widths & heights in the date navigator, so that they
	   will work OK after theme changes. */
	gint	     hpane_pos;
	gint	     hpane_pos_month_view;
	gint	     vpane_pos;
	gint 	     vpane_pos_month_view;

	/* The signal handler id for our GtkCalendar "day_selected" handler. */
	guint	     day_selected_id;

	/* Our current week start */
	int week_start;

	/* Our current timezone. */
	icaltimezone *zone;

	/* The dates currently shown. If they are -1 then we have no dates
	   shown. We only use these to check if we need to emit a
	   'dates-shown-changed' signal.*/
	time_t visible_start;
	time_t visible_end;
	gboolean updating;

	/* If this is true list view uses range of showing the events as the  dates selected in date navigator which is one month, else
	   it uses the date range set in search bar */
	gboolean lview_select_daten_range;

	/* We should know which calendar has been used to create object, so store it here
	   before emitting "user_created" signal and make it NULL just after the emit. */
	ECal *user_created_cal;

	/* used in update_todo_view, to prevent interleaving when called in separate thread */
	GMutex *todo_update_lock;
};

/* Signal IDs */

enum {
	DATES_SHOWN_CHANGED,
	CALENDAR_SELECTION_CHANGED,
	GOTO_DATE,
	SOURCE_ADDED,
	SOURCE_REMOVED,
 	CHANGE_VIEW,
	LAST_SIGNAL
};

static guint gnome_calendar_signals[LAST_SIGNAL];




static void gnome_calendar_destroy (GtkObject *object);
static void gnome_calendar_goto_date (GnomeCalendar *gcal,
				      GnomeCalendarGotoDateType goto_date);
static void gnome_calendar_change_view (GnomeCalendar *gcal,
					 GnomeCalendarViewType view_type);

static void gnome_calendar_set_pane_positions	(GnomeCalendar	*gcal);
static void update_view_times (GnomeCalendar *gcal, time_t start_time);
static void gnome_calendar_update_date_navigator (GnomeCalendar *gcal);

static void gnome_calendar_hpane_realized (GtkWidget *w, GnomeCalendar *gcal);
static void gnome_calendar_date_navigator_scrolled (GtkWidget *widget, GdkEventScroll *event, gpointer user_data);
static gboolean gnome_calendar_hpane_resized (GtkWidget *w, GdkEventButton *e, GnomeCalendar *gcal);
static void gnome_calendar_vpane_realized (GtkWidget *w, GnomeCalendar *gcal);
static gboolean gnome_calendar_vpane_resized (GtkWidget *w, GdkEventButton *e, GnomeCalendar *gcal);

static void gnome_calendar_on_date_navigator_date_range_changed (ECalendarItem *calitem,
								 GnomeCalendar *gcal);
static void gnome_calendar_on_date_navigator_selection_changed (ECalendarItem    *calitem,
								GnomeCalendar    *gcal);
static void gnome_calendar_notify_dates_shown_changed (GnomeCalendar *gcal);

static void update_query (GnomeCalendar *gcal);

static void update_todo_view (GnomeCalendar *gcal);
static void update_memo_view (GnomeCalendar *gcal);
static void default_client_cal_opened_cb (ECal *ecal, ECalendarStatus status, GnomeCalendar *gcal);
static void client_cal_opened_cb (ECal *ecal, ECalendarStatus status, GnomeCalendar *gcal);

/* Simple asynchronous message dispatcher */
typedef struct _Message Message;
typedef void (*MessageFunc) (Message *msg);

struct _Message {
	MessageFunc func;
};

static void
message_proxy (Message *msg)
{
	g_return_if_fail (msg->func != NULL);

	msg->func (msg);
}

static gpointer
create_thread_pool (void)
{
	/* once created, run forever */
	return g_thread_pool_new ((GFunc) message_proxy, NULL, 1, FALSE, NULL);
}

static void
message_push (Message *msg)
{
	static GOnce once = G_ONCE_INIT;

	g_once (&once, (GThreadFunc) create_thread_pool, NULL);

	g_thread_pool_push ((GThreadPool *) once.retval, msg, NULL);
}

G_DEFINE_TYPE (GnomeCalendar, gnome_calendar, GTK_TYPE_VBOX)

/* Class initialization function for the gnome calendar */
static void
gnome_calendar_class_init (GnomeCalendarClass *class)
{
	GtkObjectClass *object_class;
	GtkBindingSet *binding_set;

	object_class = (GtkObjectClass *) class;

	gnome_calendar_signals[DATES_SHOWN_CHANGED] =
		g_signal_new ("dates_shown_changed",
				G_TYPE_FROM_CLASS (object_class),
				G_SIGNAL_RUN_LAST,
				G_STRUCT_OFFSET (GnomeCalendarClass, dates_shown_changed),
				NULL, NULL,
				g_cclosure_marshal_VOID__VOID,
				G_TYPE_NONE, 0);

	gnome_calendar_signals[CALENDAR_SELECTION_CHANGED] =
		g_signal_new ("calendar_selection_changed",
				G_TYPE_FROM_CLASS (object_class),
				G_SIGNAL_RUN_LAST,
				G_STRUCT_OFFSET (GnomeCalendarClass, calendar_selection_changed),
				NULL, NULL,
				g_cclosure_marshal_VOID__VOID,
				G_TYPE_NONE, 0);

	gnome_calendar_signals[SOURCE_ADDED] =
		g_signal_new ("source_added",
			      G_TYPE_FROM_CLASS (object_class),
			      G_SIGNAL_RUN_FIRST,
			      G_STRUCT_OFFSET (GnomeCalendarClass, source_added),
			      NULL, NULL,
			      e_marshal_VOID__INT_OBJECT,
			      G_TYPE_NONE,
			      2,
			      G_TYPE_INT, G_TYPE_OBJECT);

	gnome_calendar_signals[SOURCE_REMOVED] =
		g_signal_new ("source_removed",
			      G_TYPE_FROM_CLASS (object_class),
			      G_SIGNAL_RUN_FIRST,
			      G_STRUCT_OFFSET (GnomeCalendarClass, source_removed),
			      NULL, NULL,
			      e_marshal_VOID__INT_OBJECT,
			      G_TYPE_NONE,
			      2,
			      G_TYPE_INT, G_TYPE_OBJECT);

	gnome_calendar_signals[GOTO_DATE] =
		g_signal_new ("goto_date",
			      G_TYPE_FROM_CLASS (object_class),
			      G_SIGNAL_RUN_FIRST | G_SIGNAL_ACTION,
			      G_STRUCT_OFFSET (GnomeCalendarClass, goto_date),
			      NULL, NULL,
			      g_cclosure_marshal_VOID__INT,
			      G_TYPE_NONE,
			      1,
			      G_TYPE_INT);

	gnome_calendar_signals[CHANGE_VIEW] =
		g_signal_new ("change_view",
			      G_TYPE_FROM_CLASS (object_class),
			      G_SIGNAL_RUN_FIRST | G_SIGNAL_ACTION,
			      G_STRUCT_OFFSET (GnomeCalendarClass, change_view),
			      NULL, NULL,
			      g_cclosure_marshal_VOID__INT,
			      G_TYPE_NONE,
			      1,
			      G_TYPE_INT);

	object_class->destroy = gnome_calendar_destroy;

	class->dates_shown_changed = NULL;
	class->calendar_selection_changed = NULL;
	class->source_added = NULL;
	class->source_removed = NULL;
	class->goto_date = gnome_calendar_goto_date;
 	class->change_view = gnome_calendar_change_view;

	/*
	 * Key bindings
	 */

	binding_set = gtk_binding_set_by_class (class);

	/* Alt+PageUp/PageDown, go to the first/last day of the month */
	gtk_binding_entry_add_signal (binding_set, GDK_Page_Up,
				      GDK_MOD1_MASK,
				      "goto_date", 1,
				      G_TYPE_ENUM,
				      GNOME_CAL_GOTO_FIRST_DAY_OF_MONTH);
	gtk_binding_entry_add_signal (binding_set, GDK_KP_Page_Up,
				      GDK_MOD1_MASK,
				      "goto_date", 1,
				      G_TYPE_ENUM,
				      GNOME_CAL_GOTO_FIRST_DAY_OF_MONTH);
	gtk_binding_entry_add_signal (binding_set, GDK_Page_Down,
				      GDK_MOD1_MASK,
				      "goto_date", 1,
				      G_TYPE_ENUM,
				      GNOME_CAL_GOTO_LAST_DAY_OF_MONTH);
	gtk_binding_entry_add_signal (binding_set, GDK_KP_Page_Down,
				      GDK_MOD1_MASK,
				      "goto_date", 1,
				      G_TYPE_ENUM,
				      GNOME_CAL_GOTO_LAST_DAY_OF_MONTH);

	/* Alt+Home/End, go to the first/last day of the week */
	gtk_binding_entry_add_signal (binding_set, GDK_Home,
				      GDK_MOD1_MASK,
				      "goto_date", 1,
				      G_TYPE_ENUM,
				      GNOME_CAL_GOTO_FIRST_DAY_OF_WEEK);
	gtk_binding_entry_add_signal (binding_set, GDK_End,
				      GDK_MOD1_MASK,
				      "goto_date", 1,
				      G_TYPE_ENUM,
				      GNOME_CAL_GOTO_LAST_DAY_OF_WEEK);
	gtk_binding_entry_add_signal (binding_set, GDK_KP_Home,
				      GDK_MOD1_MASK,
				      "goto_date", 1,
				      G_TYPE_ENUM,
				      GNOME_CAL_GOTO_FIRST_DAY_OF_WEEK);
	gtk_binding_entry_add_signal (binding_set, GDK_KP_End,
				      GDK_MOD1_MASK,
				      "goto_date", 1,
				      G_TYPE_ENUM,
				      GNOME_CAL_GOTO_LAST_DAY_OF_WEEK);

	/*Alt+Left/Right, go to the same day of the previous/next week*/
	gtk_binding_entry_add_signal (binding_set,GDK_Left,
				      GDK_MOD1_MASK,
				      "goto_date",1,
				      G_TYPE_ENUM,
				      GNOME_CAL_GOTO_SAME_DAY_OF_PREVIOUS_WEEK);
	gtk_binding_entry_add_signal (binding_set,GDK_KP_Left,
				      GDK_MOD1_MASK,
				      "goto_date",1,
				      G_TYPE_ENUM,
				      GNOME_CAL_GOTO_SAME_DAY_OF_PREVIOUS_WEEK);
	gtk_binding_entry_add_signal (binding_set,GDK_Right,
				      GDK_MOD1_MASK,
				      "goto_date",1,
				      G_TYPE_ENUM,
				      GNOME_CAL_GOTO_SAME_DAY_OF_NEXT_WEEK);
	gtk_binding_entry_add_signal (binding_set,GDK_KP_Right,
				      GDK_MOD1_MASK,
				      "goto_date",1,
				      G_TYPE_ENUM,
				      GNOME_CAL_GOTO_SAME_DAY_OF_NEXT_WEEK);

 	/* Ctrl+Y/J/K/M/L to switch between
	 * DayView/WorkWeekView/WeekView/MonthView/ListView */
    	gtk_binding_entry_add_signal (binding_set, GDK_y,
 				      GDK_CONTROL_MASK,
 				      "change_view", 1,
 				      G_TYPE_ENUM,
 				      GNOME_CAL_DAY_VIEW);
 	gtk_binding_entry_add_signal (binding_set, GDK_j,
 				      GDK_CONTROL_MASK,
 				      "change_view", 1,
 				      G_TYPE_ENUM,
 				      GNOME_CAL_WORK_WEEK_VIEW);
 	gtk_binding_entry_add_signal (binding_set, GDK_k,
 				      GDK_CONTROL_MASK,
 				      "change_view", 1,
 				      G_TYPE_ENUM,
 				      GNOME_CAL_WEEK_VIEW);
 	gtk_binding_entry_add_signal (binding_set, GDK_m,
 				      GDK_CONTROL_MASK,
 				      "change_view", 1,
 				      G_TYPE_ENUM,
 				      GNOME_CAL_MONTH_VIEW);
	gtk_binding_entry_add_signal (binding_set, GDK_l,
 				      GDK_CONTROL_MASK,
 				      "change_view", 1,
 				      G_TYPE_ENUM,
 				      GNOME_CAL_LIST_VIEW);

	/* init the accessibility support for gnome_calendar */
	gnome_calendar_a11y_init ();

}

/* We do this check since the calendar items are downloaded from the server in the open_method,
   since the default timezone might not be set there */
static void
ensure_dates_are_in_default_zone (icalcomponent *icalcomp)
{
	icaltimetype dt;
	icaltimezone *zone = calendar_config_get_icaltimezone ();

	if (!zone)
		return;

	dt = icalcomponent_get_dtstart (icalcomp);
	if (dt.is_utc) {
		dt = icaltime_convert_to_zone (dt, zone);
		icalcomponent_set_dtstart (icalcomp, dt);
	}

	dt = icalcomponent_get_dtend (icalcomp);
	if (dt.is_utc) {
		dt = icaltime_convert_to_zone (dt, zone);
		icalcomponent_set_dtend (icalcomp, dt);
	}
}

/* Callback used when the calendar query reports of an updated object */
static void
dn_e_cal_view_objects_added_cb (ECalView *query, GList *objects, gpointer data)
{
	GnomeCalendar *gcal;
	GnomeCalendarPrivate *priv;
	GList *l;

	gcal = GNOME_CALENDAR (data);
	priv = gcal->priv;

	for (l = objects; l; l = l->next) {
		ECalComponent *comp = NULL;

		ensure_dates_are_in_default_zone (l->data);
		comp = e_cal_component_new ();
		if (!e_cal_component_set_icalcomponent (comp, icalcomponent_new_clone (l->data))) {
			g_object_unref (comp);

			continue;
		}

		tag_calendar_by_comp (priv->date_navigator, comp, e_cal_view_get_client (query), NULL,
				      FALSE, TRUE);
		g_object_unref (comp);
	}
}

static void
dn_e_cal_view_objects_modified_cb (ECalView *query, GList *objects, gpointer data)
{
	GnomeCalendar *gcal;

	gcal = GNOME_CALENDAR (data);

	/* We have to retag the whole thing: an event may change dates
	 * and the tag_calendar_by_comp() below would not know how to
	 * untag the old dates.
	 */
	update_query (gcal);
}

/* Callback used when the calendar query reports of a removed object */
static void
dn_e_cal_view_objects_removed_cb (ECalView *query, GList *ids, gpointer data)
{
	GnomeCalendar *gcal;

	gcal = GNOME_CALENDAR (data);

	/* Just retag the whole thing */
	update_query (gcal);
}

/* Callback used when the calendar query is done */
static void
dn_e_cal_view_done_cb (ECalView *query, ECalendarStatus status, gpointer data)
{
	/* FIXME Better error reporting */
	if (status != E_CALENDAR_STATUS_OK)
		g_warning (G_STRLOC ": Query did not successfully complete");
}

/* Returns the current view widget, an EDayView, EWeekView or ECalListView. */
GtkWidget*
gnome_calendar_get_current_view_widget (GnomeCalendar *gcal)
{
	GnomeCalendarPrivate *priv;

	priv = gcal->priv;

	return GTK_WIDGET (priv->views[priv->current_view_type]);
}

static void
get_times_for_views (GnomeCalendar *gcal, GnomeCalendarViewType view_type, time_t *start_time, time_t *end_time)
{
	GnomeCalendarPrivate *priv;
	int shown, display_start;
	GDate date;
	gint weekday, first_day, last_day, days_shown, i;
	gboolean has_working_days = FALSE;
	guint offset;
	struct icaltimetype tt = icaltime_null_time ();

	priv = gcal->priv;

	switch (view_type) {
	case GNOME_CAL_DAY_VIEW:
		shown  = e_day_view_get_days_shown (E_DAY_VIEW (priv->views[view_type]));
		*start_time = time_day_begin_with_zone (*start_time, priv->zone);
		*end_time = time_add_day_with_zone (*start_time, shown, priv->zone);
		break;
	case GNOME_CAL_WORK_WEEK_VIEW:
		/* FIXME Kind of gross, but it works */
		time_to_gdate_with_zone (&date, *start_time, priv->zone);

		/* The start of the work-week is the first working day after the
		   week start day. */

		/* Get the weekday corresponding to start_time, 0 (Sun) to 6 (Sat). */
		weekday = g_date_get_weekday (&date) % 7;

		/* Find the first working day in the week, 0 (Sun) to 6 (Sat). */
		first_day = (E_DAY_VIEW (priv->views[view_type])->week_start_day + 1) % 7;
		for (i = 0; i < 7; i++) {
			if (E_DAY_VIEW (priv->views[view_type])->working_days & (1 << first_day)) {
				has_working_days = TRUE;
				break;
			}
			first_day = (first_day + 1) % 7;
		}

		if (has_working_days) {
			/* Now find the last working day of the week, backwards. */
			last_day = E_DAY_VIEW (priv->views[view_type])->week_start_day % 7;
			for (i = 0; i < 7; i++) {
				if (E_DAY_VIEW (priv->views[view_type])->working_days & (1 << last_day))
					break;
				last_day = (last_day + 6) % 7;
			}
			/* Now calculate the days we need to show to include all the
			   working days in the week. Add 1 to make it inclusive. */
			days_shown = (last_day + 7 - first_day) % 7 + 1;
		} else {
			/* If no working days are set, just use 7. */
			days_shown = 7;
		}

		/* Calculate how many days we need to go back to the first workday. */
		if (weekday < first_day) {
			offset = (first_day - weekday) % 7;
			g_date_add_days (&date, offset);
		} else {
			offset = (weekday - first_day) % 7;
			g_date_subtract_days (&date, offset);
		}

		tt.year = g_date_get_year (&date);
		tt.month = g_date_get_month (&date);
		tt.day = g_date_get_day (&date);

		*start_time = icaltime_as_timet_with_zone (tt, priv->zone);
		*end_time = time_add_day_with_zone (*start_time, days_shown, priv->zone);
		break;
	case GNOME_CAL_WEEK_VIEW:
		/* FIXME We should be using the same day of the week enum every where */
		display_start = (E_WEEK_VIEW (priv->views[view_type])->display_start_day + 1) % 7;

		*start_time = time_week_begin_with_zone (*start_time, display_start, priv->zone);
		*end_time = time_add_week_with_zone (*start_time, 1, priv->zone);
		break;
	case GNOME_CAL_MONTH_VIEW:
		shown = e_week_view_get_weeks_shown (E_WEEK_VIEW (priv->views[view_type]));
		/* FIXME We should be using the same day of the week enum every where */
		display_start = (E_WEEK_VIEW (priv->views[view_type])->display_start_day + 1) % 7;

		if (!priv->range_selected && (!E_WEEK_VIEW (priv->views[view_type])->multi_week_view || !E_WEEK_VIEW (priv->views[view_type])->month_scroll_by_week))
			*start_time = time_month_begin_with_zone (*start_time, priv->zone);
		*start_time = time_week_begin_with_zone (*start_time, display_start, priv->zone);
		*end_time = time_add_week_with_zone (*start_time, shown, priv->zone);
		break;
	case GNOME_CAL_LIST_VIEW:
		/* FIXME What to do here? */
		*start_time = time_month_begin_with_zone (*start_time, priv->zone);
		*end_time = time_add_month_with_zone (*start_time, 1, priv->zone);
		break;
	default:
		g_return_if_reached ();
	}
}

/* Computes the range of time that the date navigator is showing */
static void
get_date_navigator_range (GnomeCalendar *gcal, time_t *start_time, time_t *end_time)
{
	GnomeCalendarPrivate *priv;
	gint start_year, start_month, start_day;
	gint end_year, end_month, end_day;
	struct icaltimetype start_tt;
	struct icaltimetype end_tt;

	priv = gcal->priv;

	start_tt = icaltime_null_time ();
	end_tt = icaltime_null_time ();

	if (!e_calendar_item_get_date_range (priv->date_navigator->calitem,
					     &start_year, &start_month, &start_day,
					     &end_year, &end_month, &end_day)) {
		*start_time = -1;
		*end_time = -1;
		return;
	}

	start_tt.year = start_year;
	start_tt.month = start_month + 1;
	start_tt.day = start_day;

	end_tt.year = end_year;
	end_tt.month = end_month + 1;
	end_tt.day = end_day;

	icaltime_adjust (&end_tt, 1, 0, 0, 0);

	*start_time = icaltime_as_timet_with_zone (start_tt, priv->zone);
	*end_time = icaltime_as_timet_with_zone (end_tt, priv->zone);
}

/* Adjusts a given query sexp with the time range of the date navigator */
static char *
adjust_e_cal_view_sexp (GnomeCalendar *gcal, const char *sexp)
{
	time_t start_time, end_time;
	char *start, *end;
	char *new_sexp;

	get_date_navigator_range (gcal, &start_time, &end_time);
	if (start_time == -1 || end_time == -1)
		return NULL;

	start = isodate_from_time_t (start_time);
	end = isodate_from_time_t (end_time);

	new_sexp = g_strdup_printf ("(and (occur-in-time-range? (make-time \"%s\")"
				    "                           (make-time \"%s\"))"
				    "     %s)",
				    start, end,
				    sexp);
	g_free (start);
	g_free (end);

	return new_sexp;
}

struct _date_query_msg {
	Message header;
	GnomeCalendar *gcal;
};

static void
update_query_async (struct _date_query_msg *msg)
{
	GnomeCalendar *gcal = msg->gcal;
	GnomeCalendarPrivate *priv;
	ECalView *old_query;
	char *real_sexp;
	GList *l;

	priv = gcal->priv;

	/* free the previous queries */
	for (l = priv->dn_queries; l != NULL; l = l->next) {
		old_query = l->data;

		if (old_query) {
			g_signal_handlers_disconnect_matched (old_query, G_SIGNAL_MATCH_DATA,
							      0, 0, NULL, NULL, gcal);
			g_object_unref (old_query);
		}
	}

	g_list_free (priv->dn_queries);
	priv->dn_queries = NULL;

	g_return_if_fail (priv->sexp != NULL);

	real_sexp = adjust_e_cal_view_sexp (gcal, priv->sexp);
	if (!real_sexp) {
		g_object_unref (msg->gcal);
		g_slice_free (struct _date_query_msg, msg);
		return; /* No time range is set, so don't start a query */
	}

	/* create queries for each loaded client */
	for (l = priv->clients_list; l != NULL; l = l->next) {
		GError *error = NULL;
		gint tries = 0;

		/* don't create queries for clients not loaded yet */
		if (e_cal_get_load_state ((ECal *) l->data) != E_CAL_LOAD_LOADED)
			continue;

try_again:
		old_query = NULL;
		if (!e_cal_get_query ((ECal *) l->data, real_sexp, &old_query, &error)) {
			/* If calendar is busy try again for 3 times. */
			if (error->code == E_CALENDAR_STATUS_BUSY && tries != 10) {
				tries++;
				/*TODO chose an optimal value */
				g_usleep (500);

				g_clear_error (&error);
				goto try_again;
			}

			g_warning (G_STRLOC ": Could not create the query: %s ", error->message);
			g_clear_error (&error);

			continue;
		}

		g_signal_connect (old_query, "objects_added",
				  G_CALLBACK (dn_e_cal_view_objects_added_cb), gcal);
		g_signal_connect (old_query, "objects_modified",
				  G_CALLBACK (dn_e_cal_view_objects_modified_cb), gcal);
		g_signal_connect (old_query, "objects_removed",
				  G_CALLBACK (dn_e_cal_view_objects_removed_cb), gcal);
		g_signal_connect (old_query, "view_done",
				  G_CALLBACK (dn_e_cal_view_done_cb), gcal);

		priv->dn_queries = g_list_append (priv->dn_queries, old_query);

		e_cal_view_start (old_query);
	}

	/* free memory */
	g_free (real_sexp);
	update_todo_view (gcal);

	g_object_unref (msg->gcal);
	g_slice_free (struct _date_query_msg, msg);
}

/* Restarts a query for the date navigator in the calendar */
static void
update_query (GnomeCalendar *gcal)
{
	struct _date_query_msg *msg;

	e_calendar_item_clear_marks (gcal->priv->date_navigator->calitem);

	msg = g_slice_new0 (struct _date_query_msg);
	msg->header.func = (MessageFunc) update_query_async;
	msg->gcal = g_object_ref (gcal);

	message_push ((Message *) msg);
}

static void
set_search_query (GnomeCalendar *gcal, const char *sexp)
{
	GnomeCalendarPrivate *priv;
	int i;
	time_t start, end;

	g_return_if_fail (gcal != NULL);
	g_return_if_fail (GNOME_IS_CALENDAR (gcal));
	g_return_if_fail (sexp != NULL);

	priv = gcal->priv;

	/* Set the query on the date navigator */

	if (priv->sexp)
		g_free (priv->sexp);

	priv->sexp = g_strdup (sexp);

	d(g_print ("Changing the queries %s \n", sexp));

	update_query (gcal);

	i = priv->current_view_type;

	/* Set the query on the views */
	if (i == GNOME_CAL_LIST_VIEW) {
		if (!priv->lview_select_daten_range) {
			cal_search_bar_get_time_range ((CalSearchBar *)priv->search_bar, &start, &end);
			e_cal_model_set_search_query_with_time_range (e_calendar_view_get_model (priv->views [i]), sexp, start, end);
		} else {
			start = priv->base_view_time;
			get_times_for_views (gcal, GNOME_CAL_LIST_VIEW, &start, &end);

			e_cal_model_set_search_query_with_time_range (e_calendar_view_get_model (priv->views [i]), sexp, start, end);

			if (priv->current_view_type == GNOME_CAL_LIST_VIEW)
				gnome_calendar_update_date_navigator (gcal);
		}
	} else
		e_cal_model_set_search_query (e_calendar_view_get_model (priv->views[i]), sexp);

	/* Set the query on the task pad */
	update_todo_view (gcal);
}

/* Returns the current time, for the ECalendarItem. */
static struct tm
get_current_time (ECalendarItem *calitem, gpointer data)
{
	GnomeCalendar *cal = data;
	struct tm tmp_tm = { 0 };
	struct icaltimetype tt;

	g_return_val_if_fail (cal != NULL, tmp_tm);
	g_return_val_if_fail (GNOME_IS_CALENDAR (cal), tmp_tm);

	tt = icaltime_from_timet_with_zone (time (NULL), FALSE,
					    cal->priv->zone);

	/* Now copy it to the struct tm and return it. */
	tmp_tm = icaltimetype_to_tm (&tt);

	return tmp_tm;
}

/* Callback used when the sexp changes in the calendar search bar */
static void
search_bar_sexp_changed_cb (CalSearchBar *cal_search, const char *sexp, gpointer data)
{
	GnomeCalendar *gcal;
	const char *d_sexp = "occur-in-time-range?";

	gcal = GNOME_CALENDAR (data);

	/* Choose List view if the search made in the search bar is based on date */
	if(sexp != NULL && strstr (sexp, d_sexp ) != NULL) {
		gcal->priv->lview_select_daten_range = FALSE;
		gtk_widget_hide (GTK_WIDGET (gcal->priv->date_navigator));
		gnome_calendar_set_view (gcal, GNOME_CAL_LIST_VIEW);
	} else {
		gcal->priv->lview_select_daten_range = TRUE;
		gtk_widget_show (GTK_WIDGET (gcal->priv->date_navigator));
	}

	set_search_query (gcal, sexp);
}

/* Callback used when the selected category in the search bar changes */
static void
search_bar_category_changed_cb (CalSearchBar *cal_search, const char *category, gpointer data)
{
	GnomeCalendar *gcal;
	GnomeCalendarPrivate *priv;
	ECalModel *model;
	int i;

	gcal = GNOME_CALENDAR (data);
	priv = gcal->priv;

	for (i = 0; i < GNOME_CAL_LAST_VIEW; i++) {
		e_calendar_view_set_default_category (E_CALENDAR_VIEW (priv->views[i]),
						 category);
	}

	/* [KILL-BONOBO] Delete this when moved to ECalShellView.
	model = e_calendar_table_get_model (E_CALENDAR_TABLE (priv->todo));
	e_cal_model_set_default_category (model, category); */
}

static void
view_selection_changed_cb (GtkWidget *view, GnomeCalendar *gcal)
{
	g_signal_emit (gcal, gnome_calendar_signals[CALENDAR_SELECTION_CHANGED], 0);
}


/**
 * gnome_calendar_emit_user_created_signal
 * Emits "user_created" signal on a gcal and use calendar as a store where was event created.
 *
 * @param instance Instance on which emit signal.
 * @param gcal GnomeCalendar, it will store info about used calendar here.
 * @param calendar Used calendar, where was event created.
 **/
void
gnome_calendar_emit_user_created_signal (gpointer instance, GnomeCalendar *gcal, ECal *calendar)
{
	GnomeCalendarPrivate *priv;

	g_return_if_fail (gcal != NULL);

	priv = gcal->priv;
	priv->user_created_cal = calendar;
	g_signal_emit_by_name (instance, "user_created");
	priv->user_created_cal = NULL;
}

static void
user_created_cb (GtkWidget *view, GnomeCalendar *gcal)
{
	GnomeCalendarPrivate *priv;
	ECal *ecal;

	priv = gcal->priv;
	ecal = priv->user_created_cal;

	if (!ecal) {
		ECalModel *model;

		model = e_calendar_view_get_model (priv->views[priv->current_view_type]);
		ecal = e_cal_model_get_default_client (model);
	}

	gnome_calendar_add_source (gcal, E_CAL_SOURCE_TYPE_EVENT, e_cal_get_source (ecal));
}


static void
set_week_start (GnomeCalendar *calendar)
{
	GnomeCalendarPrivate *priv;

	priv = calendar->priv;

	priv->week_start = calendar_config_get_week_start_day ();

	/* Only do this if views exist */
	if (priv->day_view && priv->work_week_view && priv->week_view && priv->month_view && priv->list_view) {
		update_view_times (calendar, priv->base_view_time);
		gnome_calendar_update_date_navigator (calendar);
		gnome_calendar_notify_dates_shown_changed (calendar);
	}
}

static void
week_start_changed_cb (GConfClient *client, guint id, GConfEntry *entry, gpointer data)
{
	GnomeCalendar *calendar = data;

	set_week_start (calendar);
}

static void
set_working_days (GnomeCalendar *calendar)
{
	GnomeCalendarPrivate *priv;

	priv = calendar->priv;

	/* Only do this if views exist */
	if (priv->day_view && priv->work_week_view && priv->week_view && priv->month_view && priv->list_view) {
		update_view_times (calendar, priv->base_view_time);
		gnome_calendar_update_date_navigator (calendar);
		gnome_calendar_notify_dates_shown_changed (calendar);
	}
}

static void
working_days_changed_cb (GConfClient *client, guint id, GConfEntry *entry, gpointer data)
{
	GnomeCalendar *calendar = data;

	set_working_days (calendar);
}

static void
set_timezone (GnomeCalendar *calendar)
{
	GnomeCalendarPrivate *priv;
	GList *l;

	priv = calendar->priv;

	priv->zone = calendar_config_get_icaltimezone ();

	for (l = priv->clients_list; l != NULL; l = l->next) {
		ECal *client = l->data;

		if (e_cal_get_load_state (client) == E_CAL_LOAD_LOADED)
			/* FIXME Error checking */
			e_cal_set_default_timezone (client, priv->zone, NULL);
	}

	if (priv->views [priv->current_view_type])
		e_calendar_view_set_timezone (priv->views [priv->current_view_type], priv->zone);
}

static void
timezone_changed_cb (GConfClient *client, guint id, GConfEntry *entry, gpointer data)
{
	GnomeCalendar *calendar = data;

	set_timezone (calendar);
}

struct _mupdate_todo_msg {
	Message header;
	GnomeCalendar *gcal;
};

static void
update_todo_view_async (struct _mupdate_todo_msg *msg)
{
	GnomeCalendar *gcal;
	GnomeCalendarPrivate *priv;
	ECalModel *model;
	char *sexp = NULL;

	g_return_if_fail (msg != NULL);

	gcal = msg->gcal;
	priv = gcal->priv;

	g_mutex_lock (priv->todo_update_lock);

	/* Set the query on the task pad */
	if (priv->todo_sexp) {
		g_free (priv->todo_sexp);
		priv->todo_sexp = NULL;
	}

	model = e_calendar_table_get_model (E_CALENDAR_TABLE (priv->todo));

	if ((sexp = calendar_config_get_hide_completed_tasks_sexp (FALSE)) != NULL) {
		priv->todo_sexp = g_strdup_printf ("(and %s %s)", sexp,
							priv->sexp ? priv->sexp : "");
		e_cal_model_set_search_query (model, priv->todo_sexp);
		g_free (sexp);
	} else {
		priv->todo_sexp = g_strdup (priv->sexp);
		e_cal_model_set_search_query (model, priv->todo_sexp);
	}

	g_mutex_unlock (priv->todo_update_lock);

	g_object_unref (msg->gcal);
	g_slice_free (struct _mupdate_todo_msg, msg);
}

static void
update_todo_view (GnomeCalendar *gcal)
{
	struct _mupdate_todo_msg *msg;

	msg = g_slice_new0 (struct _mupdate_todo_msg);
	msg->header.func = (MessageFunc) update_todo_view_async;
	msg->gcal = g_object_ref (gcal);

	message_push ((Message *) msg);
}

static void
update_memo_view (GnomeCalendar *gcal)
{
	GnomeCalendarPrivate *priv;
	ECalModel *model, *view_model;
	time_t start, end;
	char *iso_start, *iso_end;

	priv = gcal->priv;

	/* Set the query on the memo pad*/
	model = e_memo_table_get_model (E_MEMO_TABLE (priv->memo));
	view_model = e_calendar_view_get_model(priv->views[priv->current_view_type]);
	e_cal_model_get_time_range (view_model, &start, &end);

	if (start != -1 && end != -1) {
		iso_start = isodate_from_time_t (start);
		iso_end = isodate_from_time_t (end);

		if (priv->memo_sexp) {
			g_free (priv->memo_sexp);
		}

		priv->memo_sexp = g_strdup_printf ("(or (not (has-start?)) (and (occur-in-time-range? (make-time \"%s\")"
				" (make-time \"%s\"))"
				"  %s))",
				iso_start, iso_end,
				priv->sexp ? priv->sexp : "");

		e_cal_model_set_search_query (model, priv->memo_sexp);

		g_free (iso_start);
		g_free (iso_end);
	}
}

static void
process_completed_tasks (GnomeCalendar *gcal, gboolean config_changed)
{
	GnomeCalendarPrivate *priv;

	g_return_if_fail (gcal != NULL);
	g_return_if_fail (GNOME_IS_CALENDAR(gcal));

	priv = gcal->priv;

	e_calendar_table_process_completed_tasks (E_CALENDAR_TABLE (priv->todo), priv->clients_list[E_CAL_SOURCE_TYPE_TODO], config_changed);
}

static gboolean
update_todo_view_cb (GnomeCalendar *gcal)
{
	ECalModel *model;

	model = e_calendar_table_get_model (E_CALENDAR_TABLE (gcal->priv->todo));

	process_completed_tasks (gcal, FALSE);
	e_cal_model_tasks_update_due_tasks (E_CAL_MODEL_TASKS (model));

	return TRUE;
}

static gboolean
update_marcus_bains_line_cb (GnomeCalendar *gcal)
{
	GnomeCalendarPrivate *priv;

	priv = gcal->priv;

	if ((priv->current_view_type == GNOME_CAL_DAY_VIEW) ||
	    (priv->current_view_type == GNOME_CAL_WORK_WEEK_VIEW)) {
		e_day_view_update_marcus_bains (E_DAY_VIEW (gnome_calendar_get_current_view_widget (gcal)));
	}

	return TRUE;
}

static void
config_hide_completed_tasks_changed_cb (GConfClient *client, guint id, GConfEntry *entry, gpointer data)
{
	process_completed_tasks (data, TRUE);
}

static void
setup_config (GnomeCalendar *calendar)
{
	GnomeCalendarPrivate *priv;
	guint not;

	priv = calendar->priv;

	/* Week Start */
	set_week_start (calendar);
	not = calendar_config_add_notification_week_start_day (week_start_changed_cb, calendar);
	priv->notifications = g_list_prepend (priv->notifications, GUINT_TO_POINTER (not));

	/* Working Days */
	set_working_days (calendar);
	not = calendar_config_add_notification_working_days (working_days_changed_cb, calendar);
	priv->notifications = g_list_prepend (priv->notifications, GUINT_TO_POINTER (not));

	/* Timezone */
	set_timezone (calendar);
	not = calendar_config_add_notification_timezone (timezone_changed_cb, calendar);
	priv->notifications = g_list_prepend (priv->notifications, GUINT_TO_POINTER (not));

	/* Hide completed tasks */
	not = calendar_config_add_notification_hide_completed_tasks (config_hide_completed_tasks_changed_cb,
							      calendar);
	priv->notifications = g_list_prepend (priv->notifications, GUINT_TO_POINTER (not));

	not = calendar_config_add_notification_hide_completed_tasks_units (config_hide_completed_tasks_changed_cb,
							      calendar);
	priv->notifications = g_list_prepend (priv->notifications, GUINT_TO_POINTER (not));

	not = calendar_config_add_notification_hide_completed_tasks_value (config_hide_completed_tasks_changed_cb,
							      calendar);
	priv->notifications = g_list_prepend (priv->notifications, GUINT_TO_POINTER (not));

	/* Pane positions */
	priv->hpane_pos = calendar_config_get_hpane_pos ();
	priv->vpane_pos = calendar_config_get_vpane_pos ();
	priv->hpane_pos_month_view = calendar_config_get_month_hpane_pos ();
	priv->vpane_pos_month_view = calendar_config_get_month_vpane_pos ();
}

static void
update_adjustment (GnomeCalendar *gcal, GtkAdjustment *adjustment, EWeekView *week_view)
{
	GDate date;
	gint week_offset;
	struct icaltimetype start_tt = icaltime_null_time ();
	time_t lower;
	guint32 old_first_day_julian, new_first_day_julian;

	/* If we don't have a valid date set yet, just return. */
	if (!g_date_valid (&week_view->first_day_shown))
		return;

	/* Determine the first date shown. */
	date = week_view->base_date;
	week_offset = floor (adjustment->value + 0.5);
	g_date_add_days (&date, week_offset * 7);

	/* Convert the old & new first days shown to julian values. */
	old_first_day_julian = g_date_get_julian (&week_view->first_day_shown);
	new_first_day_julian = g_date_get_julian (&date);

	/* If we are already showing the date, just return. */
	if (old_first_day_julian == new_first_day_julian)
		return;

	/* Convert it to a time_t. */
	start_tt.year = g_date_get_year (&date);
	start_tt.month = g_date_get_month (&date);
	start_tt.day = g_date_get_day (&date);

	lower = icaltime_as_timet_with_zone (start_tt, gcal->priv->zone);

	e_week_view_set_update_base_date (week_view, FALSE);
	update_view_times (gcal, lower);
	gnome_calendar_update_date_navigator (gcal);
	gnome_calendar_notify_dates_shown_changed (gcal);
	e_week_view_set_update_base_date (week_view, TRUE);
}

static void
week_view_adjustment_changed_cb (GtkAdjustment *adjustment, GnomeCalendar *gcal)
{
	update_adjustment (gcal, adjustment, E_WEEK_VIEW (gcal->priv->week_view));
}

static void
month_view_adjustment_changed_cb (GtkAdjustment *adjustment, GnomeCalendar *gcal)
{
	update_adjustment (gcal, adjustment, E_WEEK_VIEW (gcal->priv->month_view));
}

static void
categories_changed_cb (gpointer object, gpointer user_data)
{
	GList *cat_list;
	GPtrArray *cat_array;
	GnomeCalendarPrivate *priv;
	GnomeCalendar *gcal = user_data;

	priv = gcal->priv;

	cat_array = g_ptr_array_new ();
	cat_list = e_categories_get_list ();
	while (cat_list != NULL) {
		if (e_categories_is_searchable ((const char *) cat_list->data))
			g_ptr_array_add (cat_array, cat_list->data);
		cat_list = g_list_remove (cat_list, cat_list->data);
	}

	cal_search_bar_set_categories ((CalSearchBar *)priv->search_bar, cat_array);

	g_ptr_array_free (cat_array, TRUE);
}


static void
view_progress_cb (ECalModel *model, const char *message, int percent, ECalSourceType type, GnomeCalendar *gcal)
{
	if (type == E_CAL_SOURCE_TYPE_EVENT)
		e_calendar_view_set_status_message (E_CALENDAR_VIEW (gcal->priv->week_view), message, percent);
}

static void
view_done_cb (ECalModel *model, ECalendarStatus status, ECalSourceType type, GnomeCalendar *gcal)
{
	if (type == E_CAL_SOURCE_TYPE_EVENT)
		e_calendar_view_set_status_message (E_CALENDAR_VIEW (gcal->priv->week_view), NULL, -1);
}

GtkWidget *
gnome_calendar_get_tag (GnomeCalendar *gcal)
{
	return GTK_WIDGET (gcal->priv->date_navigator);
}

static time_t
gc_get_default_time (ECalModel *model, gpointer user_data)
{
	GnomeCalendar *gcal = user_data;
	time_t res = 0, end;

	g_return_val_if_fail (model != NULL, 0);
	g_return_val_if_fail (GNOME_IS_CALENDAR (user_data), 0);

	gnome_calendar_get_current_time_range (gcal, &res, &end);

	return res;
}

static void
setup_widgets (GnomeCalendar *gcal)
{
	GnomeCalendarPrivate *priv;
	GtkWidget *w, *sep;
	gchar *filename;
	ETable *etable;
	GtkAdjustment *adjustment;
	ECalModel *w_model;
	GtkWidget *vbox;
	GtkWidget *label;
	ECalModel *cal_model;
	int i;
	char *tmp;

	priv = gcal->priv;

	priv->search_bar = cal_search_bar_new (CAL_SEARCH_CALENDAR_DEFAULT);
	g_signal_connect (priv->search_bar, "sexp_changed",
			  G_CALLBACK (search_bar_sexp_changed_cb), gcal);
	g_signal_connect (priv->search_bar, "category_changed",
			  G_CALLBACK (search_bar_category_changed_cb), gcal);
	categories_changed_cb (NULL, gcal);

	gtk_widget_show (priv->search_bar);
	gtk_box_pack_start (GTK_BOX (gcal), priv->search_bar, FALSE, FALSE, 6);

	/* The main HPaned, with the notebook of calendar views on the left
	   and the ECalendar and ToDo list on the right. */
	priv->hpane = gtk_hpaned_new ();
	g_signal_connect_after(priv->hpane, "realize",
			       G_CALLBACK(gnome_calendar_hpane_realized), gcal);
	g_signal_connect (priv->hpane, "button_release_event",
			  G_CALLBACK (gnome_calendar_hpane_resized), gcal);
	gtk_widget_show (priv->hpane);
	gtk_box_pack_start (GTK_BOX (gcal), priv->hpane, TRUE, TRUE, 6);

	/* The Notebook containing the 4 calendar views. */
	priv->notebook = gtk_notebook_new ();
	gtk_notebook_set_show_border (GTK_NOTEBOOK (priv->notebook), FALSE);
	gtk_notebook_set_show_tabs (GTK_NOTEBOOK (priv->notebook), FALSE);
	gtk_widget_show (priv->notebook);
	gtk_paned_pack1 (GTK_PANED (priv->hpane), priv->notebook, FALSE, TRUE);

	/* The ECalendar. */
	w = e_calendar_new ();
	priv->date_navigator = E_CALENDAR (w);
	priv->date_navigator_config = e_mini_calendar_config_new (priv->date_navigator);
	e_calendar_item_set_days_start_week_sel (priv->date_navigator->calitem, 9);
	e_calendar_item_set_max_days_sel (priv->date_navigator->calitem, 42);
	gtk_widget_show (w);
	e_calendar_item_set_get_time_callback (priv->date_navigator->calitem,
					       (ECalendarItemGetTimeCallback) get_current_time,
					       gcal, NULL);

	g_signal_connect (priv->date_navigator->calitem, "selection_changed",
			  G_CALLBACK (gnome_calendar_on_date_navigator_selection_changed), gcal);
	g_signal_connect (priv->date_navigator->calitem, "date_range_changed",
			  G_CALLBACK (gnome_calendar_on_date_navigator_date_range_changed), gcal);
	g_signal_connect (w, "scroll-event",
			  G_CALLBACK (gnome_calendar_date_navigator_scrolled), gcal);

	/* The VPaned widget, to contain the ToDo list & Memo list */
	priv->vpane = gtk_vpaned_new ();
	g_signal_connect_after (priv->vpane, "realize",
				G_CALLBACK(gnome_calendar_vpane_realized), gcal);
	g_signal_connect (priv->vpane, "button_release_event",
			  G_CALLBACK (gnome_calendar_vpane_resized), gcal);
	gtk_widget_show (priv->vpane);
	gtk_paned_pack2 (GTK_PANED (priv->hpane), priv->vpane, TRUE, TRUE);

	/* The ToDo list. */
	vbox = gtk_vbox_new (FALSE, 0);
	sep = gtk_hseparator_new ();
	gtk_box_pack_start ((GtkBox *)vbox, sep, FALSE, TRUE, 0);

	label = gtk_label_new (NULL);
	tmp = g_strdup_printf ("<b> %s </b>", _("Tasks"));
	gtk_label_set_markup ((GtkLabel *)label, tmp);
	g_free (tmp);
	gtk_box_pack_start ((GtkBox *)vbox, label, FALSE, TRUE, 0);

	gtk_widget_show (label);
	gtk_widget_show (vbox);
	gtk_widget_show (sep);

	/* update_todo_view (gcal); */

	/* Timeout check to hide completed items */
	priv->update_timeout = g_timeout_add_full (G_PRIORITY_LOW, 60000, (GSourceFunc) update_todo_view_cb, gcal, NULL);

	/* Create the model for the views */
	cal_model = (ECalModel *) e_cal_model_calendar_new ();
	e_cal_model_set_flags (cal_model, E_CAL_MODEL_FLAGS_EXPAND_RECURRENCES);

	/* The Day View. */
	priv->day_view = e_day_view_new (cal_model);
	e_calendar_view_set_calendar (E_CALENDAR_VIEW (priv->day_view), gcal);
	e_calendar_view_set_timezone (E_CALENDAR_VIEW (priv->day_view), priv->zone);
	g_signal_connect (priv->day_view, "selection_changed",
			  G_CALLBACK (view_selection_changed_cb), gcal);

	/* The Work Week View. */
	priv->work_week_view = e_day_view_new (cal_model);
	e_day_view_set_work_week_view (E_DAY_VIEW (priv->work_week_view),
				       TRUE);
	e_day_view_set_days_shown (E_DAY_VIEW (priv->work_week_view), 5);
	e_calendar_view_set_calendar (E_CALENDAR_VIEW (priv->work_week_view), gcal);
	e_calendar_view_set_timezone (E_CALENDAR_VIEW (priv->work_week_view), priv->zone);

	/* The Marcus Bains line */
	priv->update_marcus_bains_line_timeout = g_timeout_add_full (G_PRIORITY_LOW, 60000, (GSourceFunc) update_marcus_bains_line_cb, gcal, NULL);

	/* The Week View. */
	priv->week_view = e_week_view_new (cal_model);
	e_calendar_view_set_calendar (E_CALENDAR_VIEW (priv->week_view), gcal);
	e_calendar_view_set_timezone (E_CALENDAR_VIEW (priv->week_view), priv->zone);
	g_signal_connect (priv->week_view, "selection_changed",
			  G_CALLBACK (view_selection_changed_cb), gcal);

	adjustment = gtk_range_get_adjustment (GTK_RANGE (E_WEEK_VIEW (priv->week_view)->vscrollbar));
	g_signal_connect (adjustment, "value_changed",
			  G_CALLBACK (week_view_adjustment_changed_cb),
			  gcal);
	w_model = e_calendar_view_get_model ((ECalendarView *)priv->week_view);
	g_signal_connect (w_model, "cal_view_progress",
				G_CALLBACK (view_progress_cb), gcal);
	g_signal_connect (w_model, "cal_view_done",
				G_CALLBACK (view_done_cb), gcal);

	/* The Month View. */
	priv->month_view = e_week_view_new (cal_model);
	e_calendar_view_set_calendar (E_CALENDAR_VIEW (priv->month_view), gcal);
	e_calendar_view_set_timezone (E_CALENDAR_VIEW (priv->month_view), priv->zone);
	e_week_view_set_multi_week_view (E_WEEK_VIEW (priv->month_view), TRUE);
	e_week_view_set_weeks_shown (E_WEEK_VIEW (priv->month_view), 6);
	g_signal_connect (priv->month_view, "selection_changed",
			  G_CALLBACK (view_selection_changed_cb), gcal);

	adjustment = gtk_range_get_adjustment (GTK_RANGE (E_WEEK_VIEW (priv->month_view)->vscrollbar));
	g_signal_connect (adjustment, "value_changed",
			  G_CALLBACK (month_view_adjustment_changed_cb),
			  gcal);

	/* The List View. */
	priv->list_view = e_cal_list_view_new (cal_model);

	e_calendar_view_set_calendar (E_CALENDAR_VIEW (priv->list_view), gcal);
	e_calendar_view_set_timezone (E_CALENDAR_VIEW (priv->list_view), priv->zone);
	g_signal_connect (priv->list_view, "selection_changed",
			  G_CALLBACK (view_selection_changed_cb), gcal);

	priv->views[GNOME_CAL_DAY_VIEW] = E_CALENDAR_VIEW (priv->day_view);
	priv->configs[GNOME_CAL_DAY_VIEW] = G_OBJECT (e_day_view_config_new (E_DAY_VIEW (priv->views[GNOME_CAL_DAY_VIEW])));
	priv->views[GNOME_CAL_WORK_WEEK_VIEW] = E_CALENDAR_VIEW (priv->work_week_view);
	priv->configs[GNOME_CAL_WORK_WEEK_VIEW] = G_OBJECT (e_day_view_config_new (E_DAY_VIEW (priv->views[GNOME_CAL_WORK_WEEK_VIEW])));
	priv->views[GNOME_CAL_WEEK_VIEW] = E_CALENDAR_VIEW (priv->week_view);
	priv->configs[GNOME_CAL_WEEK_VIEW] = G_OBJECT (e_week_view_config_new (E_WEEK_VIEW (priv->views[GNOME_CAL_WEEK_VIEW])));
	priv->views[GNOME_CAL_MONTH_VIEW] = E_CALENDAR_VIEW (priv->month_view);
	priv->configs[GNOME_CAL_MONTH_VIEW] = G_OBJECT (e_week_view_config_new (E_WEEK_VIEW (priv->views[GNOME_CAL_MONTH_VIEW])));
	priv->views[GNOME_CAL_LIST_VIEW] = E_CALENDAR_VIEW (priv->list_view);
	priv->configs[GNOME_CAL_LIST_VIEW] = G_OBJECT (e_cal_list_view_config_new (E_CAL_LIST_VIEW (priv->views[GNOME_CAL_LIST_VIEW])));

	for (i = 0; i < GNOME_CAL_LAST_VIEW; i++) {
		gtk_notebook_append_page (GTK_NOTEBOOK (priv->notebook),
					  GTK_WIDGET (priv->views[i]), gtk_label_new (""));

		g_signal_connect (priv->views[i], "user_created",
				  G_CALLBACK (user_created_cb), gcal);

		gtk_widget_show (GTK_WIDGET (priv->views[i]));
	}

	/* Memo view */
	vbox = gtk_vbox_new (FALSE, 0);
	label = gtk_label_new (NULL);
	tmp = g_strdup_printf ("<b> %s </b>", _("Memos"));
	gtk_label_set_markup ((GtkLabel *)label, tmp);
	g_free (tmp);
	gtk_box_pack_start ((GtkBox *)vbox, label, FALSE, TRUE, 0);
	gtk_widget_show (label);
	gtk_widget_show (vbox);

	e_cal_model_set_default_time_func (e_memo_table_get_model (E_MEMO_TABLE (priv->memo)), gc_get_default_time, gcal);

	e_cal_model_set_default_time_func (e_memo_table_get_model (E_MEMO_TABLE (priv->memo)), gc_get_default_time, gcal);

	update_memo_view (gcal);
}

/* Object initialization function for the gnome calendar */
static void
gnome_calendar_init (GnomeCalendar *gcal)
{
	GnomeCalendarPrivate *priv;

	priv = g_new0 (GnomeCalendarPrivate, 1);
	gcal->priv = priv;

	priv->clients = g_hash_table_new_full (g_str_hash, g_str_equal, g_free, g_object_unref);

	if (non_intrusive_error_table == NULL)
		non_intrusive_error_table = g_hash_table_new_full (g_str_hash, g_str_equal, g_free, g_object_unref);

	if (non_intrusive_error_table == NULL)
		non_intrusive_error_table = g_hash_table_new_full (g_str_hash, g_str_equal, g_free, g_object_unref);

	e_categories_register_change_listener (G_CALLBACK (categories_changed_cb), gcal);

	priv->todo_update_lock = g_mutex_new ();

	priv->current_view_type = GNOME_CAL_DAY_VIEW;
	priv->range_selected = FALSE;
	priv->lview_select_daten_range = TRUE;

	setup_config (gcal);
	setup_widgets (gcal);

	priv->calendar_menu = e_cal_menu_new("org.gnome.evolution.calendar.view");

	priv->dn_queries = NULL;
	priv->sexp = g_strdup ("#t"); /* Match all */
	priv->todo_sexp = g_strdup ("#t");
	priv->memo_sexp = g_strdup ("#t");

	priv->view_instance = NULL;

	priv->visible_start = -1;
	priv->visible_end = -1;
	priv->updating = FALSE;
}

static void
gnome_calendar_destroy (GtkObject *object)
{
	GnomeCalendar *gcal;
	GnomeCalendarPrivate *priv;
	gchar *filename;
	ECalModel *cal_model;

	g_return_if_fail (object != NULL);
	g_return_if_fail (GNOME_IS_CALENDAR (object));

	gcal = GNOME_CALENDAR (object);
	priv = gcal->priv;

	if (priv) {
		GList *l;
		int i;

		e_categories_unregister_change_listener (G_CALLBACK (categories_changed_cb), gcal);

		/* Clean up the clients */
		for (l = priv->clients_list; l != NULL; l = l->next) {
			g_signal_handlers_disconnect_matched (l->data, G_SIGNAL_MATCH_DATA,
							      0, 0, NULL, NULL, gcal);
		}

		g_hash_table_destroy (priv->clients);
		g_list_free (priv->clients_list);

		priv->clients = NULL;
		priv->clients_list = NULL;

		if (priv->default_client) {
			g_signal_handlers_disconnect_matched (priv->default_client,
							      G_SIGNAL_MATCH_DATA,
							      0, 0, NULL, NULL, gcal);
			g_object_unref (priv->default_client);
		}
		priv->default_client = NULL;

		for (i = 0; i < GNOME_CAL_LAST_VIEW; i++) {
			if (priv->configs[i])
				g_object_unref (priv->configs[i]);
			priv->configs[i] = NULL;
		}
		g_object_unref (priv->date_navigator_config);

		for (l = priv->notifications; l; l = l->next)
			calendar_config_remove_notification (GPOINTER_TO_UINT (l->data));
		g_list_free (priv->notifications);
		priv->notifications = NULL;

		if (priv->dn_queries) {
			for (l = priv->dn_queries; l != NULL; l = l->next) {
				g_signal_handlers_disconnect_matched ((ECalView *) l->data, G_SIGNAL_MATCH_DATA,
								      0, 0, NULL, NULL, gcal);
				g_object_unref (l->data);
			}

			g_list_free (priv->dn_queries);
			priv->dn_queries = NULL;
		}

		if (non_intrusive_error_table) {
			g_hash_table_destroy (non_intrusive_error_table);
			non_intrusive_error_table = NULL;
		}

		if (priv->sexp) {
			g_free (priv->sexp);
			priv->sexp = NULL;
		}

		if (priv->update_timeout) {
			g_source_remove (priv->update_timeout);
			priv->update_timeout = 0;
		}

		if (priv->update_marcus_bains_line_timeout) {
			g_source_remove (priv->update_marcus_bains_line_timeout);
			priv->update_marcus_bains_line_timeout = 0;
		}

		if (priv->calendar_menu) {
			g_object_unref (priv->calendar_menu);
			priv->calendar_menu = NULL;
		}

		/* Disconnect all handlers */
		cal_model = e_calendar_view_get_model ((ECalendarView *)priv->week_view);
		g_signal_handlers_disconnect_by_func (cal_model,
				G_CALLBACK (view_progress_cb), gcal);
		g_signal_handlers_disconnect_by_func (cal_model,
				G_CALLBACK (view_done_cb), gcal);

		g_mutex_free (priv->todo_update_lock);

		g_mutex_free (priv->todo_update_lock);

		g_free (priv);
		gcal->priv = NULL;
	}

	if (GTK_OBJECT_CLASS (gnome_calendar_parent_class)->destroy)
		(* GTK_OBJECT_CLASS (gnome_calendar_parent_class)->destroy) (object);
}

static void
notify_selected_time_changed (GnomeCalendar *gcal)
{
	GnomeCalendarPrivate *priv;
	int i;

	priv = gcal->priv;
	for (i = 0; i < GNOME_CAL_LAST_VIEW; i++) {
		g_signal_emit_by_name (priv->views[i], "selected_time_changed");
	}
}

static void
gnome_calendar_goto_date (GnomeCalendar *gcal,
			  GnomeCalendarGotoDateType goto_date)
{
	GnomeCalendarPrivate *priv;
	time_t	 new_time = 0;
	gboolean need_updating = FALSE;

	g_return_if_fail (gcal != NULL);
	g_return_if_fail (GNOME_IS_CALENDAR(gcal));

	priv = gcal->priv;

	switch (goto_date) {
		/* GNOME_CAL_GOTO_TODAY and GNOME_CAL_GOTO_DATE are
		   currently not used
		*/
	case GNOME_CAL_GOTO_TODAY:
		break;
	case GNOME_CAL_GOTO_DATE:
		break;
	case GNOME_CAL_GOTO_FIRST_DAY_OF_MONTH:
		new_time = time_month_begin_with_zone (priv->base_view_time, priv->zone);
		need_updating = TRUE;
		break;
	case GNOME_CAL_GOTO_LAST_DAY_OF_MONTH:
		new_time = time_add_month_with_zone (priv->base_view_time, 1, priv->zone);
		new_time = time_month_begin_with_zone (new_time, priv->zone);
		new_time = time_add_day_with_zone (new_time, -1, priv->zone);
		need_updating = TRUE;
		break;
	case GNOME_CAL_GOTO_FIRST_DAY_OF_WEEK:
		new_time = time_week_begin_with_zone (priv->base_view_time, priv->week_start, priv->zone);
		need_updating = TRUE;
		break;
	case GNOME_CAL_GOTO_LAST_DAY_OF_WEEK:
		new_time = time_week_begin_with_zone (priv->base_view_time, priv->week_start, priv->zone);
		if (priv->current_view_type == GNOME_CAL_DAY_VIEW ||
		    priv->current_view_type == GNOME_CAL_WORK_WEEK_VIEW) {
			/* FIXME Shouldn't hard code work week end */
			/* goto Friday of this week */
			new_time = time_add_day_with_zone (new_time, 4, priv->zone);
		} else {
			/* goto Sunday of this week */
			/* FIXME Shouldn't hard code week end */
			new_time = time_add_day_with_zone (new_time, 6, priv->zone);
		}
		need_updating = TRUE;
		break;
	case GNOME_CAL_GOTO_SAME_DAY_OF_PREVIOUS_WEEK:
		new_time = time_add_week_with_zone (priv->base_view_time, -1, priv->zone);
		need_updating = TRUE;
		break;
	case GNOME_CAL_GOTO_SAME_DAY_OF_NEXT_WEEK:
		new_time = time_add_week_with_zone (priv->base_view_time, 1, priv->zone);
		need_updating = TRUE;
		break;
	default:
		break;
	}

	if (need_updating) {
		update_view_times (gcal, new_time);
		gnome_calendar_update_date_navigator (gcal);
		gnome_calendar_notify_dates_shown_changed (gcal);
		notify_selected_time_changed (gcal);
	}
}

void
gnome_calendar_goto (GnomeCalendar *gcal, time_t new_time)
{
	GnomeCalendarPrivate *priv;
	int i;

	g_return_if_fail (gcal != NULL);
	g_return_if_fail (GNOME_IS_CALENDAR (gcal));
	g_return_if_fail (new_time != -1);

	priv = gcal->priv;

	update_view_times (gcal, new_time);
	gnome_calendar_update_date_navigator (gcal);
	gnome_calendar_notify_dates_shown_changed (gcal);

	for (i = 0; i < GNOME_CAL_LAST_VIEW; i++) {
		if (E_CALENDAR_VIEW_CLASS (G_OBJECT_GET_CLASS (priv->views[i]))->set_selected_time_range)
			E_CALENDAR_VIEW_CLASS (G_OBJECT_GET_CLASS (priv->views[i]))->set_selected_time_range (priv->views[i], new_time, new_time);
	}
}


static void
update_view_times (GnomeCalendar *gcal, time_t start_time)
{
	GnomeCalendarPrivate *priv;
	ECalModel *model;
	time_t real_start_time = start_time;
	time_t end_time;

	priv = gcal->priv;

	priv->base_view_time = start_time;

	model = e_calendar_view_get_model (priv->views [priv->current_view_type]);
	get_times_for_views (gcal, priv->current_view_type, &real_start_time, &end_time);

	if (priv->current_view_type == GNOME_CAL_LIST_VIEW && !priv->lview_select_daten_range)
		return;

	e_cal_model_set_time_range (model, real_start_time, end_time);
}

static void
gnome_calendar_direction (GnomeCalendar *gcal, int direction)
{
	GnomeCalendarPrivate *priv;

	priv = gcal->priv;

	switch (priv->current_view_type) {
	case GNOME_CAL_DAY_VIEW:
		priv->base_view_time = time_add_day_with_zone (priv->base_view_time, direction, priv->zone);
		break;
	case GNOME_CAL_WORK_WEEK_VIEW:
	case GNOME_CAL_WEEK_VIEW:
		priv->base_view_time = time_add_week_with_zone (priv->base_view_time, direction, priv->zone);
		break;
	case GNOME_CAL_LIST_VIEW:
		g_warning ("Using month view time interval for list view.");
	case GNOME_CAL_MONTH_VIEW:
		priv->base_view_time = time_add_month_with_zone (priv->base_view_time, direction, priv->zone);
		break;
	default:
		g_return_if_reached ();
	}

	update_view_times (gcal, priv->base_view_time);
	gnome_calendar_update_date_navigator (gcal);
	gnome_calendar_notify_dates_shown_changed (gcal);
}

void
gnome_calendar_next (GnomeCalendar *gcal)
{
	g_return_if_fail (gcal != NULL);
	g_return_if_fail (GNOME_IS_CALENDAR (gcal));

	gnome_calendar_direction (gcal, 1);
}

void
gnome_calendar_previous (GnomeCalendar *gcal)
{
	g_return_if_fail (gcal != NULL);
	g_return_if_fail (GNOME_IS_CALENDAR (gcal));

	gnome_calendar_direction (gcal, -1);
}

void
gnome_calendar_dayjump (GnomeCalendar *gcal, time_t time)
{
	GnomeCalendarPrivate *priv;

	g_return_if_fail (gcal != NULL);
	g_return_if_fail (GNOME_IS_CALENDAR (gcal));

	priv = gcal->priv;

	priv->base_view_time = time_day_begin_with_zone (time, priv->zone);

	update_view_times (gcal, priv->base_view_time);
	gnome_calendar_set_view (gcal, GNOME_CAL_DAY_VIEW);
}

static void
focus_current_view (GnomeCalendar *gcal)
{
	gtk_widget_grab_focus (gnome_calendar_get_current_view_widget (gcal));
}

void
gnome_calendar_goto_today (GnomeCalendar *gcal)
{
	g_return_if_fail (gcal != NULL);
	g_return_if_fail (GNOME_IS_CALENDAR (gcal));

	gnome_calendar_goto (gcal, time (NULL));
	focus_current_view (gcal);
}

/**
 * gnome_calendar_get_view:
 * @gcal: A calendar.
 *
 * Queries the type of the view that is being shown in a calendar.
 *
 * Return value: Type of the view that is currently shown.
 **/
GnomeCalendarViewType
gnome_calendar_get_view (GnomeCalendar *gcal)
{
	GnomeCalendarPrivate *priv;

	g_return_val_if_fail (gcal != NULL, GNOME_CAL_DAY_VIEW);
	g_return_val_if_fail (GNOME_IS_CALENDAR (gcal), GNOME_CAL_DAY_VIEW);

	priv = gcal->priv;
	return priv->current_view_type;
}

static void
set_view (GnomeCalendar *gcal, GnomeCalendarViewType view_type, gboolean range_selected)
{
	GnomeCalendarPrivate *priv;
	const char *view_id;

	g_return_if_fail (gcal != NULL);
	g_return_if_fail (GNOME_IS_CALENDAR (gcal));

	priv = gcal->priv;

	switch (view_type) {
	case GNOME_CAL_DAY_VIEW:
		view_id = "Day_View";
		break;

	case GNOME_CAL_WORK_WEEK_VIEW:
		view_id = "Work_Week_View";
		break;

	case GNOME_CAL_WEEK_VIEW:
		view_id = "Week_View";
		break;

	case GNOME_CAL_MONTH_VIEW:
		view_id = "Month_View";
		break;

	case GNOME_CAL_LIST_VIEW:
		view_id = "List_View";
		break;

	default:
		g_return_if_reached ();
	}

	priv->range_selected = range_selected;
	priv->current_view_type = view_type;

	gal_view_instance_set_current_view_id (priv->view_instance, view_id);
	focus_current_view (gcal);
}


/**
 * gnome_calendar_set_view:
 * @gcal: A calendar.
 * @view_type: Type of view to show.
 *
 * Sets the view that should be shown in a calendar.  If @reset_range is true,
 * this function will automatically set the number of days or weeks shown in
 * the view; otherwise the last configuration will be kept.
 **/
void
gnome_calendar_set_view (GnomeCalendar *gcal, GnomeCalendarViewType view_type)
{
	g_return_if_fail (gcal != NULL);
	g_return_if_fail (GNOME_IS_CALENDAR (gcal));

	set_view (gcal, view_type, FALSE);
}

/* Sets the view without changing the selection or updating the date
 * navigator. If a range of dates isn't selected it will also reset the number
 * of days/weeks shown to the default (i.e. 1 day for the day view or 5 weeks
 * for the month view).
 */
static void
display_view (GnomeCalendar *gcal, GnomeCalendarViewType view_type, gboolean grab_focus)
{
	GnomeCalendarPrivate *priv;
	gboolean preserve_day;
	int i;

	priv = gcal->priv;

	preserve_day = FALSE;

	switch (view_type) {
	case GNOME_CAL_DAY_VIEW:
		if (!priv->range_selected)
			e_day_view_set_days_shown (E_DAY_VIEW (priv->day_view), 1);

		gtk_widget_show (GTK_WIDGET (gcal->priv->date_navigator));
		break;

	case GNOME_CAL_WORK_WEEK_VIEW:
		preserve_day = TRUE;
		gtk_widget_show (GTK_WIDGET (gcal->priv->date_navigator));
		break;

	case GNOME_CAL_WEEK_VIEW:
		preserve_day = TRUE;
		gtk_widget_show (GTK_WIDGET (gcal->priv->date_navigator));
		break;

	case GNOME_CAL_MONTH_VIEW:
		if (!priv->range_selected)
			e_week_view_set_weeks_shown (E_WEEK_VIEW (priv->month_view), 6);

		preserve_day = TRUE;
		gtk_widget_show (GTK_WIDGET (gcal->priv->date_navigator));
		break;

	case GNOME_CAL_LIST_VIEW:
		if (!priv->lview_select_daten_range)
			gtk_widget_hide (GTK_WIDGET (gcal->priv->date_navigator));
		else
			gtk_widget_show (GTK_WIDGET (gcal->priv->date_navigator));
		break;

	default:
		g_return_if_reached ();
	}

	priv->current_view_type = view_type;
	E_CALENDAR_VIEW (priv->views [view_type])->in_focus = TRUE;

	gtk_notebook_set_current_page (
		GTK_NOTEBOOK (priv->notebook), (int) view_type);

	for (i = 0; i < GNOME_CAL_LAST_VIEW ; i++) {
		if (i == view_type)
			continue;
		E_CALENDAR_VIEW (priv->views [i])->in_focus = FALSE;
	}

	if (grab_focus)
		focus_current_view (gcal);

	gnome_calendar_set_pane_positions (gcal);

	/* For the week & month views we want the selection in the date
	   navigator to be rounded to the nearest week when the arrow buttons
	   are pressed to move to the previous/next month. */
	g_object_set (G_OBJECT (priv->date_navigator->calitem),
		      "preserve_day_when_moving", preserve_day,
		      NULL);
}

static void gnome_calendar_change_view (GnomeCalendar *gcal, GnomeCalendarViewType view_type)
{
	if (gnome_calendar_get_view(gcal) == view_type)
		return;

	gnome_calendar_set_view(gcal, view_type);
}

/* Callback used when the view collection asks us to display a particular view */
static void
display_view_cb (GalViewInstance *view_instance, GalView *view, gpointer data)
{
	GnomeCalendar *gcal;
	GnomeCalendarPrivate *priv;
	CalendarView *cal_view;
	GnomeCalendarViewType view_type;

	gcal = GNOME_CALENDAR (data);
	priv = gcal->priv;

	if (GAL_IS_VIEW_ETABLE(view)) {
		ETable *table;

		view_type = GNOME_CAL_LIST_VIEW;

		table = e_table_scrolled_get_table (E_CAL_LIST_VIEW (priv->list_view)->table_scrolled);
		gal_view_etable_attach_table (GAL_VIEW_ETABLE (view), table);
	} else if (IS_CALENDAR_VIEW (view)) {
		cal_view = CALENDAR_VIEW (view);

		view_type = calendar_view_get_view_type (cal_view);
	} else {
		g_error (G_STRLOC ": Unknown type of view for GnomeCalendar");
		return;
	}


	display_view (gcal, view_type, TRUE);

	if (!priv->base_view_time)
		update_view_times (gcal, time (NULL));
	else
		update_view_times (gcal, priv->base_view_time);

	gnome_calendar_update_date_navigator (gcal);
	gnome_calendar_notify_dates_shown_changed (gcal);

}

static void
gnome_calendar_set_pane_positions	(GnomeCalendar	*gcal)
{
	GnomeCalendarPrivate *priv;

	priv = gcal->priv;

	if (priv->current_view_type == GNOME_CAL_MONTH_VIEW && !priv->range_selected) {
		gtk_paned_set_position (GTK_PANED (priv->hpane), priv->hpane_pos_month_view);
		gtk_paned_set_position (GTK_PANED (priv->vpane), priv->vpane_pos_month_view);
	} else {
		gtk_paned_set_position (GTK_PANED (priv->hpane), priv->hpane_pos);
		gtk_paned_set_position (GTK_PANED (priv->vpane), priv->vpane_pos);
	}
}

<<<<<<< HEAD
struct _mclient_msg {
	Message header;
	ECalModel *model;
	ECal *client;
=======
static EPopupItem gc_popups[] = {
	/* Code generates the path to fit */
	{ E_POPUP_BAR, NULL },
	{ E_POPUP_RADIO|E_POPUP_ACTIVE, NULL, (gchar *) N_("_Custom View"), },
	{ E_POPUP_ITEM, NULL, (gchar *) N_("_Save Custom View"), gc_save_custom_view },

	/* index == 3, when we have non-custom view */

	{ E_POPUP_BAR, NULL },
	{ E_POPUP_ITEM, NULL, (gchar *) N_("_Define Views..."), gc_define_views },
>>>>>>> e4afd3f9
};

static void
add_mclient_async (struct _mclient_msg *msg)
{
	e_cal_model_add_client (msg->model, msg->client);

	g_object_unref (msg->client);
	g_object_unref (msg->model);
	g_slice_free (struct _mclient_msg, msg);
}

static void
add_mclient (ECalModel *model, ECal *client)
{
	struct _mclient_msg *msg;

	msg = g_slice_new0 (struct _mclient_msg);
	msg->header.func = (MessageFunc) add_mclient_async;
	msg->model = g_object_ref (model);
	msg->client = g_object_ref (client);

	message_push ((Message *) msg);
}

static void 
non_intrusive_error_remove(GtkWidget *w, void *data)
{
	g_hash_table_remove(non_intrusive_error_table, data);
}

struct _mclient_msg {
	Message header;
	ECalModel *model;
	ECal *client;
};

static void
add_mclient_async (struct _mclient_msg *msg)
{
	e_cal_model_add_client (msg->model, msg->client);

	g_object_unref (msg->client);
	g_object_unref (msg->model);
	g_slice_free (struct _mclient_msg, msg);
}

static void
add_mclient (ECalModel *model, ECal *client)
{
	struct _mclient_msg *msg;

	msg = g_slice_new0 (struct _mclient_msg);
	msg->header.func = (MessageFunc) add_mclient_async;
	msg->model = g_object_ref (model);
	msg->client = g_object_ref (client);

	message_push ((Message *) msg);
}

static void
non_intrusive_error_remove(GtkWidget *w, void *data)
{
	g_hash_table_remove(non_intrusive_error_table, data);
}

static void
client_cal_opened_cb (ECal *ecal, ECalendarStatus status, GnomeCalendar *gcal)
{
	GnomeCalendarPrivate *priv;
	ESource *source;
	ECalModel *model;
	ECalLoadState state;
	char *msg;
	GtkWidget *w = NULL;
	gchar *id;

	priv = gcal->priv;

	source = e_cal_get_source (ecal);
	state = e_cal_get_load_state (ecal);

	if (status == E_CALENDAR_STATUS_AUTHENTICATION_FAILED || status == E_CALENDAR_STATUS_AUTHENTICATION_REQUIRED)
		auth_cal_forget_password (ecal);

	switch (status) {
	case E_CALENDAR_STATUS_OK:
		break;
	case E_CALENDAR_STATUS_BUSY:
		if (state == E_CAL_LOAD_NOT_LOADED)
			e_cal_open_async (ecal, FALSE);
		return;
	case E_CALENDAR_STATUS_INVALID_SERVER_VERSION:
		id = g_strdup ("calendar:server-version");

		if (g_hash_table_lookup(non_intrusive_error_table, id)) {
			/* We already have it */
			g_message("Error occurred while existing dialog active:\n");
			return;
		}

		w = e_error_new(NULL, "calendar:server-version", NULL);
		e_calendar_utils_show_error_silent (w);
		g_hash_table_insert (non_intrusive_error_table, id, g_object_ref(w));
		g_signal_connect(w, "destroy", G_CALLBACK(non_intrusive_error_remove), id);

		status = E_CALENDAR_STATUS_OK;
		break;
	case E_CALENDAR_STATUS_AUTHENTICATION_FAILED:
		/* try to reopen calendar - it'll ask for a password once again */
		e_cal_open_async (ecal, FALSE);
		return;
	case E_CALENDAR_STATUS_REPOSITORY_OFFLINE:
		/* check to see if we have dialog already running for this operation */
		id = g_strdup ("calendar:unable-to-load-the-calendar");

		if (g_hash_table_lookup(non_intrusive_error_table, id)) {
			/* We already have it */
			g_message("Error occurred while existing dialog active:\n");
			return;
		}

		w = e_error_new(GTK_WINDOW (gtk_widget_get_toplevel (GTK_WIDGET (gcal))), "calendar:unable-to-load-the-calendar", e_cal_get_error_message (status), NULL);
		e_calendar_utils_show_error_silent (w);
		g_hash_table_insert (non_intrusive_error_table, id, g_object_ref(w));
		g_signal_connect(w, "destroy", G_CALLBACK(non_intrusive_error_remove), id);
	default:
		/* Make sure the source doesn't disappear on us */
		g_object_ref (source);

		priv->clients_list = g_list_remove (priv->clients_list, ecal);
		g_hash_table_remove (priv->clients, e_source_peek_uid (source));

		g_signal_emit (gcal, gnome_calendar_signals[SOURCE_REMOVED], 0, source);
		g_object_unref (source);

		g_warning ("Unable to load the calendar %s \n", e_cal_get_error_message (status));

		return;
	}

	g_signal_handlers_disconnect_matched (ecal, G_SIGNAL_MATCH_FUNC, 0, 0, NULL, client_cal_opened_cb, NULL);

	msg = g_strdup_printf (_("Loading appointments at %s"), e_cal_get_uri (ecal));
	e_calendar_view_set_status_message (E_CALENDAR_VIEW (priv->week_view), msg, -1);
	g_free (msg);

	/* add client to the views */
	model = e_calendar_view_get_model (priv->views[priv->current_view_type]);
	add_mclient (model, ecal);

	/* update date navigator query */
	update_query (gcal);

	e_calendar_view_set_status_message (E_CALENDAR_VIEW (priv->week_view), NULL, -1);
}

static void
default_client_cal_opened_cb (ECal *ecal, ECalendarStatus status, GnomeCalendar *gcal)
{
	GnomeCalendarPrivate *priv;
	ESource *source;
	ECalLoadState state;

	priv = gcal->priv;

	source = e_cal_get_source (ecal);
	state = e_cal_get_load_state (ecal);

	if (status == E_CALENDAR_STATUS_AUTHENTICATION_FAILED || status == E_CALENDAR_STATUS_AUTHENTICATION_REQUIRED)
		auth_cal_forget_password (ecal);

	switch (status) {
	case E_CALENDAR_STATUS_OK:
		break;
	case E_CALENDAR_STATUS_BUSY:
		if (state == E_CAL_LOAD_NOT_LOADED)
			e_cal_open_async (ecal, FALSE);
		return;
	case E_CALENDAR_STATUS_AUTHENTICATION_FAILED:
		/* try to reopen calendar - it'll ask for a password once again */
		e_cal_open_async (ecal, FALSE);
		return;
	case E_CALENDAR_STATUS_INVALID_SERVER_VERSION:
		e_error_run (NULL, "calendar:server-version", NULL);
	default:
		/* Make sure the source doesn't disappear on us */
		g_object_ref (source);

		g_signal_handlers_disconnect_matched (ecal, G_SIGNAL_MATCH_DATA, 0, 0, NULL, NULL, gcal);

		/* FIXME should we do this to prevent multiple error dialogs? */
		priv->clients_list = g_list_remove (priv->clients_list, ecal);
		g_hash_table_remove (priv->clients, e_source_peek_uid (source));

		/* FIXME Is there a better way to handle this? */
<<<<<<< HEAD
		if (priv->default_client) 
			g_object_unref (priv->default_client);
		priv->default_client = NULL;
=======
		if (priv->default_client[source_type])
			g_object_unref (priv->default_client[source_type]);
		priv->default_client[source_type] = NULL;
>>>>>>> e4afd3f9

		g_signal_emit (gcal, gnome_calendar_signals[SOURCE_REMOVED], 0, source);
		g_object_unref (source);

		g_warning ("Unable to load the calendar %s \n", e_cal_get_error_message (status));

		return;
	}

	g_signal_handlers_disconnect_matched (ecal, G_SIGNAL_MATCH_FUNC, 0, 0, NULL, default_client_cal_opened_cb, NULL);

	e_cal_model_set_default_client (
		e_calendar_view_get_model (
		E_CALENDAR_VIEW (priv->views[priv->current_view_type])),
		ecal);
}

typedef void (*open_func) (ECal *, ECalendarStatus, GnomeCalendar *);

static gboolean
open_ecal (GnomeCalendar *gcal, ECal *cal, gboolean only_if_exists, open_func of)
{
	GnomeCalendarPrivate *priv;
	char *msg;
	icaltimezone *zone;

	priv = gcal->priv;

	zone = calendar_config_get_icaltimezone ();
	e_cal_set_default_timezone (cal, zone, NULL);

	msg = g_strdup_printf (_("Opening %s"), e_cal_get_uri (cal));
	e_calendar_view_set_status_message (E_CALENDAR_VIEW (priv->week_view), msg, -1);

	g_free (msg);

	g_signal_connect (G_OBJECT (cal), "cal_opened", G_CALLBACK (of), gcal);
	e_cal_open_async (cal, only_if_exists);

	return TRUE;
}

/* Callback when we get an error message from the backend */
static void
backend_error_cb (ECal *client, const char *message, gpointer data)
{
	GnomeCalendar *gcal;
	GtkDialog *dialog;
	char *uristr;
	gchar *id;

	gcal = GNOME_CALENDAR (data);

	uristr = get_uri_without_password (e_cal_get_uri (client));
	id = g_strdup ("calendar:error-on-loading-the-calendar");

	if (g_hash_table_lookup(non_intrusive_error_table,id)) {
		/* We already have it */
		g_message("Error occurred while existing dialog active:\n");
		return;
	}

	dialog = (GtkDialog *)e_error_new(GTK_WINDOW (gtk_widget_get_toplevel (GTK_WIDGET (gcal))), "calendar:error-on-loading-the-calendar", uristr, message, NULL);
	e_calendar_utils_show_error_silent(GTK_WIDGET (dialog));

	g_hash_table_insert (non_intrusive_error_table, id, g_object_ref(dialog));
	g_signal_connect(GTK_WIDGET (dialog), "destroy", G_CALLBACK(non_intrusive_error_remove), id);

	g_free (uristr);
}

/* Callback when the backend dies */
static void
backend_died_cb (ECal *ecal, gpointer data)
{
	GnomeCalendar *gcal;
	GnomeCalendarPrivate *priv;
	ESource *source;
	const char *id;
	GtkWidget *w = NULL;

	gcal = GNOME_CALENDAR (data);
	priv = gcal->priv;

	/* FIXME What about default sources? */

	/* Make sure the source doesn't go away on us since we use it below */
	source = g_object_ref (e_cal_get_source (ecal));

	priv->clients_list = g_list_remove (priv->clients_list, ecal);
	g_hash_table_remove (priv->clients, e_source_peek_uid (source));

	id = g_strdup ("calendar:calendar-crashed");

	e_calendar_view_set_status_message (E_CALENDAR_VIEW (priv->week_view), NULL, -1);

	g_signal_emit (gcal, gnome_calendar_signals[SOURCE_REMOVED], 0, source);

	g_object_unref (source);

	if (g_hash_table_lookup(non_intrusive_error_table,id)) {
		/* We already have it */
		g_message("Error occurred while existing dialog active:\n");
		return;
	}

	w = e_error_new(GTK_WINDOW (gtk_widget_get_toplevel (GTK_WIDGET (gcal))), "calendar:backend_died", NULL);
	e_calendar_utils_show_error_silent (w);
	g_hash_table_insert (non_intrusive_error_table, (gpointer) id, g_object_ref(w));
	g_signal_connect((GtkObject *)w, "destroy", G_CALLBACK(non_intrusive_error_remove), (gpointer) id);
}

GtkWidget *
gnome_calendar_construct (GnomeCalendar *gcal)
{
	GnomeCalendarPrivate *priv;

	g_return_val_if_fail (gcal != NULL, NULL);
	g_return_val_if_fail (GNOME_IS_CALENDAR (gcal), NULL);

	priv = gcal->priv;

	return GTK_WIDGET (gcal);
}

GtkWidget *
gnome_calendar_new (void)
{
	GnomeCalendar *gcal;

	gcal = g_object_new (gnome_calendar_get_type (), NULL);

	if (!gnome_calendar_construct (gcal)) {
		g_message (G_STRLOC ": Could not construct the calendar GUI");
		g_object_unref (gcal);
		return NULL;
	}

	return GTK_WIDGET (gcal);
}

/**
 * gnome_calendar_get_calendar_model:
 * @gcal: A calendar view.
 *
 * Queries the calendar model object that a calendar view is using.
 *
 * Return value: A calendar client interface object.
 **/
ECalModel *
gnome_calendar_get_calendar_model (GnomeCalendar *gcal)
{
	GnomeCalendarPrivate *priv;

	g_return_val_if_fail (gcal != NULL, NULL);
	g_return_val_if_fail (GNOME_IS_CALENDAR (gcal), NULL);

	priv = gcal->priv;

	return e_calendar_view_get_model (priv->views[priv->current_view_type]);
}

/**
 * gnome_calendar_get_default_client
 */
ECal *
gnome_calendar_get_default_client (GnomeCalendar *gcal)
{
	GnomeCalendarPrivate *priv;

	g_return_val_if_fail (gcal != NULL, NULL);
	g_return_val_if_fail (GNOME_IS_CALENDAR (gcal), NULL);

	priv = gcal->priv;

	return e_cal_model_get_default_client (e_calendar_view_get_model (gcal->priv->views[priv->current_view_type]));
}

/**
 * gnome_calendar_add_source:
 * @gcal: A GnomeCalendar.
 * @source: #ESource to add to the calendar views.
 *
 * Adds the given calendar source to the calendar views.
 *
 * Returns: TRUE if successful, FALSE if error.
 */
gboolean
gnome_calendar_add_source (GnomeCalendar *gcal, ESource *source)
{
	GnomeCalendarPrivate *priv;
	ECal *client;

	g_return_val_if_fail (gcal != NULL, FALSE);
	g_return_val_if_fail (GNOME_IS_CALENDAR (gcal), FALSE);
	g_return_val_if_fail (E_IS_SOURCE (source), FALSE);

	priv = gcal->priv;

	client = g_hash_table_lookup (priv->clients, e_source_peek_uid (source));
	if (client) {
		/* We already have it */

		return TRUE;
	} else {
		ESource *default_source;

		if (priv->default_client) {
			default_source = e_cal_get_source (priv->default_client);

			g_message ("Check if default client matches (%s %s)", e_source_peek_uid (default_source), e_source_peek_uid (source));
			/* We don't have it but the default client is it */
			if (!strcmp (e_source_peek_uid (default_source), e_source_peek_uid (source)))
				client = g_object_ref (priv->default_client);
		}

		/* Create a new one */
		if (!client) {
			client = auth_new_cal_from_source (source, E_CAL_SOURCE_TYPE_EVENT);
			if (!client)
				return FALSE;
		}
	}

	g_signal_connect (G_OBJECT (client), "backend_error", G_CALLBACK (backend_error_cb), gcal);
	g_signal_connect (G_OBJECT (client), "backend_died", G_CALLBACK (backend_died_cb), gcal);

	/* add the client to internal structure */
	g_hash_table_insert (priv->clients, g_strdup (e_source_peek_uid (source)), client);
	priv->clients_list = g_list_prepend (priv->clients_list, client);

	g_signal_emit (gcal, gnome_calendar_signals[SOURCE_ADDED], 0, source);

	open_ecal (gcal, client, FALSE, client_cal_opened_cb);

	return TRUE;
}

/**
 * gnome_calendar_remove_source
 * @gcal: A #GnomeCalendar.
 * @source: #ESource to be removed from the clients.
 *
 * Removes the given source from the list of clients being shown by the
 * calendar views.
 *
 * Returns: TRUE if successful, FALSE otherwise.
 */
gboolean
gnome_calendar_remove_source (GnomeCalendar *gcal, ESource *source)
{
	gboolean result;

	g_return_val_if_fail (gcal != NULL, FALSE);
	g_return_val_if_fail (GNOME_IS_CALENDAR (gcal), FALSE);
	g_return_val_if_fail (E_IS_SOURCE (source), FALSE);

	result = gnome_calendar_remove_source_by_uid (gcal, e_source_peek_uid (source));
	if (result)
		g_signal_emit (gcal, gnome_calendar_signals[SOURCE_REMOVED], 0, source);

	return result;
}

gboolean
gnome_calendar_remove_source_by_uid (GnomeCalendar *gcal, const char *uid)
{
	GnomeCalendarPrivate *priv;
	ECal *client;
	ECalModel *model;
	GList *l;

	g_return_val_if_fail (gcal != NULL, FALSE);
	g_return_val_if_fail (GNOME_IS_CALENDAR (gcal), FALSE);
	g_return_val_if_fail (uid != NULL, FALSE);

	priv = gcal->priv;

	client = g_hash_table_lookup (priv->clients, uid);
	if (!client)
		return TRUE;

	priv->clients_list = g_list_remove (priv->clients_list, client);
	g_signal_handlers_disconnect_matched (client, G_SIGNAL_MATCH_DATA,
					      0, 0, NULL, NULL, gcal);

	/* remove the query for this client */
	for (l = priv->dn_queries; l != NULL; l = l->next) {
		ECalView *query = l->data;

		if (query && (client == e_cal_view_get_client (query))) {
			g_signal_handlers_disconnect_matched (query, G_SIGNAL_MATCH_DATA,
							      0, 0, NULL, NULL, gcal);
			priv->dn_queries = g_list_remove (priv->dn_queries, query);
			g_object_unref (query);
			break;
		}
	}

	model = e_calendar_view_get_model (priv->views[priv->current_view_type]);
	e_cal_model_remove_client (model, client);

	/* update date navigator query */
	update_query (gcal);

	g_hash_table_remove (priv->clients, uid);

	return TRUE;
}

/**
 * gnome_calendar_set_default_source:
 * @gcal: A calendar view
 * @source: The #ESource to use as default
 *
 * Set the default uri on the given calendar view, the default uri
 * will be used as the default when creating events in the view.

 *
 * Return value: TRUE if the uri was already added and is set, FALSE
 * otherwise
 **/
gboolean
gnome_calendar_set_default_source (GnomeCalendar *gcal, ESource *source)
{
	GnomeCalendarPrivate *priv;
	ECal *client;

	g_return_val_if_fail (gcal != NULL, FALSE);
	g_return_val_if_fail (GNOME_IS_CALENDAR (gcal), FALSE);
	g_return_val_if_fail (E_IS_SOURCE (source), FALSE);

	priv = gcal->priv;

	client = g_hash_table_lookup (priv->clients, e_source_peek_uid (source));

	if (priv->default_client)
		g_object_unref (priv->default_client);

	if (client) {
		priv->default_client = g_object_ref (client);
	} else {
		priv->default_client = auth_new_cal_from_source (source, E_CAL_SOURCE_TYPE_EVENT);
		if (!priv->default_client)
			return FALSE;
	}


	open_ecal (gcal, priv->default_client, FALSE, default_client_cal_opened_cb);

	return TRUE;
}

void
gnome_calendar_set_selected_time_range (GnomeCalendar *gcal,
					time_t	       start_time,
					time_t	       end_time)
{
	update_view_times (gcal, start_time);
	gnome_calendar_update_date_navigator (gcal);
	gnome_calendar_notify_dates_shown_changed (gcal);
}

/**
 * gnome_calendar_get_selected_time_range:
 * @gcal: A calendar view.
 * @start_time: Return value for the start of the time selection.
 * @end_time: Return value for the end of the time selection.
 *
 * Queries the time selection range on the calendar view.
 **/
void
gnome_calendar_get_selected_time_range (GnomeCalendar *gcal,
					time_t	 *start_time,
					time_t	 *end_time)
{
	GnomeCalendarPrivate *priv;
	ECalModel *model;

	g_return_if_fail (gcal != NULL);
	g_return_if_fail (GNOME_IS_CALENDAR (gcal));

	priv = gcal->priv;

	model = e_calendar_view_get_model (priv->views[priv->current_view_type]);
	e_cal_model_get_time_range (model, start_time, end_time);
}

/**
 * gnome_calendar_new_task:
 * @gcal: An Evolution calendar.
 * @param dtstart Start time of the task, in same timezone as model.
 * @param dtend End time of the task, in same timezone as model.
 *
 * Opens a task editor dialog for a new task. dtstart or dtend can be NULL.
 **/
void
gnome_calendar_new_task		(GnomeCalendar *gcal, time_t *dtstart, time_t *dtend)
{
	GnomeCalendarPrivate *priv;
	ECal *ecal;
	ECalModel *model;
	CompEditor *editor;
	ECalComponent *comp;
	icalcomponent *icalcomp;
	const char *category;
	guint32 flags = 0;
	ECalComponentDateTime dt;
	struct icaltimetype itt;

	g_return_if_fail (gcal != NULL);
	g_return_if_fail (GNOME_IS_CALENDAR (gcal));

	priv = gcal->priv;
	model = e_calendar_table_get_model (E_CALENDAR_TABLE (priv->todo));
	ecal = e_cal_model_get_default_client (model);
	if (!ecal)
		return;

	flags |= COMP_EDITOR_NEW_ITEM;
	editor = task_editor_new (ecal, flags);

	icalcomp = e_cal_model_create_component_with_defaults (model);
	comp = e_cal_component_new ();
	e_cal_component_set_icalcomponent (comp, icalcomp);

	category = cal_search_bar_get_category (CAL_SEARCH_BAR (priv->search_bar));
	e_cal_component_set_categories (comp, category);

	dt.value = &itt;
	dt.tzid = icaltimezone_get_tzid (e_cal_model_get_timezone (model));

	if (dtstart) {
		itt = icaltime_from_timet_with_zone (*dtstart, FALSE, e_cal_model_get_timezone (model));
		e_cal_component_set_dtstart (comp, &dt);
	}

	if (dtend) {
		itt = icaltime_from_timet_with_zone (*dtend, FALSE, e_cal_model_get_timezone (model));
		e_cal_component_set_due (comp, &dt); /* task uses 'due' not 'dtend' */
	}

	if (dtstart || dtend)
		e_cal_component_commit_sequence (comp);

	comp_editor_edit_comp (editor, comp);
	g_object_unref (comp);

	gtk_window_present (GTK_WINDOW (editor));
}


/* Returns the selected time range for the current view. Note that this may be
   different from the fields in the GnomeCalendar, since the view may clip
   this or choose a more appropriate time. */
void
gnome_calendar_get_current_time_range (GnomeCalendar *gcal,
				       time_t	 *start_time,
				       time_t	 *end_time)
{
	e_calendar_view_get_selected_time_range (E_CALENDAR_VIEW (gnome_calendar_get_current_view_widget (gcal)),
					    start_time, end_time);
}


/* Gets the visible time range for the current view. Returns FALSE if no
   time range has been set yet. */
gboolean
gnome_calendar_get_visible_time_range (GnomeCalendar *gcal,
				       time_t	 *start_time,
				       time_t	 *end_time)
{
	gboolean retval = FALSE;

	g_return_val_if_fail (GNOME_IS_CALENDAR (gcal), FALSE);

	retval = e_calendar_view_get_visible_time_range (E_CALENDAR_VIEW (gnome_calendar_get_current_view_widget (gcal)),
						    start_time, end_time);

	return retval;
}

/* This updates the month shown and the days selected in the calendar, if
   necessary. */
static void
gnome_calendar_update_date_navigator (GnomeCalendar *gcal)
{
	GnomeCalendarPrivate *priv;
	ECalModel *model;
	time_t start, end;
	GDate start_date, end_date;

	priv = gcal->priv;

	/* If the ECalendar isn't visible, we just return. */
	if (!GTK_WIDGET_VISIBLE (priv->date_navigator))
		return;

	if (priv->current_view_type == GNOME_CAL_LIST_VIEW && !priv->lview_select_daten_range)
		return;

	model = e_calendar_view_get_model (priv->views[priv->current_view_type]);
	e_cal_model_get_time_range (model, &start, &end);

	time_to_gdate_with_zone (&start_date, start, priv->zone);
	if (priv->current_view_type == GNOME_CAL_MONTH_VIEW) {
		EWeekView *week_view = E_WEEK_VIEW (priv->views[priv->current_view_type]);

		if (priv->week_start == 0
		    && (!week_view->multi_week_view || week_view->compress_weekend))
			g_date_add_days (&start_date, 1);
	}
	time_to_gdate_with_zone (&end_date, end, priv->zone);
	g_date_subtract_days (&end_date, 1);

	e_calendar_item_set_selection (priv->date_navigator->calitem,
				       &start_date, &end_date);
}

static void
gnome_calendar_on_date_navigator_selection_changed (ECalendarItem *calitem, GnomeCalendar *gcal)
{
	GnomeCalendarPrivate *priv;
	GnomeCalendarViewType view_type;
	ECalModel *model;
	GDate start_date, end_date, new_start_date, new_end_date;
	gint new_days_shown;
	gboolean starts_on_week_start_day;
	time_t new_time, start, end;
	struct icaltimetype tt;

	priv = gcal->priv;

	starts_on_week_start_day = FALSE;

	model = e_calendar_view_get_model (priv->views[priv->current_view_type]);
	e_cal_model_get_time_range (model, &start, &end);

	time_to_gdate_with_zone (&start_date, start, priv->zone);
	if (priv->current_view_type == GNOME_CAL_MONTH_VIEW) {
		EWeekView *week_view = E_WEEK_VIEW (priv->views[priv->current_view_type]);

		if (priv->week_start == 0 && (!week_view->multi_week_view || week_view->compress_weekend))
			g_date_add_days (&start_date, 1);
	}
	time_to_gdate_with_zone (&end_date, end, priv->zone);
	g_date_subtract_days (&end_date, 1);

	e_calendar_item_get_selection (calitem, &new_start_date, &new_end_date);

	/* If the selection hasn't changed just return. */
	if (!g_date_compare (&start_date, &new_start_date)
	    && !g_date_compare (&end_date, &new_end_date)) {
		return;
	}

	new_days_shown = g_date_get_julian (&new_end_date) - g_date_get_julian (&new_start_date) + 1;

	/* If a complete week is selected we show the Week view.
	   Note that if weekends are compressed and the week start day is set
	   to Sunday we don't actually show complete weeks in the Week view,
	   so this may need tweaking. */
	if (g_date_get_weekday (&new_start_date) % 7 == priv->week_start)
		starts_on_week_start_day = TRUE;

	/* Update selection to be in the new time range */
	tt = icaltime_null_time ();
	tt.year = g_date_get_year (&new_start_date);
	tt.month  = g_date_get_month (&new_start_date);
	tt.day = g_date_get_day (&new_start_date);
	new_time = icaltime_as_timet_with_zone (tt, priv->zone);

	/* Switch views as appropriate, and change the number of days or weeks
	   shown. */
	if (new_days_shown > 9) {
		/* FIXME Gross hack so that the view times are updated properly */
		priv->range_selected = TRUE;

		if (priv->current_view_type != GNOME_CAL_LIST_VIEW) {
			e_week_view_set_weeks_shown (E_WEEK_VIEW (priv->month_view),
					     (new_days_shown + 6) / 7);
			view_type = GNOME_CAL_MONTH_VIEW;
		} else
			view_type = GNOME_CAL_LIST_VIEW;
	} else if (new_days_shown == 7 && starts_on_week_start_day) {
		view_type = GNOME_CAL_WEEK_VIEW;
	} else {
		e_day_view_set_days_shown (E_DAY_VIEW (priv->day_view), new_days_shown);

		if (new_days_shown == 5 && starts_on_week_start_day
		    && priv->current_view_type == GNOME_CAL_WORK_WEEK_VIEW)
			view_type = GNOME_CAL_WORK_WEEK_VIEW;
		else
			view_type = GNOME_CAL_DAY_VIEW;
	}

	/* Make the views display things properly */
	update_view_times (gcal, new_time);
	set_view (gcal, view_type, TRUE);

	gnome_calendar_notify_dates_shown_changed (gcal);
}

static void
gnome_calendar_on_date_navigator_date_range_changed (ECalendarItem *calitem, GnomeCalendar *gcal)
{
	update_query (gcal);
}

static void
gnome_calendar_hpane_realized (GtkWidget *w, GnomeCalendar *gcal)
{
	GnomeCalendarPrivate *priv;

	priv = gcal->priv;

	if (priv->current_view_type == GNOME_CAL_MONTH_VIEW && !priv->range_selected) {
		gtk_paned_set_position (GTK_PANED (priv->hpane), priv->hpane_pos_month_view);
	} else {
		gtk_paned_set_position (GTK_PANED (priv->hpane), priv->hpane_pos);
	}
}

static void
gnome_calendar_date_navigator_scrolled (GtkWidget *widget, GdkEventScroll *event, gpointer user_data)
{
	GnomeCalendar *gcal = user_data;
	ECalendarItem *calitem = gcal->priv->date_navigator->calitem;
	GDate start_date, end_date;

	if (e_calendar_item_get_selection (calitem, &start_date, &end_date)) {
		switch (event->direction) {
		case GDK_SCROLL_UP:
			g_date_subtract_months (&start_date, 1);
			g_date_subtract_months (&end_date, 1);
			break;
		case GDK_SCROLL_DOWN:
			g_date_add_months (&start_date, 1);
			g_date_add_months (&end_date, 1);
			break;
		default:
			break;

		}
		e_calendar_item_set_selection (calitem, &start_date, &end_date);
		gnome_calendar_on_date_navigator_selection_changed (calitem, gcal);
	}
}

static gboolean
gnome_calendar_hpane_resized (GtkWidget *w, GdkEventButton *e, GnomeCalendar *gcal)
{
	GnomeCalendarPrivate *priv;
	gint times_width;

	priv = gcal->priv;

	if (priv->current_view_type == GNOME_CAL_MONTH_VIEW && !priv->range_selected) {
		priv->hpane_pos_month_view = gtk_paned_get_position (GTK_PANED (priv->hpane));
		calendar_config_set_month_hpane_pos (priv->hpane_pos_month_view);
	} else {
		priv->hpane_pos = gtk_paned_get_position (GTK_PANED (priv->hpane));
		calendar_config_set_hpane_pos (priv->hpane_pos);
	}

	/* adjust the size of the EDayView's time column */
	times_width = e_day_view_time_item_get_column_width (
		E_DAY_VIEW_TIME_ITEM (E_DAY_VIEW (priv->day_view)->time_canvas_item));
	if (times_width < priv->hpane_pos - 20)
		gtk_widget_set_size_request (E_DAY_VIEW (priv->day_view)->time_canvas, times_width, -1);
	else
		gtk_widget_set_size_request (E_DAY_VIEW (priv->day_view)->time_canvas, priv->hpane_pos - 20, -1);


	return FALSE;
}
static void
gnome_calendar_vpane_realized (GtkWidget *w, GnomeCalendar *gcal)
{
	GnomeCalendarPrivate *priv;

	priv = gcal->priv;

	if (priv->current_view_type == GNOME_CAL_MONTH_VIEW && !priv->range_selected) {
		gtk_paned_set_position (GTK_PANED (priv->vpane), priv->vpane_pos_month_view);
	} else {
		gtk_paned_set_position (GTK_PANED (priv->vpane), priv->vpane_pos);
	}
}

static gboolean
gnome_calendar_vpane_resized (GtkWidget *w, GdkEventButton *e, GnomeCalendar *gcal)
{
	GnomeCalendarPrivate *priv;

	priv = gcal->priv;

	if (priv->current_view_type == GNOME_CAL_MONTH_VIEW && !priv->range_selected) {
		priv->vpane_pos_month_view = gtk_paned_get_position (GTK_PANED (priv->vpane));
		calendar_config_set_month_vpane_pos (priv->vpane_pos_month_view);
	} else {
		priv->vpane_pos = gtk_paned_get_position (GTK_PANED (priv->vpane));
		calendar_config_set_vpane_pos (priv->vpane_pos);
	}

	return FALSE;
}

void
gnome_calendar_cut_clipboard (GnomeCalendar *gcal)
{
	GtkWidget *widget;

	g_return_if_fail (GNOME_IS_CALENDAR (gcal));

	widget = gnome_calendar_get_current_view_widget (gcal);
	e_calendar_view_cut_clipboard (E_CALENDAR_VIEW (widget));
}

void
gnome_calendar_copy_clipboard (GnomeCalendar *gcal)
{
	GtkWidget *widget;

	g_return_if_fail (GNOME_IS_CALENDAR (gcal));

	widget = gnome_calendar_get_current_view_widget (gcal);
	e_calendar_view_copy_clipboard (E_CALENDAR_VIEW (widget));
}

void
gnome_calendar_paste_clipboard (GnomeCalendar *gcal)
{
	GtkWidget *widget;

	g_return_if_fail (GNOME_IS_CALENDAR (gcal));

	widget = gnome_calendar_get_current_view_widget (gcal);
	e_calendar_view_paste_clipboard (E_CALENDAR_VIEW (widget));
}


/* Get the current timezone. */
icaltimezone*
gnome_calendar_get_timezone	(GnomeCalendar	*gcal)
{
	g_return_val_if_fail (gcal != NULL, NULL);
	g_return_val_if_fail (GNOME_IS_CALENDAR (gcal), NULL);

	return gcal->priv->zone;
}


static void
gnome_calendar_notify_dates_shown_changed (GnomeCalendar *gcal)
{
	GnomeCalendarPrivate *priv;
	time_t start_time, end_time;

	g_return_if_fail (GNOME_IS_CALENDAR (gcal));

	priv = gcal->priv;

	/* If no time range is set yet, just return. */
	if (!gnome_calendar_get_visible_time_range (gcal, &start_time,
						    &end_time))
		return;

	/* We check if the visible date range has changed, and only emit the
	   signal if it has. (This makes sure we only change the folder title
	   bar label in the shell when we need to.) */
	if (priv->visible_start != start_time
	    || priv->visible_end != end_time) {
		priv->visible_start = start_time;
		priv->visible_end = end_time;

		g_signal_emit (gcal, gnome_calendar_signals[DATES_SHOWN_CHANGED], 0);
	}
	update_memo_view (gcal);
}


/* Returns the number of selected events (0 or 1 at present). */
gint
gnome_calendar_get_num_events_selected (GnomeCalendar *gcal)
{
	GtkWidget *view;
	gint retval = 0;

	g_return_val_if_fail (GNOME_IS_CALENDAR (gcal), 0);

	view = gnome_calendar_get_current_view_widget (gcal);
	if (E_IS_DAY_VIEW (view))
		retval = e_day_view_get_num_events_selected (E_DAY_VIEW (view));
	else
		retval = e_week_view_get_num_events_selected (E_WEEK_VIEW (view));

	return retval;
}

void
gnome_calendar_delete_selection (GnomeCalendar *gcal)
{
	GtkWidget *widget;

	g_return_if_fail (GNOME_IS_CALENDAR (gcal));

	widget = gnome_calendar_get_current_view_widget (gcal);
	e_calendar_view_delete_selected_events (E_CALENDAR_VIEW (widget));
}

void
gnome_calendar_delete_selected_occurrence (GnomeCalendar *gcal)
{
	GtkWidget *widget;

	g_return_if_fail (GNOME_IS_CALENDAR (gcal));

	widget = gnome_calendar_get_current_view_widget (gcal);
	e_calendar_view_delete_selected_occurrence (E_CALENDAR_VIEW (widget));
}

static gboolean
check_instance_cb (ECalComponent *comp,
		   time_t instance_start,
		   time_t instance_end,
		   gpointer data)
{
	gboolean *remove = data;

	*remove = FALSE;

	return FALSE;
}

void
gnome_calendar_purge (GnomeCalendar *gcal, time_t older_than)
{
	GnomeCalendarPrivate *priv;
	char *sexp, *start, *end;
	GList *l;

	g_return_if_fail (GNOME_IS_CALENDAR (gcal));

	priv = gcal->priv;

	start = isodate_from_time_t (0);
	end = isodate_from_time_t (older_than);
	sexp = g_strdup_printf ("(occur-in-time-range? (make-time \"%s\")"
				"                      (make-time \"%s\"))",
				start, end);

	e_calendar_view_set_status_message (E_CALENDAR_VIEW (priv->week_view), _("Purging"), -1);

	/* FIXME Confirm expunge */
	for (l = priv->clients_list[E_CAL_SOURCE_TYPE_EVENT]; l != NULL; l = l->next) {
		ECal *client = l->data;
		GList *objects, *m;
		gboolean read_only;

		if (!e_cal_is_read_only (client, &read_only, NULL) || read_only)
			continue;

		if (!e_cal_get_object_list (client, sexp, &objects, NULL)) {
			g_warning (G_STRLOC ": Could not get the objects");

			continue;
		}

		for (m = objects; m; m = m->next) {
			gboolean remove = TRUE;

			/* FIXME write occur-before and occur-after
			 * sexp funcs so we don't have to use the max
			 * int */
			if (!e_cal_get_static_capability (client, CAL_STATIC_CAPABILITY_RECURRENCES_NO_MASTER))
				e_cal_generate_instances_for_object (client, m->data,
							     older_than, G_MAXINT32,
							     (ECalRecurInstanceFn) check_instance_cb,
							     &remove);

			/* FIXME Better error handling */
			if (remove) {
				const char *uid = icalcomponent_get_uid (m->data);
				GError *error = NULL;

				if (e_cal_util_component_is_instance (m->data) || e_cal_util_component_has_recurrences (m->data)) {
					char *rid = NULL;
					struct icaltimetype recur_id = icalcomponent_get_recurrenceid (m->data);

					if (!icaltime_is_null_time (recur_id) )
						rid = icaltime_as_ical_string_r (recur_id);

					e_cal_remove_object_with_mod (client, uid, rid, CALOBJ_MOD_ALL, &error);
					g_free (rid);
				} else {
					e_cal_remove_object (client, uid, &error);
				}

				if (error) {
					g_warning ("Unable to purge events %s \n", error->message);
					g_error_free (error);
				}
			}
		}

		g_list_foreach (objects, (GFunc) icalcomponent_free, NULL);
		g_list_free (objects);
	}

	e_calendar_view_set_status_message (E_CALENDAR_VIEW (priv->week_view), NULL, -1);

	g_free (sexp);
	g_free (start);
	g_free (end);

}

GtkWidget *
gnome_calendar_get_e_calendar_widget (GnomeCalendar *gcal)
{
 	g_return_val_if_fail (GNOME_IS_CALENDAR (gcal), NULL);

 	return GTK_WIDGET(gcal->priv->date_navigator);
}

GtkWidget *
gnome_calendar_get_search_bar_widget (GnomeCalendar *gcal)
{
 	g_return_val_if_fail (GNOME_IS_CALENDAR (gcal), NULL);

 	return GTK_WIDGET(gcal->priv->search_bar);
}

GtkWidget *
gnome_calendar_get_view_notebook_widget (GnomeCalendar *gcal)
{
 	g_return_val_if_fail (GNOME_IS_CALENDAR (gcal), NULL);

 	return GTK_WIDGET(gcal->priv->notebook);
}

ECalMenu *gnome_calendar_get_calendar_menu (GnomeCalendar *gcal)
{
 	g_return_val_if_fail (GNOME_IS_CALENDAR (gcal), NULL);

 	return gcal->priv->calendar_menu;
}

void
gnome_calendar_edit_appointment (GnomeCalendar *gcal,
				 const char* src_uid,
				 const char* comp_uid,
				 const char* comp_rid)
{
	ECal *client = NULL;
	GList *l;
	icalcomponent* icalcomp = NULL;
	icalproperty *attendee_prop = NULL;

	if (!src_uid || !comp_uid)
		return;

	for (l = gcal->priv->clients_list[E_CAL_SOURCE_TYPE_EVENT]; l != NULL; l = l->next) {
		ESource *client_src;

		client = l->data;
		client_src = e_cal_get_source (client);

		if (!strcmp (src_uid, e_source_peek_uid (client_src)))
			break;
	}

	if (!client)
		return;

	e_cal_get_object (client, comp_uid, comp_rid, &icalcomp, NULL);

	if (!icalcomp)
		return;

	attendee_prop = icalcomponent_get_first_property (icalcomp, ICAL_ATTENDEE_PROPERTY);
	e_calendar_view_edit_appointment (gcal->priv->views[gcal->priv->current_view_type],
					  client, icalcomp, attendee_prop ? TRUE:FALSE);
	icalcomponent_free (icalcomp);
}<|MERGE_RESOLUTION|>--- conflicted
+++ resolved
@@ -2108,23 +2108,10 @@
 	}
 }
 
-<<<<<<< HEAD
 struct _mclient_msg {
 	Message header;
 	ECalModel *model;
 	ECal *client;
-=======
-static EPopupItem gc_popups[] = {
-	/* Code generates the path to fit */
-	{ E_POPUP_BAR, NULL },
-	{ E_POPUP_RADIO|E_POPUP_ACTIVE, NULL, (gchar *) N_("_Custom View"), },
-	{ E_POPUP_ITEM, NULL, (gchar *) N_("_Save Custom View"), gc_save_custom_view },
-
-	/* index == 3, when we have non-custom view */
-
-	{ E_POPUP_BAR, NULL },
-	{ E_POPUP_ITEM, NULL, (gchar *) N_("_Define Views..."), gc_define_views },
->>>>>>> e4afd3f9
 };
 
 static void
@@ -2150,7 +2137,7 @@
 	message_push ((Message *) msg);
 }
 
-static void 
+static void
 non_intrusive_error_remove(GtkWidget *w, void *data)
 {
 	g_hash_table_remove(non_intrusive_error_table, data);
@@ -2321,15 +2308,9 @@
 		g_hash_table_remove (priv->clients, e_source_peek_uid (source));
 
 		/* FIXME Is there a better way to handle this? */
-<<<<<<< HEAD
-		if (priv->default_client) 
+		if (priv->default_client)
 			g_object_unref (priv->default_client);
 		priv->default_client = NULL;
-=======
-		if (priv->default_client[source_type])
-			g_object_unref (priv->default_client[source_type]);
-		priv->default_client[source_type] = NULL;
->>>>>>> e4afd3f9
 
 		g_signal_emit (gcal, gnome_calendar_signals[SOURCE_REMOVED], 0, source);
 		g_object_unref (source);
