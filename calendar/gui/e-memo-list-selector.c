--- conflicted
+++ resolved
@@ -60,15 +60,9 @@
 
 	if (uid)
 		icalcomponent_set_uid (icalcomp, uid);
-<<<<<<< HEAD
 
 	g_free (uid);
 
-=======
-
-	g_free (uid);
-
->>>>>>> 19163c2b
 	return TRUE;
 }
 
@@ -228,7 +222,6 @@
 	GdkDragAction action;
 	GSList *list;
 };
-<<<<<<< HEAD
 
 static void
 client_opened_for_drop_cb (GObject *source_object,
@@ -246,25 +239,6 @@
 
 	e_client_utils_open_new_finish (source, result, &client, &error);
 
-=======
-
-static void
-client_opened_for_drop_cb (GObject *source_object,
-                           GAsyncResult *result,
-                           gpointer user_data)
-{
-	ESource *source = E_SOURCE (source_object);
-	struct DropData *dd = user_data;
-	EClient *client = NULL;
-	ECalClient *cal_client;
-	GSList *iter;
-	GError *error = NULL;
-
-	g_return_if_fail (dd != NULL);
-
-	e_client_utils_open_new_finish (source, result, &client, &error);
-
->>>>>>> 19163c2b
 	if (error != NULL) {
 		g_warn_if_fail (client == NULL);
 		g_warning (
@@ -273,19 +247,11 @@
 		g_error_free (error);
 		goto exit;
 	}
-<<<<<<< HEAD
 
 	g_return_if_fail (E_IS_CLIENT (client));
 
 	cal_client = E_CAL_CLIENT (client);
 
-=======
-
-	g_return_if_fail (E_IS_CLIENT (client));
-
-	cal_client = E_CAL_CLIENT (client);
-
->>>>>>> 19163c2b
 	for (iter = dd->list; iter != NULL; iter = iter->next) {
 		gchar *source_uid = iter->data;
 		icalcomponent *icalcomp;
