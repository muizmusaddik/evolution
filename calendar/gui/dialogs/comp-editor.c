/*
 * Evolution calendar - Framework for a calendar component editor dialog
 *
 * This program is free software; you can redistribute it and/or
 * modify it under the terms of the GNU Lesser General Public
 * License as published by the Free Software Foundation; either
 * version 2 of the License, or (at your option) version 3.
 *
 * This program is distributed in the hope that it will be useful,
 * but WITHOUT ANY WARRANTY; without even the implied warranty of
 * MERCHANTABILITY or FITNESS FOR A PARTICULAR PURPOSE.  See the GNU
 * Lesser General Public License for more details.
 *
 * You should have received a copy of the GNU Lesser General Public
 * License along with the program; if not, see <http://www.gnu.org/licenses/>
 *
 *
 * Authors:
 *		Federico Mena-Quintero <federico@ximian.com>
 *
 * Copyright (C) 1999-2008 Novell, Inc. (www.novell.com)
 *
 */

#ifdef HAVE_CONFIG_H
#include <config.h>
#endif

#include <errno.h>
#include <stdio.h>
#include <sys/types.h>
#include <sys/stat.h>
#include <fcntl.h>
#include <unistd.h>
#include <glib/gi18n-lib.h>
#include <glib/gstdio.h>
#include <gdk/gdkkeysyms.h>
#include <e-util/e-util.h>
#include <e-util/e-dialog-utils.h>
#include <e-util/e-util-private.h>
#include <e-util/gconf-bridge.h>
#include <shell/e-shell.h>

#include <camel/camel-url.h>
#include <camel/camel-exception.h>
#include <camel/camel-folder.h>
#include <camel/camel-stream-mem.h>
#include <camel/camel-mime-message.h>
#include <camel/camel-file-utils.h>
#include <camel/camel-stream-fs.h>

#include "mail/mail-tools.h"

#include "../print.h"
#include "../comp-util.h"
#include "save-comp.h"
#include "delete-comp.h"
#include "send-comp.h"
#include "changed-comp.h"
#include "cancel-comp.h"
#include "recur-comp.h"
#include "comp-editor.h"
#include "../e-cal-popup.h"
#include "../calendar-config-keys.h"
#include "cal-attachment-select-file.h"
#include "widgets/misc/e-attachment-view.h"
#include "widgets/misc/e-attachment-paned.h"

#include "e-util/e-error.h"

#define COMP_EDITOR_GET_PRIVATE(obj) \
	(G_TYPE_INSTANCE_GET_PRIVATE \
	((obj), TYPE_COMP_EDITOR, CompEditorPrivate))

#define d(x)

/* Private part of the CompEditor structure */
struct _CompEditorPrivate {

	gpointer shell;  /* weak pointer */

	/* Client to use */
	ECal *client;

	/* Source client (where comp lives currently) */
	ECal *source_client;

	/* View to listen for changes */
	ECalView *view;

	/* Calendar object/uid we are editing; this is an internal copy */
	ECalComponent *comp;

	/* The pages we have */
	GList *pages;

	/* Notebook to hold the pages */
	GtkNotebook *notebook;

	/* Attachment handling */
	GtkWidget *attachment_view;

	/* Manages menus and toolbars */
	GtkUIManager *ui_manager;

	gchar *summary;

	guint32 attachment_bar_visible : 1;

	/* TODO use this flags for setting all the boolean variables
	   below */
	CompEditorFlags flags;

	gboolean changed;
	gboolean needs_send;

	CalObjModType mod;

 	gboolean existing_org;
 	gboolean user_org;
	gboolean is_group_item;

 	gboolean warned;
};

enum {
	PROP_0,
	PROP_CHANGED,
	PROP_CLIENT,
	PROP_FLAGS,
	PROP_SHELL,
	PROP_SUMMARY
};

static const gchar *ui =
"<ui>"
"  <menubar action='main-menu'>"
"    <menu action='file-menu'>"
"      <menuitem action='save'/>"
"      <separator/>"
"      <menuitem action='print-preview'/>"
"      <menuitem action='print'/>"
"      <separator/>"
"      <menuitem action='close'/>"
"    </menu>"
"    <menu action='edit-menu'>"
"      <menuitem action='cut'/>"
"      <menuitem action='copy'/>"
"      <menuitem action='paste'/>"
"      <separator/>"
"      <menuitem action='select-all'/>"
"    </menu>"
"    <menu action='view-menu'/>"
"    <menu action='insert-menu'>"
"      <menuitem action='attach'/>"
"      <placeholder name='recent-placeholder'/>"
"    </menu>"
"    <menu action='options-menu'/>"
"    <menu action='help-menu'>"
"      <menuitem action='help'/>"
"    </menu>"
"  </menubar>"
"  <toolbar name='main-toolbar'>"
"    <toolitem action='save'/>"
"    <toolitem action='print'/>"
"    <toolitem action='close'/>"
"    <separator/>"
"  </toolbar>"
"</ui>";

static void comp_editor_show_help (CompEditor *editor);

static void real_edit_comp (CompEditor *editor, ECalComponent *comp);
static gboolean real_send_comp (CompEditor *editor, ECalComponentItipMethod method, gboolean strip_alarms);
static gboolean prompt_and_save_changes (CompEditor *editor, gboolean send);
static void close_dialog (CompEditor *editor);

static void page_dates_changed_cb (CompEditor *editor, CompEditorPageDates *dates, CompEditorPage *page);

static void obj_modified_cb (ECal *client, GList *objs, CompEditor *editor);
static void obj_removed_cb (ECal *client, GList *uids, CompEditor *editor);

G_DEFINE_TYPE (CompEditor, comp_editor, GTK_TYPE_WINDOW)

enum {
	OBJECT_CREATED,
	LAST_SIGNAL
};

static guint signals[LAST_SIGNAL];
static GList *active_editors;

static void
comp_editor_weak_notify_cb (gpointer unused,
                            GObject *where_the_object_was)
{
	active_editors = g_list_remove (active_editors, where_the_object_was);
}

static void
attachment_store_changed_cb (CompEditor *editor)
{
	/* Mark the editor as changed so it prompts about unsaved
           changes on close */
	comp_editor_set_changed (editor, TRUE);
}

static GSList *
get_attachment_list (CompEditor *editor)
{
	EAttachmentStore *store;
	EAttachmentView *view;
	GtkTreeModel *model;
	GtkTreeIter iter;
	GSList *list = NULL;
	const char *comp_uid = NULL;
	const char *local_store = e_cal_get_local_attachment_store (editor->priv->client);
	gboolean valid;
	int ticker=0;

	e_cal_component_get_uid (editor->priv->comp, &comp_uid);

	view = E_ATTACHMENT_VIEW (editor->priv->attachment_view);
	store = e_attachment_view_get_store (view);

	model = GTK_TREE_MODEL (store);
	valid = gtk_tree_model_get_iter_first (model, &iter);

	while (valid) {
		EAttachment *attachment;
		CamelDataWrapper *wrapper;
		CamelMimePart *mime_part;
		CamelStream *stream;
		char *attach_file_url;
		char *safe_fname, *utf8_safe_fname;
		char *filename;
		gint column_id;

		column_id = E_ATTACHMENT_STORE_COLUMN_ATTACHMENT;
		gtk_tree_model_get (model, &iter, column_id, &attachment, -1);
		mime_part = e_attachment_get_mime_part (attachment);
		g_object_unref (attachment);

		valid = gtk_tree_model_iter_next (model, &iter);

		if (mime_part == NULL)
			continue;

		wrapper = camel_medium_get_content_object (CAMEL_MEDIUM (mime_part));

		/* Extract the content from the stream and write it down
		 * as a mime part file into the directory denoting the
		 * calendar source */
		utf8_safe_fname = camel_file_util_safe_filename (camel_mime_part_get_filename (mime_part));

		/* It is absolutely fine to get a NULL from the filename of
		 * mime part. We assume that it is named "Attachment"
		 * in mailer. I'll do that with a ticker */
		if (!utf8_safe_fname)
			safe_fname = g_strdup_printf ("%s-%d", _("attachment"), ticker++);
		else {
			safe_fname = g_filename_from_utf8 ((const char *) utf8_safe_fname, -1, NULL, NULL, NULL);
			g_free (utf8_safe_fname);
		}
		filename = g_strdup_printf ("%s-%s", comp_uid, safe_fname);

		attach_file_url = g_build_path ("/", local_store, filename, NULL);

		g_free (filename);
		g_free (safe_fname);

		/* do not overwrite existing files, this will result in truncation */
		filename = g_filename_from_uri (attach_file_url, NULL, NULL);
		if (!g_file_test (filename, G_FILE_TEST_EXISTS)) {
			stream = camel_stream_fs_new_with_name(filename, O_RDWR|O_CREAT|O_TRUNC, 0600);
			if (!stream) {
				/* TODO handle error conditions */
				g_message ("DEBUG: could not open the file to write\n");
				g_free (attach_file_url);
				g_free (filename);
				continue;
			}

			if (camel_data_wrapper_decode_to_stream (wrapper, (CamelStream *) stream) == -1) {
				g_free (attach_file_url);
				camel_stream_close (stream);
				camel_object_unref (stream);
				g_message ("DEBUG: could not write to file\n");
			}

			camel_stream_close (stream);
			camel_object_unref (stream);
		}

		list = g_slist_append (list, g_strdup (attach_file_url));
		g_free (attach_file_url);
		g_free (filename);
	}

	return list;
}

/* This sets the focus to the toplevel, so any field being edited is committed.
   FIXME: In future we may also want to check some of the fields are valid,
   e.g. the EDateEdit fields. */
static void
commit_all_fields (CompEditor *editor)
{
	gtk_window_set_focus (GTK_WINDOW (editor), NULL);
}

static void
listen_for_changes (CompEditor *editor)
{
	CompEditorPrivate *priv;
	const char *uid = NULL;

	priv = editor->priv;

	/* Discard change listener */
	if (priv->view) {
		g_signal_handlers_disconnect_matched (G_OBJECT (priv->view),
						      G_SIGNAL_MATCH_DATA,
						      0, 0, NULL, NULL,
						      editor);

		g_object_unref (priv->view);
		priv->view = NULL;
	}

	/* Listen for changes */
	if (priv->comp)
		e_cal_component_get_uid (priv->comp, &uid);

	if (uid) {
		char *query;

		query = g_strdup_printf ("(uid? \"%s\")", uid);
		e_cal_get_query (priv->source_client, query, &priv->view, NULL);
		g_free (query);
	}

	if (priv->view) {
		g_signal_connect (
			priv->view, "objects_modified",
			G_CALLBACK (obj_modified_cb), editor);
		g_signal_connect (
			priv->view, "objects_removed",
			G_CALLBACK (obj_removed_cb), editor);

		e_cal_view_start (priv->view);
	}
}

static void
send_timezone (gpointer key, gpointer value, gpointer user_data)
{
	icaltimezone *zone = value;
	CompEditor *editor = user_data;

	e_cal_add_timezone (editor->priv->client, zone, NULL);
}

static gboolean
save_comp (CompEditor *editor)
{
	CompEditorPrivate *priv;
	CompEditorFlags flags;
	ECalComponent *clone;
	GList *l;
	gboolean result;
	GError *error = NULL;
	GHashTable *timezones;
	const char *orig_uid;
	icalcomponent *icalcomp;

	priv = editor->priv;

	if (!priv->changed)
		return TRUE;

	flags = comp_editor_get_flags (editor);

	/* Stop listening because we are about to change things */
	if (priv->view) {
		g_signal_handlers_disconnect_matched (G_OBJECT (priv->view),
						      G_SIGNAL_MATCH_DATA,
						      0, 0, NULL, NULL,
						      editor);

		g_object_unref (priv->view);
		priv->view = NULL;
	}

	/* Update on the server */
	timezones = g_hash_table_new (g_str_hash, g_str_equal);

	clone = e_cal_component_clone (priv->comp);
	for (l = priv->pages; l != NULL; l = l->next) {
		if (!comp_editor_page_fill_component (l->data, clone)) {
			g_object_unref (clone);
			g_hash_table_destroy (timezones);
			comp_editor_show_page (editor, COMP_EDITOR_PAGE (l->data));
			return FALSE;
		}

		/* retrieve all timezones */
		comp_editor_page_fill_timezones (l->data, timezones);
	}

	/* If we are not the organizer, we don't update the sequence number */
	if (!e_cal_component_has_organizer (clone) || itip_organizer_is_user (clone, priv->client) || itip_sentby_is_user (clone, priv->client))
		e_cal_component_commit_sequence (clone);
	else
		e_cal_component_abort_sequence (clone);

	g_object_unref (priv->comp);
	priv->comp = clone;

	e_cal_component_get_uid (priv->comp, &orig_uid);

	/* send timezones */
	g_hash_table_foreach (timezones, (GHFunc) send_timezone, editor);
	g_hash_table_destroy (timezones);

	/* Attachments*/

	e_cal_component_set_attachment_list (priv->comp,
					     get_attachment_list (editor));
	icalcomp = e_cal_component_get_icalcomponent (priv->comp);
	/* send the component to the server */
	if (!cal_comp_is_on_server (priv->comp, priv->client)) {
		result = e_cal_create_object (priv->client, icalcomp, NULL, &error);
		if (result)
			g_signal_emit_by_name (editor, "object_created");
	} else {

		if (e_cal_component_has_recurrences (priv->comp) && priv->mod == CALOBJ_MOD_ALL)
			comp_util_sanitize_recurrence_master (priv->comp, priv->client);


		if (priv->mod == CALOBJ_MOD_THIS) {
			e_cal_component_set_rdate_list (priv->comp, NULL);
			e_cal_component_set_rrule_list (priv->comp, NULL);
			e_cal_component_set_exdate_list (priv->comp, NULL);
			e_cal_component_set_exrule_list (priv->comp, NULL);
		}
		result = e_cal_modify_object (priv->client, icalcomp, priv->mod, &error);

		if (result && priv->mod == CALOBJ_MOD_THIS) {
			/* FIXME do we really need to do this ? */
			if ((flags & COMP_EDITOR_DELEGATE) || !e_cal_component_has_organizer (clone) || itip_organizer_is_user (clone, priv->client) || itip_sentby_is_user (clone, priv->client))
				e_cal_component_commit_sequence (clone);
			else
				e_cal_component_abort_sequence (clone);
		}
	}

	/* If the delay delivery is set, the items will not be created in the server immediately,
	   so we need not show them in the view. They will appear as soon as the server creates
	   it after the delay period */
	if (result && e_cal_component_has_attendees (priv->comp)) {
		gboolean delay_set = FALSE;
		icalproperty *icalprop;
		icalprop = icalcomponent_get_first_property (icalcomp, ICAL_X_PROPERTY);
		while (icalprop) {
			const char *x_name;

			x_name = icalproperty_get_x_name (icalprop);
			if (!strcmp (x_name, "X-EVOLUTION-OPTIONS-DELAY")) {
				delay_set = TRUE;
				break;
			}

			icalprop = icalcomponent_get_next_property (icalcomp, ICAL_X_PROPERTY);
		}
		if (delay_set)
			return TRUE;
	}

	if (!result) {
		GtkWidget *dialog;

		dialog = gtk_message_dialog_new (
			NULL, 0,
			GTK_MESSAGE_ERROR,
			GTK_BUTTONS_OK,
			"%s", (error != NULL) ? error->message :
			_("Could not update object"));
		gtk_dialog_run (GTK_DIALOG(dialog));
		gtk_widget_destroy (dialog);

		if (error)
			g_error_free (error);

		return FALSE;
	} else {
		if (priv->source_client &&
		    !e_source_equal (e_cal_get_source (priv->client),
				     e_cal_get_source (priv->source_client)) &&
		    cal_comp_is_on_server (priv->comp, priv->source_client)) {
			/* Comp found a new home. Remove it from old one. */

			if (e_cal_component_is_instance (priv->comp) || e_cal_component_has_recurrences (priv->comp))
				e_cal_remove_object_with_mod (priv->source_client, orig_uid, NULL,
						CALOBJ_MOD_ALL, NULL);
			else
				e_cal_remove_object (priv->source_client, orig_uid, NULL);

			/* Let priv->source_client point to new home, so we can move it
			 * again this session. */
			g_object_unref (priv->source_client);
			priv->source_client = g_object_ref (priv->client);

			listen_for_changes (editor);
		}

		priv->changed = FALSE;
	}

	return TRUE;
}

static gboolean
save_comp_with_send (CompEditor *editor)
{
	CompEditorPrivate *priv;
	CompEditorFlags flags;
	gboolean send;
	gboolean delegate;
	gboolean strip_alarms = TRUE;

	priv = editor->priv;

	flags = comp_editor_get_flags (editor);
	send = priv->changed && priv->needs_send;
	delegate = flags & COMP_EDITOR_DELEGATE;

	if (delegate) {
		icalcomponent *icalcomp = e_cal_component_get_icalcomponent (priv->comp);
		icalproperty *icalprop;

		icalprop = icalproperty_new_x ("1");
		icalproperty_set_x_name (icalprop, "X-EVOLUTION-DELEGATED");
		icalcomponent_add_property (icalcomp, icalprop);
	}

	if (!save_comp (editor))
		return FALSE;

	if ((delegate && !e_cal_get_save_schedules (priv->client)) || (send && send_component_dialog ((GtkWindow *) editor, priv->client, priv->comp, !priv->existing_org, &strip_alarms))) {
 		if ((itip_organizer_is_user (priv->comp, priv->client) || itip_sentby_is_user (priv->comp, priv->client))) {
 			if (e_cal_component_get_vtype (priv->comp) == E_CAL_COMPONENT_JOURNAL)
				return comp_editor_send_comp (editor, E_CAL_COMPONENT_METHOD_PUBLISH, strip_alarms);
			else
				return comp_editor_send_comp (editor, E_CAL_COMPONENT_METHOD_REQUEST, strip_alarms);
		} else {
			if (!comp_editor_send_comp (editor, E_CAL_COMPONENT_METHOD_REQUEST, strip_alarms))
				return FALSE;

			if (delegate)
				return comp_editor_send_comp (editor, E_CAL_COMPONENT_METHOD_REPLY, strip_alarms);
		}
 	}

	return TRUE;
}

static void
update_window_border (CompEditor *editor,
                      const gchar *description)
{
	const gchar *icon_name;
	const gchar *format;
	gchar *title;

	if (editor->priv->comp == NULL) {
		title = g_strdup (_("Edit Appointment"));
		icon_name = "x-office-calendar";
		goto exit;

	} else switch (e_cal_component_get_vtype (editor->priv->comp)) {
		case E_CAL_COMPONENT_EVENT:
			if (editor->priv->is_group_item)
				format = _("Meeting - %s");
			else
				format = _("Appointment - %s");
			icon_name = "appointment-new";
			break;

		case E_CAL_COMPONENT_TODO:
			if (editor->priv->is_group_item)
				format = _("Assigned Task - %s");
			else
				format = _("Task - %s");
			icon_name = "stock_task";
			break;

		case E_CAL_COMPONENT_JOURNAL:
			format = _("Memo - %s");
			icon_name = "stock_insert-note";
			break;

		default:
			g_return_if_reached ();
	}

	if (description == NULL || *description == '\0') {
		ECalComponentText text;

		e_cal_component_get_summary (editor->priv->comp, &text);
		description = text.value;
	}

	if (description == NULL || *description == '\0')
		description = _("No Summary");

	title = g_strdup_printf (format, description);

exit:
	gtk_window_set_icon_name (GTK_WINDOW (editor), icon_name);
	gtk_window_set_title (GTK_WINDOW (editor), title);

	g_free (title);
}

static void
action_attach_cb (GtkAction *action,
                  CompEditor *editor)
{
	EAttachmentStore *store;
	EAttachmentView *view;

	view = E_ATTACHMENT_VIEW (editor->priv->attachment_view);
	store = e_attachment_view_get_store (view);

	e_attachment_store_run_load_dialog (store, GTK_WINDOW (editor));
}

static void
action_classification_cb (GtkRadioAction *action,
                          GtkRadioAction *current,
                          CompEditor *editor)
{
	comp_editor_set_changed (editor, TRUE);
}

static void
action_close_cb (GtkAction *action,
                 CompEditor *editor)
{
	commit_all_fields (editor);

	if (prompt_and_save_changes (editor, TRUE))
		close_dialog (editor);
}

static void
action_copy_cb (GtkAction *action,
                CompEditor *editor)
{
	GtkWidget *focus;

	focus = gtk_window_get_focus (GTK_WINDOW (editor));

	if (GTK_IS_ENTRY (focus))
		gtk_editable_copy_clipboard (GTK_EDITABLE (focus));

	if (GTK_IS_TEXT_VIEW (focus))
		g_signal_emit_by_name (focus, "copy-clipboard");
}

static void
action_cut_cb (GtkAction *action,
               CompEditor *editor)
{
	GtkWidget *focus;

	focus = gtk_window_get_focus (GTK_WINDOW (editor));

	if (GTK_IS_ENTRY (focus))
		gtk_editable_cut_clipboard (GTK_EDITABLE (focus));

	if (GTK_IS_TEXT_VIEW (focus))
		g_signal_emit_by_name (focus, "cut-clipboard");
}

static void
action_help_cb (GtkAction *action,
                CompEditor *editor)
{
	comp_editor_show_help (editor);
}

static void
action_paste_cb (GtkAction *action,
                 CompEditor *editor)
{
	GtkWidget *focus;

	focus = gtk_window_get_focus (GTK_WINDOW (editor));

	if (GTK_IS_ENTRY (focus))
		gtk_editable_paste_clipboard (GTK_EDITABLE (focus));

	if (GTK_IS_TEXT_VIEW (focus))
		g_signal_emit_by_name (focus, "paste-clipboard");
}

static void
action_print_cb (GtkAction *action,
                 CompEditor *editor)
{
	CompEditorPrivate *priv = editor->priv;
	GtkPrintOperationAction print_action;
	ECalComponent *comp;
	GList *l;
	icalcomponent *component;
	icalcomponent *clone;

	comp = e_cal_component_new ();
	component = e_cal_component_get_icalcomponent (priv->comp);
	clone = icalcomponent_new_clone (component);
	e_cal_component_set_icalcomponent (comp, clone);

	for (l = priv->pages; l != NULL; l = l->next)
		 comp_editor_page_fill_component (l->data, comp);

	print_action = GTK_PRINT_OPERATION_ACTION_PRINT_DIALOG;
	print_comp (comp, priv->client, print_action);

	g_object_unref (comp);
}

static void
action_print_preview_cb (GtkAction *action,
                         CompEditor *editor)
{
	CompEditorPrivate *priv = editor->priv;
	GtkPrintOperationAction print_action;
	ECalComponent *comp;
	GList *l;
	icalcomponent *component;
	icalcomponent *clone;

	comp = e_cal_component_new ();
	component = e_cal_component_get_icalcomponent (priv->comp);
	clone = icalcomponent_new_clone (component);
	e_cal_component_set_icalcomponent (comp, clone);

	for (l = priv->pages; l != NULL; l = l->next)
		 comp_editor_page_fill_component (l->data, comp);

	print_action = GTK_PRINT_OPERATION_ACTION_PREVIEW;
	print_comp (comp, priv->client, print_action);

	g_object_unref (comp);
}

static gboolean
remove_event_dialog (ECal *client,
		     ECalComponent *comp,
		     GtkWindow *parent)
{
	GtkWidget *dialog;
	gboolean ret;

	g_return_val_if_fail (E_IS_CAL_COMPONENT (comp), TRUE);

	dialog = gtk_message_dialog_new (parent, 0, GTK_MESSAGE_QUESTION, GTK_BUTTONS_YES_NO, "%s", _("Keep original item?"));
	gtk_window_set_resizable (GTK_WINDOW (dialog), TRUE);
	ret = gtk_dialog_run (GTK_DIALOG (dialog)) == GTK_RESPONSE_YES;
	gtk_widget_destroy (dialog);

	return ret;
}

static void
action_save_cb (GtkAction *action,
                CompEditor *editor)
{
	CompEditorPrivate *priv = editor->priv;
	EAttachmentStore *store;
	EAttachmentView *view;
	ECalComponentText text;
	gboolean delegated = FALSE;
	gboolean read_only, correct = FALSE;
	ECalComponent *comp;

	view = E_ATTACHMENT_VIEW (priv->attachment_view);
	store = e_attachment_view_get_store (view);

	if (e_attachment_store_get_num_loading (store) > 0) {
		gboolean response = 1;
	/*FIXME: Cannot use mail functions from calendar!!!! */
#if 0
		ECalComponentVType vtype = e_cal_component_get_vtype(editor->priv->comp);

		if (vtype == E_CAL_COMPONENT_EVENT)
			response = em_utils_prompt_user((GtkWindow *)widget,
							 NULL,
							 "calendar:ask-send-event-pending-download",
							  NULL);
		else
			response = em_utils_prompt_user((GtkWindow *)widget,
							 NULL,
							 "calendar:ask-send-task-pending-download",
							  NULL);
#endif
	if (!response)
		return;
	}

	if (!e_cal_is_read_only (priv->client, &read_only, NULL) || read_only) {
		e_error_run ((GtkWindow *) gtk_widget_get_toplevel (GTK_WIDGET (editor)), "calendar:prompt-read-only-cal-editor", e_source_peek_name (e_cal_get_source (priv->client)), NULL);
		return;
	}

	commit_all_fields (editor);
	if (e_cal_component_has_recurrences (priv->comp)) {
		if (!recur_component_dialog (priv->client, priv->comp, &priv->mod, GTK_WINDOW (editor), delegated))
			return;
	} else if (e_cal_component_is_instance (priv->comp))
		priv->mod = CALOBJ_MOD_THIS;

	comp = comp_editor_get_current_comp (editor, &correct);
<<<<<<< HEAD
=======

>>>>>>> e4afd3f9
	e_cal_component_get_summary (comp, &text);
	g_object_unref (comp);

	if (!correct)
		return;

	if (!text.value)
		if (!send_component_prompt_subject ((GtkWindow *) editor, priv->client, priv->comp))
			return;

	if (save_comp_with_send (editor)) {
		CompEditorFlags flags;
		gboolean delegate;

		flags = comp_editor_get_flags (editor);
		delegate = flags & COMP_EDITOR_DELEGATE;

		if (delegate && !remove_event_dialog (priv->client, priv->comp, GTK_WINDOW (editor))) {
			const char *uid = NULL;
			GError *error = NULL;

			e_cal_component_get_uid (priv->comp, &uid);

			if (e_cal_component_is_instance (priv->comp) || e_cal_component_has_recurrences (priv->comp)) {
				gchar *rid;
				rid = e_cal_component_get_recurid_as_string (priv->comp);
				e_cal_remove_object_with_mod (priv->client, uid, rid, priv->mod, &error);
				g_free (rid);
			} else
				e_cal_remove_object (priv->client, uid, &error);

			g_clear_error (&error);
		}
	} else
		correct = FALSE;

	if (correct)
		close_dialog (editor);
}

static void
action_select_all_cb (GtkAction *action,
                      CompEditor *editor)
{
	GtkWidget *focus;

	focus = gtk_window_get_focus (GTK_WINDOW (editor));

	if (GTK_IS_ENTRY (focus)) {
		gtk_editable_set_position (GTK_EDITABLE (focus), -1);
		gtk_editable_select_region (GTK_EDITABLE (focus), 0, -1);
	}

	if (GTK_IS_TEXT_VIEW (focus))
		g_signal_emit_by_name (focus, "select-all", TRUE);
}

static void
action_view_categories_cb (GtkToggleAction *action,
                           CompEditor *editor)
{
	CompEditorClass *class;
	gboolean active;

	class = COMP_EDITOR_GET_CLASS (editor);
	active = gtk_toggle_action_get_active (action);

	if (class->show_categories != NULL)
		class->show_categories (editor, active);
}

static void
action_view_role_cb (GtkToggleAction *action,
                     CompEditor *editor)
{
	CompEditorClass *class;
	gboolean active;

	class = COMP_EDITOR_GET_CLASS (editor);
	active = gtk_toggle_action_get_active (action);

	if (class->show_role != NULL)
		class->show_role (editor, active);
}

static void
action_view_rsvp_cb (GtkToggleAction *action,
                     CompEditor *editor)
{
	CompEditorClass *class;
	gboolean active;

	class = COMP_EDITOR_GET_CLASS (editor);
	active = gtk_toggle_action_get_active (action);

	if (class->show_rsvp != NULL)
		class->show_rsvp (editor, active);
}

static void
action_view_status_cb (GtkToggleAction *action,
                       CompEditor *editor)
{
	CompEditorClass *class;
	gboolean active;

	class = COMP_EDITOR_GET_CLASS (editor);
	active = gtk_toggle_action_get_active (action);

	if (class->show_status != NULL)
		class->show_status (editor, active);
}

static void
action_view_time_zone_cb (GtkToggleAction *action,
                          CompEditor *editor)
{
	CompEditorClass *class;
	gboolean active;

	class = COMP_EDITOR_GET_CLASS (editor);
	active = gtk_toggle_action_get_active (action);

	if (class->show_time_zone != NULL)
		class->show_time_zone (editor, active);
}

static void
action_view_type_cb (GtkToggleAction *action,
                     CompEditor *editor)
{
	CompEditorClass *class;
	gboolean active;

	class = COMP_EDITOR_GET_CLASS (editor);
	active = gtk_toggle_action_get_active (action);

	if (class->show_type != NULL)
		class->show_type (editor, active);
}

static GtkActionEntry core_entries[] = {

	{ "close",
	  GTK_STOCK_CLOSE,
	  NULL,
	  NULL,
	  N_("Click here to close the current window"),
	  G_CALLBACK (action_close_cb) },

	{ "copy",
	  GTK_STOCK_COPY,
	  NULL,
	  NULL,
	  N_("Copy selected text to the clipboard"),
	  G_CALLBACK (action_copy_cb) },

	{ "cut",
	  GTK_STOCK_CUT,
	  NULL,
	  NULL,
	  N_("Cut selected text to the clipboard"),
	  G_CALLBACK (action_cut_cb) },

	{ "help",
	  GTK_STOCK_HELP,
	  NULL,
	  NULL,
	  N_("Click here to view help available"),
	  G_CALLBACK (action_help_cb) },

	{ "paste",
	  GTK_STOCK_PASTE,
	  NULL,
	  NULL,
	  N_("Paste text from the clipboard"),
	  G_CALLBACK (action_paste_cb) },

	{ "print",
	  GTK_STOCK_PRINT,
	  NULL,
	  "<Control>p",
	  NULL,
	  G_CALLBACK (action_print_cb) },

	{ "print-preview",
	  GTK_STOCK_PRINT_PREVIEW,
	  NULL,
	  NULL,
	  NULL,
	  G_CALLBACK (action_print_preview_cb) },

	{ "save",
	  GTK_STOCK_SAVE,
	  NULL,
	  NULL,
	  N_("Click here to save the current window"),
	  G_CALLBACK (action_save_cb) },

	{ "select-all",
	  GTK_STOCK_SELECT_ALL,
	  NULL,
	  NULL,
	  N_("Select all text"),
	  G_CALLBACK (action_select_all_cb) },

	/* Menus */

	{ "classification-menu",
	  NULL,
	  N_("_Classification"),
	  NULL,
	  NULL,
	  NULL },

	{ "edit-menu",
	  NULL,
	  N_("_Edit"),
	  NULL,
	  NULL,
	  NULL },

	{ "file-menu",
	  NULL,
	  N_("_File"),
	  NULL,
	  NULL,
	  NULL },

	{ "help-menu",
	  NULL,
	  N_("_Help"),
	  NULL,
	  NULL,
	  NULL },

	{ "insert-menu",
	  NULL,
	  N_("_Insert"),
	  NULL,
	  NULL,
	  NULL },

	{ "options-menu",
	  NULL,
	  N_("_Options"),
	  NULL,
	  NULL,
	  NULL },

	{ "view-menu",
	  NULL,
	  N_("_View"),
	  NULL,
	  NULL,
	  NULL }
};

static GtkActionEntry individual_entries[] = {

	{ "attach",
	  "mail-attachment",
	  N_("_Attachment..."),
	  "<Control>m",
	  N_("Click here to attach a file"),
	  G_CALLBACK (action_attach_cb) }
};

static GtkToggleActionEntry individual_toggle_entries[] = {

	{ "view-categories",
	  NULL,
	  N_("_Categories"),
	  NULL,
	  N_("Toggles whether to display categories"),
	  G_CALLBACK (action_view_categories_cb),
	  FALSE },

	{ "view-time-zone",
	  "stock_timezone",
	  N_("Time _Zone"),
	  NULL,
	  N_("Toggles whether the time zone is displayed"),
	  G_CALLBACK (action_view_time_zone_cb),
	  FALSE }
};

static GtkRadioActionEntry classification_radio_entries[] = {

	{ "classify-public",
	  NULL,
	  N_("Pu_blic"),
	  NULL,
	  N_("Classify as public"),
	  E_CAL_COMPONENT_CLASS_PUBLIC },

	{ "classify-private",
	  NULL,
	  N_("_Private"),
	  NULL,
	  N_("Classify as private"),
	  E_CAL_COMPONENT_CLASS_PRIVATE },

	{ "classify-confidential",
	  NULL,
	  N_("_Confidential"),
	  NULL,
	  N_("Classify as confidential"),
	  E_CAL_COMPONENT_CLASS_CONFIDENTIAL }
};

static GtkToggleActionEntry coordinated_toggle_entries[] = {

	{ "view-role",
	  NULL,
	  N_("R_ole Field"),
	  NULL,
	  N_("Toggles whether the Role field is displayed"),
	  G_CALLBACK (action_view_role_cb),
	  FALSE },

	{ "view-rsvp",
	  NULL,
	  N_("_RSVP"),
	  NULL,
	  N_("Toggles whether the RSVP field is displayed"),
	  G_CALLBACK (action_view_rsvp_cb),
	  FALSE },

	{ "view-status",
	  NULL,
	  N_("_Status Field"),
	  NULL,
	  N_("Toggles whether the Status field is displayed"),
	  G_CALLBACK (action_view_status_cb),
	  FALSE },

	{ "view-type",
	  NULL,
	  N_("_Type Field"),
	  NULL,
	  N_("Toggles whether the Attendee Type is displayed"),
	  G_CALLBACK (action_view_type_cb),
	  FALSE }
};

static void
comp_editor_setup_recent_menu (CompEditor *editor)
{
	EAttachmentView *view;
	GtkUIManager *ui_manager;
	GtkAction *action;
	GtkActionGroup *action_group;
	const gchar *action_name;
	const gchar *path;
	guint merge_id;

	ui_manager = editor->priv->ui_manager;
	view = E_ATTACHMENT_VIEW (editor->priv->attachment_view);
	action_group = comp_editor_get_action_group (editor, "individual");
	merge_id = gtk_ui_manager_new_merge_id (ui_manager);
	path = "/main-menu/insert-menu/recent-placeholder";
	action_name = "recent-menu";

	action = e_attachment_view_recent_action_new (
		view, action_name, _("Recent _Documents"));

	if (action != NULL) {
		gtk_action_group_add_action (action_group, action);
		g_object_unref (action);

		gtk_ui_manager_add_ui (
			ui_manager, merge_id, path,
			action_name, action_name,
			GTK_UI_MANAGER_AUTO, FALSE);
	}

	gtk_ui_manager_ensure_update (ui_manager);
}

static void
comp_editor_set_shell (CompEditor *editor,
                       EShell *shell)
{
	g_return_if_fail (editor->priv->shell == NULL);

	editor->priv->shell = shell;

	g_object_add_weak_pointer (G_OBJECT (shell), &editor->priv->shell);
}

static void
comp_editor_set_property (GObject *object,
                          guint property_id,
                          const GValue *value,
                          GParamSpec *pspec)
{
	switch (property_id) {
		case PROP_CHANGED:
			comp_editor_set_changed (
				COMP_EDITOR (object),
				g_value_get_boolean (value));
			return;

		case PROP_CLIENT:
			comp_editor_set_client (
				COMP_EDITOR (object),
				g_value_get_object (value));
			return;

		case PROP_FLAGS:
			comp_editor_set_flags (
				COMP_EDITOR (object),
				g_value_get_int (value));
			return;

		case PROP_SHELL:
			comp_editor_set_shell (
				COMP_EDITOR (object),
				g_value_get_object (value));
			return;

		case PROP_SUMMARY:
			comp_editor_set_summary (
				COMP_EDITOR (object),
				g_value_get_string (value));
			return;
	}

	G_OBJECT_WARN_INVALID_PROPERTY_ID (object, property_id, pspec);
}

static void
comp_editor_get_property (GObject *object,
                          guint property_id,
                          GValue *value,
                          GParamSpec *pspec)
{
	switch (property_id) {
		case PROP_CHANGED:
			g_value_set_boolean (
				value, comp_editor_get_changed (
				COMP_EDITOR (object)));
			return;

		case PROP_CLIENT:
			g_value_set_object (
				value, comp_editor_get_client (
				COMP_EDITOR (object)));
			return;

		case PROP_FLAGS:
			g_value_set_int (
				value, comp_editor_get_flags (
				COMP_EDITOR (object)));
			return;

		case PROP_SHELL:
			g_value_set_object (
				value, comp_editor_get_shell (
				COMP_EDITOR (object)));
			return;

		case PROP_SUMMARY:
			g_value_set_string (
				value, comp_editor_get_summary (
				COMP_EDITOR (object)));
			return;
	}

	G_OBJECT_WARN_INVALID_PROPERTY_ID (object, property_id, pspec);
}

static void
comp_editor_dispose (GObject *object)
{
	CompEditorPrivate *priv;

	priv = COMP_EDITOR_GET_PRIVATE (object);

	if (priv->client) {
		g_object_unref (priv->client);
		priv->client = NULL;
	}

	if (priv->source_client) {
		g_object_unref (priv->source_client);
		priv->source_client = NULL;
	}

	if (priv->view) {
		g_signal_handlers_disconnect_matched (G_OBJECT (priv->view),
						      G_SIGNAL_MATCH_DATA,
						      0, 0, NULL, NULL,
						      object);

		g_object_unref (priv->view);
		priv->view = NULL;
	}

	/* We want to destroy the pages after the widgets get destroyed,
	   since they have lots of signal handlers connected to the widgets
	   with the pages as the data. */
	g_list_foreach (priv->pages, (GFunc) g_object_unref, NULL);
	g_list_free (priv->pages);
	priv->pages = NULL;

	if (priv->comp) {
		g_object_unref (priv->comp);
		priv->comp = NULL;
	}

	if (priv->ui_manager != NULL) {
		g_object_unref (priv->ui_manager);
		priv->ui_manager = NULL;
	}

	/* Chain up to parent's dispose() method. */
	G_OBJECT_CLASS (comp_editor_parent_class)->dispose (object);
}

static void
comp_editor_finalize (GObject *object)
{
	CompEditorPrivate *priv;

	priv = COMP_EDITOR_GET_PRIVATE (object);

	g_free (priv->summary);

	/* Chain up to parent's finalize() method. */
	G_OBJECT_CLASS (comp_editor_parent_class)->finalize (object);
}

static void
comp_editor_map (GtkWidget *widget)
{
	CompEditor *editor = COMP_EDITOR (widget);
	GConfBridge *bridge;
	GtkAction *action;
	const gchar *key;

	bridge = gconf_bridge_get ();

	/* Give subclasses a chance to construct their pages before
	 * we fiddle with their widgets.  That's why we don't do this
	 * until after object construction. */

	key = "/apps/evolution/calendar/display/show_categories";
	action = comp_editor_get_action (editor, "view-categories");
	gconf_bridge_bind_property (bridge, key, G_OBJECT (action), "active");

	key = "/apps/evolution/calendar/display/show_role";
	action = comp_editor_get_action (editor, "view-role");
	gconf_bridge_bind_property (bridge, key, G_OBJECT (action), "active");

	key = "/apps/evolution/calendar/display/show_rsvp";
	action = comp_editor_get_action (editor, "view-rsvp");
	gconf_bridge_bind_property (bridge, key, G_OBJECT (action), "active");

	key = "/apps/evolution/calendar/display/show_status";
	action = comp_editor_get_action (editor, "view-status");
	gconf_bridge_bind_property (bridge, key, G_OBJECT (action), "active");

	key = "/apps/evolution/calendar/display/show_timezone";
	action = comp_editor_get_action (editor, "view-time-zone");
	gconf_bridge_bind_property (bridge, key, G_OBJECT (action), "active");

	key = "/apps/evolution/calendar/display/show_type";
	action = comp_editor_get_action (editor, "view-type");
	gconf_bridge_bind_property (bridge, key, G_OBJECT (action), "active");

	/* Chain up to parent's map() method. */
	GTK_WIDGET_CLASS (comp_editor_parent_class)->map (widget);
}

static gboolean
comp_editor_delete_event (GtkWidget *widget,
                          GdkEventAny *event)
{
	CompEditor *editor;

	editor = COMP_EDITOR (widget);

	commit_all_fields (editor);

	if (prompt_and_save_changes (editor, TRUE))
		close_dialog (editor);

	return TRUE;
}

static gboolean
comp_editor_key_press_event (GtkWidget *widget,
                             GdkEventKey *event)
{
	CompEditor *editor;

	editor = COMP_EDITOR (widget);

	if (event->keyval == GDK_Escape) {
		commit_all_fields (editor);

		if (prompt_and_save_changes (editor, TRUE))
			close_dialog (editor);

		return TRUE;
	}

	/* Chain up to parent's key_press_event() method. */
	return GTK_WIDGET_CLASS (comp_editor_parent_class)->
		key_press_event (widget, event);
}

static gboolean
comp_editor_drag_motion (GtkWidget *widget,
                         GdkDragContext *context,
                         gint x,
                         gint y,
                         guint time)
{
	CompEditorPrivate *priv;
	EAttachmentView *view;

	priv = COMP_EDITOR_GET_PRIVATE (widget);
	view = E_ATTACHMENT_VIEW (priv->attachment_view);

	return e_attachment_view_drag_motion (view, context, x, y, time);
}

static void
comp_editor_drag_data_received (GtkWidget *widget,
                                GdkDragContext *context,
                                gint x,
                                gint y,
                                GtkSelectionData *selection,
                                guint info,
                                guint time)
{
	CompEditorPrivate *priv;
	EAttachmentView *view;

	priv = COMP_EDITOR_GET_PRIVATE (widget);
	view = E_ATTACHMENT_VIEW (priv->attachment_view);

	/* Forward the data to the attachment view.  Note that calling
	 * e_attachment_view_drag_data_received() will not work because
	 * that function only handles the case where all the other drag
	 * handlers have failed. */
	e_attachment_paned_drag_data_received (
		E_ATTACHMENT_PANED (view),
		context, x, y, selection, info, time);
}

static void
comp_editor_class_init (CompEditorClass *class)
{
	GObjectClass *object_class;
	GtkWidgetClass *widget_class;

	g_type_class_add_private (class, sizeof (CompEditorPrivate));

	object_class = G_OBJECT_CLASS (class);
	object_class->set_property = comp_editor_set_property;
	object_class->get_property = comp_editor_get_property;
	object_class->dispose = comp_editor_dispose;
	object_class->finalize = comp_editor_finalize;

	widget_class = GTK_WIDGET_CLASS (class);
	widget_class->map = comp_editor_map;
	widget_class->delete_event = comp_editor_delete_event;
	widget_class->key_press_event = comp_editor_key_press_event;
	widget_class->drag_motion = comp_editor_drag_motion;
	widget_class->drag_data_received = comp_editor_drag_data_received;

	class->help_section = "usage-calendar";
	class->edit_comp = real_edit_comp;
	class->send_comp = real_send_comp;
	class->object_created = NULL;

	g_object_class_install_property (
		object_class,
		PROP_CHANGED,
		g_param_spec_boolean (
			"changed",
			NULL,
			NULL,
			FALSE,
			G_PARAM_READWRITE));

	g_object_class_install_property (
		object_class,
		PROP_CLIENT,
		g_param_spec_object (
			"client",
			NULL,
			NULL,
			E_TYPE_CAL,
			G_PARAM_READWRITE |
			G_PARAM_CONSTRUCT));

	/* FIXME: Use a proper flags type instead of int. */
	g_object_class_install_property (
		object_class,
		PROP_FLAGS,
		g_param_spec_int (
			"flags",
			NULL,
			NULL,
			G_MININT,
			G_MAXINT,
			0,
			G_PARAM_READWRITE |
			G_PARAM_CONSTRUCT));

	g_object_class_install_property (
		object_class,
		PROP_SHELL,
		g_param_spec_object (
			"shell",
			NULL,
			NULL,
			E_TYPE_SHELL,
			G_PARAM_READWRITE |
			G_PARAM_CONSTRUCT_ONLY));

	g_object_class_install_property (
		object_class,
		PROP_SUMMARY,
		g_param_spec_string (
			"summary",
			NULL,
			NULL,
			NULL,
			G_PARAM_READWRITE));

	signals[OBJECT_CREATED] =
		g_signal_new ("object_created",
			      G_TYPE_FROM_CLASS (class),
			      G_SIGNAL_RUN_LAST,
			      G_STRUCT_OFFSET (CompEditorClass, object_created),
			      NULL, NULL,
			      g_cclosure_marshal_VOID__VOID,
			      G_TYPE_NONE, 0);
}

static void
comp_editor_init (CompEditor *editor)
{
	CompEditorPrivate *priv;
	EAttachmentView *view;
	EAttachmentStore *store;
	GdkDragAction drag_actions;
	GtkTargetList *target_list;
	GtkTargetEntry *targets;
	GtkActionGroup *action_group;
	GtkAction *action;
	GtkWidget *container;
	GtkWidget *widget;
	EShell *shell;
	gint n_targets;
	GError *error = NULL;

	editor->priv = priv = COMP_EDITOR_GET_PRIVATE (editor);

	g_object_weak_ref (
		G_OBJECT (editor), (GWeakNotify)
		comp_editor_weak_notify_cb, NULL);

	active_editors = g_list_prepend (active_editors, editor);

	priv->pages = NULL;
	priv->changed = FALSE;
	priv->needs_send = FALSE;
	priv->mod = CALOBJ_MOD_ALL;
	priv->existing_org = FALSE;
	priv->user_org = FALSE;
	priv->warned = FALSE;
	priv->is_group_item = FALSE;

	priv->ui_manager = gtk_ui_manager_new ();

	gtk_window_add_accel_group (
		GTK_WINDOW (editor),
		gtk_ui_manager_get_accel_group (priv->ui_manager));

	/* Setup Action Groups */

	action_group = gtk_action_group_new ("core");
	gtk_action_group_set_translation_domain (
		action_group, GETTEXT_PACKAGE);
	gtk_action_group_add_actions (
		action_group, core_entries,
		G_N_ELEMENTS (core_entries), editor);
	gtk_ui_manager_insert_action_group (
		priv->ui_manager, action_group, 0);
	g_object_unref (action_group);

	action_group = gtk_action_group_new ("individual");
	gtk_action_group_set_translation_domain (
		action_group, GETTEXT_PACKAGE);
	gtk_action_group_add_actions (
		action_group, individual_entries,
		G_N_ELEMENTS (individual_entries), editor);
	gtk_action_group_add_toggle_actions (
		action_group, individual_toggle_entries,
		G_N_ELEMENTS (individual_toggle_entries), editor);
	gtk_action_group_add_radio_actions (
		action_group, classification_radio_entries,
		G_N_ELEMENTS (classification_radio_entries),
		E_CAL_COMPONENT_CLASS_PUBLIC,
		G_CALLBACK (action_classification_cb), editor);
	gtk_ui_manager_insert_action_group (
		priv->ui_manager, action_group, 0);
	g_object_unref (action_group);

	action_group = gtk_action_group_new ("coordinated");
	gtk_action_group_set_translation_domain (
		action_group, GETTEXT_PACKAGE);
	gtk_action_group_add_toggle_actions (
		action_group, coordinated_toggle_entries,
		G_N_ELEMENTS (coordinated_toggle_entries), editor);
	gtk_ui_manager_insert_action_group (
		priv->ui_manager, action_group, 0);
	g_object_unref (action_group);

	/* Fine Tuning */

	action = comp_editor_get_action (editor, "attach");
	g_object_set (G_OBJECT (action), "short-label", _("Attach"), NULL);

	/* Desensitize the "save" action. */
	action = comp_editor_get_action (editor, "save");
	gtk_action_set_sensitive (action, FALSE);

	gtk_ui_manager_add_ui_from_string (priv->ui_manager, ui, -1, &error);
	if (error != NULL) {
		g_warning ("%s: %s", G_STRFUNC, error->message);
		g_error_free (error);
	}

	/* Setup Widgets */

	container = GTK_WIDGET (editor);

	widget = gtk_vbox_new (FALSE, 0);
	gtk_container_add (GTK_CONTAINER (container), widget);
	gtk_widget_show (widget);

	container = widget;

	widget = comp_editor_get_managed_widget (editor, "/main-menu");
	gtk_box_pack_start (GTK_BOX (container), widget, FALSE, FALSE, 0);
	gtk_widget_show (widget);

	widget = comp_editor_get_managed_widget (editor, "/main-toolbar");
	gtk_box_pack_start (GTK_BOX (container), widget, FALSE, FALSE, 0);
	gtk_widget_show (widget);

	widget = e_attachment_paned_new ();
	gtk_container_set_border_width (GTK_CONTAINER (widget), 6);
	gtk_box_pack_start (GTK_BOX (container), widget, TRUE, TRUE, 0);
	priv->attachment_view = g_object_ref (widget);
	gtk_widget_show (widget);

	container = e_attachment_paned_get_content_area (
		E_ATTACHMENT_PANED (priv->attachment_view));

	widget = gtk_notebook_new ();
	gtk_notebook_set_show_tabs (GTK_NOTEBOOK (widget), FALSE);
	gtk_box_pack_start (GTK_BOX (container), widget, TRUE, TRUE, 0);
	priv->notebook = GTK_NOTEBOOK (widget);
	gtk_widget_show (widget);

	comp_editor_setup_recent_menu (editor);

	/* Drag-and-Drop Support */

	view = E_ATTACHMENT_VIEW (priv->attachment_view);
	target_list = e_attachment_view_get_target_list (view);
	drag_actions = e_attachment_view_get_drag_actions (view);

	targets = gtk_target_table_new_from_list (target_list, &n_targets);

	gtk_drag_dest_set (
		GTK_WIDGET (editor), GTK_DEST_DEFAULT_ALL,
		targets, n_targets, drag_actions);

	gtk_target_table_free (targets, n_targets);

	gtk_window_set_type_hint (
		GTK_WINDOW (editor), GDK_WINDOW_TYPE_HINT_NORMAL);

	/* Listen for attachment store changes. */

	store = e_attachment_view_get_store (view);

	g_signal_connect_swapped (
		store, "row-deleted",
		G_CALLBACK (attachment_store_changed_cb), editor);

	g_signal_connect_swapped (
		store, "row-inserted",
		G_CALLBACK (attachment_store_changed_cb), editor);

	/* FIXME Shell should be passed in. */
	shell = e_shell_get_default ();
	e_shell_watch_window (shell, GTK_WINDOW (editor));
}

static gboolean
prompt_and_save_changes (CompEditor *editor, gboolean send)
{
	CompEditorPrivate *priv;
	gboolean read_only, correct = FALSE;
	ECalComponent *comp;
	ECalComponentText text;

	priv = editor->priv;

	if (!priv->changed)
		return TRUE;

	switch (save_component_dialog (GTK_WINDOW(editor), priv->comp)) {
	case GTK_RESPONSE_YES: /* Save */
		if (!e_cal_is_read_only (priv->client, &read_only, NULL) || read_only) {
			e_error_run ((GtkWindow *) gtk_widget_get_toplevel (GTK_WIDGET (editor)), "calendar:prompt-read-only-cal-editor", e_source_peek_name (e_cal_get_source (priv->client)), NULL);
			/* don't discard changes when selected readonly calendar */
			return FALSE;
		}

		comp = comp_editor_get_current_comp (editor, &correct);
		e_cal_component_get_summary (comp, &text);
		g_object_unref (comp);

		if (!correct)
			return FALSE;

		if (!text.value)
			if (!send_component_prompt_subject ((GtkWindow *) editor, priv->client, priv->comp))
				return FALSE;

		if (e_cal_component_is_instance (priv->comp))
			if (!recur_component_dialog (priv->client, priv->comp, &priv->mod, GTK_WINDOW (editor), FALSE))
				return FALSE;

		if (send && save_comp_with_send (editor))
			return TRUE;
		else if (!send && save_comp (editor))
			return TRUE;
		else
			return FALSE;
	case GTK_RESPONSE_NO: /* Discard */
		return TRUE;
	case GTK_RESPONSE_CANCEL: /* Cancel */
	default:
		return FALSE;
	}
}

/* Menu callbacks */

static void
comp_editor_show_help (CompEditor *editor)
{
	CompEditorClass *class;

	class = COMP_EDITOR_GET_CLASS (editor);
	g_return_if_fail (class->help_section != NULL);

	e_display_help (GTK_WINDOW (editor), class->help_section);
}


/* Closes the dialog box and emits the appropriate signals */
static void
close_dialog (CompEditor *editor)
{
	CompEditorPrivate *priv = editor->priv;

	/* FIXME Unfortunately we do this here because otherwise corba
	   calls happen during destruction and we might get a change
	   notification back when we are in an inconsistent state */
	if (priv->view)
		g_signal_handlers_disconnect_matched (G_OBJECT (priv->view),
						      G_SIGNAL_MATCH_DATA, 0, 0, NULL, NULL, editor);

	gtk_widget_destroy (GTK_WIDGET (editor));
}

gint
comp_editor_compare (CompEditor *editor_a,
                     CompEditor *editor_b)
{
	const gchar *uid_a = NULL;
	const gchar *uid_b = NULL;

	e_cal_component_get_uid (editor_a->priv->comp, &uid_a);
	e_cal_component_get_uid (editor_b->priv->comp, &uid_b);

	return g_strcmp0 (uid_a, uid_b);
}

void
comp_editor_set_existing_org (CompEditor *editor, gboolean existing_org)
{
	g_return_if_fail (IS_COMP_EDITOR (editor));

	editor->priv->existing_org = existing_org;
}

gboolean
comp_editor_get_existing_org (CompEditor *editor)
{
	g_return_val_if_fail (IS_COMP_EDITOR (editor), FALSE);

	return editor->priv->existing_org;
}

void
comp_editor_set_user_org (CompEditor *editor,
                          gboolean user_org)
{
	g_return_if_fail (IS_COMP_EDITOR (editor));

	editor->priv->user_org = user_org;
}

gboolean
comp_editor_get_user_org (CompEditor *editor)
{
	g_return_val_if_fail (IS_COMP_EDITOR (editor), FALSE);

	return editor->priv->user_org;
}

void
comp_editor_set_group_item (CompEditor *editor,
                            gboolean group_item)
{
	g_return_if_fail (IS_COMP_EDITOR (editor));

	editor->priv->is_group_item = group_item;
}

gboolean
comp_editor_get_group_item (CompEditor *editor)
{
	g_return_val_if_fail (IS_COMP_EDITOR (editor), FALSE);

	return editor->priv->is_group_item;
}

void
comp_editor_set_classification (CompEditor *editor,
                                ECalComponentClassification classification)
{
	GtkAction *action;

	g_return_if_fail (IS_COMP_EDITOR (editor));

	switch (classification) {
		case E_CAL_COMPONENT_CLASS_PUBLIC:
		case E_CAL_COMPONENT_CLASS_PRIVATE:
		case E_CAL_COMPONENT_CLASS_CONFIDENTIAL:
			break;
		default:
			classification = E_CAL_COMPONENT_CLASS_PUBLIC;
			break;
	}

	action = comp_editor_get_action (editor, "classify-public");
	gtk_radio_action_set_current_value (
		GTK_RADIO_ACTION (action), classification);
}

ECalComponentClassification
comp_editor_get_classification (CompEditor *editor)
{
	GtkAction *action;

	g_return_val_if_fail (IS_COMP_EDITOR (editor), 0);

	action = comp_editor_get_action (editor, "classify-public");
	return gtk_radio_action_get_current_value (GTK_RADIO_ACTION (action));
}

EShell *
comp_editor_get_shell (CompEditor *editor)
{
	g_return_val_if_fail (IS_COMP_EDITOR (editor), NULL);

	return editor->priv->shell;
}

void
comp_editor_set_summary (CompEditor *editor,
                         const gchar *summary)
{
	gboolean show_warning;

	g_return_if_fail (IS_COMP_EDITOR (editor));

	g_free (editor->priv->summary);
	editor->priv->summary = g_strdup (summary);

	show_warning =
		!editor->priv->warned &&
		!(editor->priv->flags & COMP_EDITOR_DELEGATE) &&
		editor->priv->existing_org &&
		!editor->priv->user_org && !(editor->priv->flags & COMP_EDITOR_NEW_ITEM);

	if (show_warning) {
		e_notice (
			editor->priv->notebook, GTK_MESSAGE_INFO,
			_("Changes made to this item may be "
			  "discarded if an update arrives"));
		editor->priv->warned = TRUE;
	}

	update_window_border (editor, summary);

	g_object_notify (G_OBJECT (editor), "summary");
}

const gchar *
comp_editor_get_summary (CompEditor *editor)
{
	g_return_val_if_fail (IS_COMP_EDITOR (editor), NULL);

	return editor->priv->summary;
}

/**
 * comp_editor_set_changed:
 * @editor: A component editor
 * @changed: Value to set the changed state to
 *
 * Set the dialog changed state to the given value
 **/
void
comp_editor_set_changed (CompEditor *editor,
                         gboolean changed)
{
	GtkAction *action;
	gboolean show_warning;

	g_return_if_fail (IS_COMP_EDITOR (editor));

	editor->priv->changed = changed;

	action = comp_editor_get_action (editor, "save");
	g_return_if_fail (action != NULL);
	gtk_action_set_sensitive (action, changed);

	show_warning =
		changed && !editor->priv->warned &&
		!(editor->priv->flags & COMP_EDITOR_DELEGATE) &&
		editor->priv->existing_org && !editor->priv->user_org
		&& !(editor->priv->flags & COMP_EDITOR_NEW_ITEM);

	if (show_warning) {
		e_notice (
			editor->priv->notebook, GTK_MESSAGE_INFO,
			_("Changes made to this item may be "
			  "discarded if an update arrives"));
		editor->priv->warned = TRUE;
	}

	g_object_notify (G_OBJECT (editor), "changed");
}

/**
 * comp_editor_get_changed:
 * @editor: A component editor
 *
 * Gets the changed state of the dialog
 *
 * Return value: A boolean indicating if the dialog is in a changed
 * state
 **/
gboolean
comp_editor_get_changed (CompEditor *editor)
{
	g_return_val_if_fail (IS_COMP_EDITOR (editor), FALSE);

	return editor->priv->changed;
}

void
comp_editor_set_flags (CompEditor *editor,
                       CompEditorFlags flags)
{
	g_return_if_fail (IS_COMP_EDITOR (editor));

	editor->priv->flags = flags;

	g_object_notify (G_OBJECT (editor), "flags");
}

CompEditorFlags
comp_editor_get_flags (CompEditor *editor)
{
	g_return_val_if_fail (IS_COMP_EDITOR (editor), 0);

	return editor->priv->flags;
}

GtkUIManager *
comp_editor_get_ui_manager (CompEditor *editor)
{
	g_return_val_if_fail (IS_COMP_EDITOR (editor), NULL);

	return editor->priv->ui_manager;
}

GtkAction *
comp_editor_get_action (CompEditor *editor,
                        const gchar *action_name)
{
	GtkUIManager *ui_manager;

	g_return_val_if_fail (IS_COMP_EDITOR (editor), NULL);
	g_return_val_if_fail (action_name != NULL, NULL);

	ui_manager = comp_editor_get_ui_manager (editor);

	return e_lookup_action (ui_manager, action_name);
}

GtkActionGroup *
comp_editor_get_action_group (CompEditor *editor,
                              const gchar *group_name)
{
	GtkUIManager *ui_manager;

	g_return_val_if_fail (IS_COMP_EDITOR (editor), NULL);
	g_return_val_if_fail (group_name != NULL, NULL);

	ui_manager = comp_editor_get_ui_manager (editor);

	return e_lookup_action_group (ui_manager, group_name);
}

GtkWidget *
comp_editor_get_managed_widget (CompEditor *editor,
                                const gchar *widget_path)
{
	GtkUIManager *ui_manager;
	GtkWidget *widget;

	g_return_val_if_fail (IS_COMP_EDITOR (editor), NULL);
	g_return_val_if_fail (widget_path != NULL, NULL);

	ui_manager = comp_editor_get_ui_manager (editor);
	widget = gtk_ui_manager_get_widget (ui_manager, widget_path);
	g_return_val_if_fail (widget != NULL, NULL);

	return widget;
}

CompEditor *
comp_editor_find_instance (const gchar *uid)
{
	GList *link;

	g_return_val_if_fail (uid != NULL, NULL);

	link = g_list_find_custom (
		active_editors, uid,
		(GCompareFunc) comp_editor_compare);

	return (link != NULL) ? link->data : NULL;
}

/**
 * comp_editor_set_needs_send:
 * @editor: A component editor
 * @needs_send: Value to set the needs send state to
 *
 * Set the dialog needs send state to the given value
 **/
void
comp_editor_set_needs_send (CompEditor *editor,
                            gboolean needs_send)
{
	g_return_if_fail (IS_COMP_EDITOR (editor));

	editor->priv->needs_send = needs_send;
}

/**
 * comp_editor_get_needs_send:
 * @editor: A component editor
 *
 * Gets the needs send state of the dialog
 *
 * Return value: A boolean indicating if the dialog is in a needs send
 * state
 **/
gboolean
comp_editor_get_needs_send (CompEditor *editor)
{
	g_return_val_if_fail (IS_COMP_EDITOR (editor), FALSE);

	return editor->priv->needs_send;
}

static void
page_mapped_cb (GtkWidget *page_widget,
                CompEditorPage *page)
{
	GtkWidget *toplevel;

	toplevel = gtk_widget_get_toplevel (page_widget);
	if (!GTK_IS_WINDOW (toplevel))
		return;

	if (page->accel_group) {
		gtk_window_add_accel_group (GTK_WINDOW (toplevel),
					    page->accel_group);
	}
}

static void
page_unmapped_cb (GtkWidget *page_widget,
                  CompEditorPage *page)
{
	GtkWidget *toplevel;

	toplevel = gtk_widget_get_toplevel (page_widget);
	if (!GTK_IS_WINDOW (toplevel))
		return;

	if (page->accel_group) {
		gtk_window_remove_accel_group (GTK_WINDOW (toplevel),
					       page->accel_group);
	}
}

/**
 * comp_editor_append_page:
 * @editor: A component editor
 * @page: A component editor page
 * @label: Label of the page. Should be NULL if add is FALSE.
 * @add: Add's the page into the notebook if TRUE
 *
 * Appends a page to the notebook if add is TRUE else
 * just adds it to the list of pages.
 **/
void
comp_editor_append_page (CompEditor *editor,
			 CompEditorPage *page,
			 const char *label,
			 gboolean add)
{
	CompEditorPrivate *priv;
	GtkWidget *page_widget;
	GtkWidget *label_widget = NULL;
	gboolean is_first_page;

	g_return_if_fail (IS_COMP_EDITOR (editor));
	g_return_if_fail (IS_COMP_EDITOR_PAGE (page));

	priv = editor->priv;

	g_object_ref (page);

	/* If we are editing something, fill the widgets with current info */
	if (priv->comp != NULL) {
		ECalComponent *comp;

		comp = comp_editor_get_current_comp (editor, NULL);
		comp_editor_page_fill_widgets (page, comp);
		g_object_unref (comp);
	}

	page_widget = comp_editor_page_get_widget (page);
	g_return_if_fail (page_widget != NULL);

	if (label)
		label_widget = gtk_label_new_with_mnemonic (label);

	is_first_page = (priv->pages == NULL);

	priv->pages = g_list_append (priv->pages, page);

	if (add)
		gtk_notebook_append_page (priv->notebook, page_widget, label_widget);

	/* Listen for things happening on the page */
	g_signal_connect_swapped (
		page, "dates_changed",
		G_CALLBACK (page_dates_changed_cb), editor);

	/* Listen for when the page is mapped/unmapped so we can
	   install/uninstall the appropriate GtkAccelGroup. */
	g_signal_connect (
		page_widget, "map",
		G_CALLBACK (page_mapped_cb), page);
	g_signal_connect(
		page_widget, "unmap",
		G_CALLBACK (page_unmapped_cb), page);

	/* The first page is the main page of the editor, so we ask it to focus
	 * its main widget.
	 */
	if (is_first_page)
		comp_editor_page_focus_main_widget (page);
}

/**
 * comp_editor_remove_page:
 * @editor: A component editor
 * @page: A component editor page
 *
 * Removes the page from the component editor
 **/
void
comp_editor_remove_page (CompEditor *editor, CompEditorPage *page)
{
	CompEditorPrivate *priv;
	GtkWidget *page_widget;
	gint page_num;

	g_return_if_fail (IS_COMP_EDITOR (editor));
	g_return_if_fail (IS_COMP_EDITOR_PAGE (page));

	priv = editor->priv;

	page_widget = comp_editor_page_get_widget (page);
	page_num = gtk_notebook_page_num (priv->notebook, page_widget);
	if (page_num == -1)
		return;

	/* Disconnect all the signals added in append_page(). */
	g_signal_handlers_disconnect_matched (page, G_SIGNAL_MATCH_DATA, 0, 0, NULL, NULL, editor);
	g_signal_handlers_disconnect_matched (page_widget, G_SIGNAL_MATCH_DATA, 0, 0, NULL, NULL, page);

	gtk_notebook_remove_page (priv->notebook, page_num);

	priv->pages = g_list_remove (priv->pages, page);
	g_object_unref (page);
}

/**
 * comp_editor_show_page:
 * @editor:
 * @page:
 *
 *
 **/
void
comp_editor_show_page (CompEditor *editor, CompEditorPage *page)
{
	CompEditorPrivate *priv;
	GtkWidget *page_widget;
	gint page_num;

	g_return_if_fail (IS_COMP_EDITOR (editor));
	g_return_if_fail (IS_COMP_EDITOR_PAGE (page));

	priv = editor->priv;

	page_widget = comp_editor_page_get_widget (page);
	page_num = gtk_notebook_page_num (priv->notebook, page_widget);
	gtk_notebook_set_current_page (priv->notebook, page_num);
}

/**
 * comp_editor_set_client:
 * @editor: A component editor
 * @client: The calendar client to use
 *
 * Sets the calendar client used by the editor to update components
 **/
void
comp_editor_set_client (CompEditor *editor,
                        ECal *client)
{
	g_return_if_fail (IS_COMP_EDITOR (editor));
	g_return_if_fail (client == NULL || E_IS_CAL (client));

	if (client != NULL)
		g_object_ref (client);

	if (editor->priv->client != NULL)
		g_object_unref (editor->priv->client);

	editor->priv->client = client;

	if (editor->priv->source_client == NULL && client != NULL)
		editor->priv->source_client = g_object_ref (client);

	g_object_notify (G_OBJECT (editor), "client");
}

/**
 * comp_editor_get_client:
 * @editor: A component editor
 *
 * Returns the calendar client of the editor
 *
 * Return value: The calendar client of the editor
 **/
ECal *
comp_editor_get_client (CompEditor *editor)
{
	g_return_val_if_fail (IS_COMP_EDITOR (editor), NULL);

	return editor->priv->client;
}

static void
set_attachment_list (CompEditor *editor, GSList *attach_list)
{
	EAttachmentStore *store;
	EAttachmentView *view;
	GSList *iter = NULL;

	view = E_ATTACHMENT_VIEW (editor->priv->attachment_view);
	store = e_attachment_view_get_store (view);

	if (e_attachment_store_get_num_attachments (store) > 0) {
		/* To prevent repopulating the
		 * bar due to redraw functions in fill_widget.
		 * Assumes it can be set only once.
		 */
		return;
	}

	for (iter = attach_list; iter != NULL; iter = iter->next) {
		EAttachment *attachment;
		const gchar *uri = iter->data;

		attachment = e_attachment_new_for_uri (uri);
		e_attachment_store_add_attachment (store, attachment);
		e_attachment_load_async (
			attachment, (GAsyncReadyCallback)
			e_attachment_load_handle_error, editor);
		g_object_unref (attachment);
	}
}

static void
fill_widgets (CompEditor *editor)
{
	EAttachmentStore *store;
	EAttachmentView *view;
	CompEditorPrivate *priv;
	GtkAction *action;
	GList *iter;

	view = E_ATTACHMENT_VIEW (editor->priv->attachment_view);
	store = e_attachment_view_get_store (view);

	view = E_ATTACHMENT_VIEW (editor->priv->attachment_view);
	store = e_attachment_view_get_store (view);

	view = E_ATTACHMENT_VIEW (editor->priv->attachment_view);
	store = e_attachment_view_get_store (view);

	priv = editor->priv;

	/*Check if attachments are available here and set them*/
	if (e_cal_component_has_attachments (priv->comp)) {
		GSList *attachment_list = NULL;
		e_cal_component_get_attachment_list (priv->comp, &attachment_list);
		g_signal_handlers_block_by_func (
			store, G_CALLBACK (attachment_store_changed_cb),
			editor);
		set_attachment_list (editor, attachment_list);
		g_signal_handlers_unblock_by_func (
			store, G_CALLBACK (attachment_store_changed_cb),
			editor);
		g_slist_foreach (attachment_list, (GFunc)g_free, NULL);
		g_slist_free (attachment_list);
	}

	action = comp_editor_get_action (editor, "classify-public");
	g_signal_handlers_block_by_func (
		action, G_CALLBACK (action_classification_cb), editor);

	for (iter = priv->pages; iter != NULL; iter = iter->next)
		comp_editor_page_fill_widgets (iter->data, priv->comp);

	g_signal_handlers_unblock_by_func (
		action, G_CALLBACK (action_classification_cb), editor);
}

static void
real_edit_comp (CompEditor *editor, ECalComponent *comp)
{
	CompEditorPrivate *priv;

	g_return_if_fail (IS_COMP_EDITOR (editor));

	priv = editor->priv;

	if (priv->comp) {
		g_object_unref (priv->comp);
		priv->comp = NULL;
	}

	if (comp)
		priv->comp = e_cal_component_clone (comp);

 	priv->existing_org = e_cal_component_has_organizer (comp);
 	priv->user_org = (itip_organizer_is_user (comp, priv->client) || itip_sentby_is_user (comp, priv->client));
 	priv->warned = FALSE;

	update_window_border (editor, NULL);

	fill_widgets (editor);

	priv->changed =FALSE;

	listen_for_changes (editor);
}

/* TODO These functions should be available in e-cal-component.c */
static void
set_attendees_for_delegation (ECalComponent *comp, const char *address, ECalComponentItipMethod method)
{
	icalproperty *prop;
	icalparameter *param;
	icalcomponent *icalcomp;

	icalcomp = e_cal_component_get_icalcomponent (comp);

	for (prop = icalcomponent_get_first_property (icalcomp, ICAL_ATTENDEE_PROPERTY);
			prop;
			prop = icalcomponent_get_next_property (icalcomp, ICAL_ATTENDEE_PROPERTY)) {
		const char *attendee = icalproperty_get_attendee (prop);
		const char *delfrom = NULL;

		param = icalproperty_get_first_parameter(prop, ICAL_DELEGATEDFROM_PARAMETER);
		if (param)
			delfrom = icalparameter_get_delegatedfrom (param);
		if (!(g_str_equal (itip_strip_mailto (attendee), address) ||
				((delfrom && *delfrom) &&
				 g_str_equal (itip_strip_mailto (delfrom), address)))) {
			icalcomponent_remove_property (icalcomp, prop);
		}

	}

}

static void
get_users_from_memo_comp (ECalComponent *comp, GList **users)
{
	icalcomponent *icalcomp;
	icalproperty *icalprop;
	const char *attendees = NULL;
	char **emails, **iter;

	icalcomp = e_cal_component_get_icalcomponent (comp);

	for (icalprop = icalcomponent_get_first_property (icalcomp, ICAL_X_PROPERTY); icalprop;
			icalprop = icalcomponent_get_next_property (icalcomp, ICAL_X_PROPERTY)) {
		if (g_str_equal (icalproperty_get_x_name (icalprop), "X-EVOLUTION-RECIPIENTS")) {
			break;
		}
	}

	if (icalprop)	 {
		attendees = icalproperty_get_x (icalprop);
		emails = g_strsplit (attendees, ";", -1);

		iter = emails;
		while (*iter) {
			*users = g_list_append (*users, g_strdup (*iter));
			iter++;
		}
		g_strfreev (emails);
	}
}

static gboolean
real_send_comp (CompEditor *editor, ECalComponentItipMethod method, gboolean strip_alarms)
{
	CompEditorPrivate *priv;
	CompEditorFlags flags;
	ECalComponent *send_comp = NULL;
	char *address = NULL;
	GList *users = NULL;

	g_return_val_if_fail (IS_COMP_EDITOR (editor), FALSE);

	priv = editor->priv;
	flags = comp_editor_get_flags (editor);

	if (priv->mod == CALOBJ_MOD_ALL && e_cal_component_is_instance (priv->comp)) {
		/* Ensure we send the master object, not the instance only */
		icalcomponent *icalcomp = NULL;
		const char *uid = NULL;

		e_cal_component_get_uid (priv->comp, &uid);
		if (e_cal_get_object (priv->client, uid, NULL, &icalcomp, NULL) && icalcomp) {
			send_comp = e_cal_component_new ();
			if (!e_cal_component_set_icalcomponent (send_comp, icalcomp)) {
				icalcomponent_free (icalcomp);
				g_object_unref (send_comp);
				send_comp = NULL;
			}
		}
	}

	if (!send_comp)
		send_comp = e_cal_component_clone (priv->comp);

	if (e_cal_component_get_vtype (send_comp) == E_CAL_COMPONENT_JOURNAL)
		get_users_from_memo_comp (send_comp, &users);

	/* The user updates the delegated status to the Organizer, so remove all other attendees */
	if (flags & COMP_EDITOR_DELEGATE) {
		address = itip_get_comp_attendee (send_comp, priv->client);

		if (address)
			set_attendees_for_delegation (send_comp, address, method);
	}

	if (!e_cal_component_has_attachments (priv->comp)
	  || e_cal_get_static_capability (priv->client, CAL_STATIC_CAPABILITY_CREATE_MESSAGES)) {
		if (itip_send_comp (method, send_comp, priv->client,
					NULL, NULL, users, strip_alarms)) {
			g_object_unref (send_comp);
			return TRUE;
		}
	} else {
		/* Clone the component with attachments set to CID:...  */
		int num_attachments, i;
		GSList *attach_list = NULL;
		GSList *mime_attach_list;

		num_attachments = e_cal_component_get_num_attachments (send_comp);

		for (i = 0; i < num_attachments ; i++) {
			attach_list = g_slist_append (attach_list, g_strdup ("CID:..."));
		}
		e_cal_component_set_attachment_list (send_comp, attach_list);

		/* mime_attach_list is freed by itip_send_comp */
		mime_attach_list = comp_editor_get_mime_attach_list (editor);
		if (itip_send_comp (method, send_comp, priv->client,
					NULL, mime_attach_list, users, strip_alarms)) {
			gboolean saved = save_comp (editor);

			g_object_unref (send_comp);

			if (!saved)
				comp_editor_set_changed (editor, TRUE);

			return saved;
		}
	}

	g_object_unref (send_comp);
	g_free (address);
	comp_editor_set_changed (editor, TRUE);

	return FALSE;

}


/**
 * comp_editor_edit_comp:
 * @editor: A component editor
 * @comp: A calendar component
 *
 * Starts the editor editing the given component
 **/
void
comp_editor_edit_comp (CompEditor *editor, ECalComponent *comp)
{
	CompEditorClass *class;

	g_return_if_fail (IS_COMP_EDITOR (editor));
	g_return_if_fail (E_IS_CAL_COMPONENT (comp));

	class = COMP_EDITOR_GET_CLASS (editor);

	if (class->edit_comp)
		class->edit_comp (editor, comp);
}

ECalComponent *
comp_editor_get_comp (CompEditor *editor)
{
	g_return_val_if_fail (IS_COMP_EDITOR (editor), NULL);

	return editor->priv->comp;
}

/**
 * comp_editor_get_current_comp
 *
 * @param editor
 * @param correct Set this no non-NULL if you are interested to know if
 *                all pages reported success when filling component.
 * @return Newly allocated component, should be unref-ed by g_object_unref.
 **/
ECalComponent *
comp_editor_get_current_comp (CompEditor *editor, gboolean *correct)
{
	CompEditorPrivate *priv;
	ECalComponent *comp;
	GList *l;
	gboolean all_ok = TRUE;

	g_return_val_if_fail (IS_COMP_EDITOR (editor), NULL);

	priv = editor->priv;

	comp = e_cal_component_clone (priv->comp);
	if (priv->changed) {
		for (l = priv->pages; l != NULL; l = l->next)
			all_ok = comp_editor_page_fill_component (l->data, comp) && all_ok;
	}

	if (correct)
		*correct = all_ok;

	return comp;
}

/**
 * comp_editor_save_comp:
 * @editor:
 *
 *
 **/
gboolean
comp_editor_save_comp (CompEditor *editor, gboolean send)
{
	return prompt_and_save_changes (editor, send);
}

/**
 * comp_editor_delete_comp:
 * @editor:
 *
 *
 **/
void
comp_editor_delete_comp (CompEditor *editor)
{
	CompEditorPrivate *priv;
	const char *uid;

	g_return_if_fail (IS_COMP_EDITOR (editor));

	priv = editor->priv;

	e_cal_component_get_uid (priv->comp, &uid);
	if (e_cal_component_is_instance (priv->comp)|| e_cal_component_has_recurrences (priv->comp))
		e_cal_remove_object_with_mod (priv->client, uid, NULL,
				CALOBJ_MOD_ALL, NULL);
	else
		e_cal_remove_object (priv->client, uid, NULL);
	close_dialog (editor);
}

/**
 * comp_editor_send_comp:
 * @editor:
 * @method:
 *
 *
 **/
gboolean
comp_editor_send_comp (CompEditor *editor, ECalComponentItipMethod method, gboolean strip_alarms)
{
	CompEditorClass *class;

	g_return_val_if_fail (IS_COMP_EDITOR (editor), FALSE);

	class = COMP_EDITOR_GET_CLASS (editor);

	if (class->send_comp)
		return class->send_comp (editor, method, strip_alarms);

	return FALSE;
}

gboolean
comp_editor_close (CompEditor *editor)
{
	gboolean close;

	g_return_val_if_fail (IS_COMP_EDITOR (editor), FALSE);

	commit_all_fields (editor);

	close = prompt_and_save_changes (editor, TRUE);
	if (close)
		close_dialog (editor);

	return close;
}


/* Utility function to get the mime-attachment list from the attachment
 * bar for sending the comp via itip. The list and its contents must
 * be freed by the caller.
 */
GSList *
comp_editor_get_mime_attach_list (CompEditor *editor)
{
	EAttachmentStore *store;
	EAttachmentView *view;
	GtkTreeModel *model;
	GtkTreeIter iter;
	struct CalMimeAttach *cal_mime_attach;
	GSList *attach_list = NULL;
	gboolean valid;

	view = E_ATTACHMENT_VIEW (editor->priv->attachment_view);
	store = e_attachment_view_get_store (view);

	model = GTK_TREE_MODEL (store);
	valid = gtk_tree_model_get_iter_first (model, &iter);

	while (valid) {
		EAttachment *attachment;
		CamelDataWrapper *wrapper;
		CamelMimePart *mime_part;
		CamelStreamMem *mstream;
		unsigned char *buffer = NULL;
		const char *desc, *disp;
		gint column_id;

		column_id = E_ATTACHMENT_STORE_COLUMN_ATTACHMENT;
		gtk_tree_model_get (model, &iter, column_id, &attachment, -1);
		mime_part = e_attachment_get_mime_part (attachment);
		g_object_unref (attachment);

		valid = gtk_tree_model_iter_next (model, &iter);

		if (mime_part == NULL)
			continue;

		cal_mime_attach = g_malloc0 (sizeof (struct CalMimeAttach));
		wrapper = camel_medium_get_content_object (CAMEL_MEDIUM (mime_part));
		mstream = (CamelStreamMem *) camel_stream_mem_new ();

		camel_data_wrapper_decode_to_stream (wrapper, (CamelStream *) mstream);
		buffer = g_memdup (mstream->buffer->data, mstream->buffer->len);

		cal_mime_attach->encoded_data = (char *)buffer;
		cal_mime_attach->length = mstream->buffer->len;
		cal_mime_attach->filename = g_strdup (camel_mime_part_get_filename (mime_part));
		desc = camel_mime_part_get_description (mime_part);
		if (!desc || *desc == '\0')
			desc = _("attachment");
		cal_mime_attach->description = g_strdup (desc);
		cal_mime_attach->content_type = g_strdup (camel_data_wrapper_get_mime_type (wrapper));

		disp = camel_mime_part_get_disposition (mime_part);
		if (disp && !g_ascii_strcasecmp(disp, "inline"))
			cal_mime_attach->disposition = TRUE;

		attach_list = g_slist_append (attach_list, cal_mime_attach);

		camel_object_unref (mstream);

	}

	return attach_list;
}

static void
page_dates_changed_cb (CompEditor *editor,
		       CompEditorPageDates *dates,
                       CompEditorPage *page)
{
	CompEditorPrivate *priv = editor->priv;
	GList *l;

	for (l = priv->pages; l != NULL; l = l->next)
		if (page != (CompEditorPage *) l->data)
			comp_editor_page_set_dates (l->data, dates);

	if (!priv->warned && priv->existing_org && !priv->user_org && !(editor->priv->flags & COMP_EDITOR_NEW_ITEM)) {
		e_notice (priv->notebook, GTK_MESSAGE_INFO,
			  _("Changes made to this item may be discarded if an update arrives"));
		priv->warned = TRUE;
	}
}

static void
obj_modified_cb (ECal *client,
                 GList *objects,
                 CompEditor *editor)
{
	CompEditorPrivate *priv;
	ECalComponent *comp = NULL;

	priv = editor->priv;

	/* We queried based on a specific UID so we definitely changed */
	if (changed_component_dialog ((GtkWindow *) editor, priv->comp, FALSE, priv->changed)) {
		icalcomponent *icalcomp = icalcomponent_new_clone (objects->data);

		comp = e_cal_component_new ();
		if (e_cal_component_set_icalcomponent (comp, icalcomp)) {
			comp_editor_edit_comp (editor, comp);
		} else {
			GtkWidget *dialog;

			dialog = gtk_message_dialog_new (
				NULL, 0,
				GTK_MESSAGE_ERROR,
				GTK_BUTTONS_OK,
				"%s",
				_("Unable to use current version!"));
			gtk_dialog_run (GTK_DIALOG (dialog));
			gtk_widget_destroy (dialog);

			icalcomponent_free (icalcomp);
		}

		g_object_unref (comp);
	}
}

static void
obj_removed_cb (ECal *client,
                GList *uids,
                CompEditor *editor)
{
	CompEditorPrivate *priv = editor->priv;

	if (changed_component_dialog ((GtkWindow *) editor, priv->comp, TRUE, priv->changed))
		close_dialog (editor);
}
<|MERGE_RESOLUTION|>--- conflicted
+++ resolved
@@ -824,10 +824,6 @@
 		priv->mod = CALOBJ_MOD_THIS;
 
 	comp = comp_editor_get_current_comp (editor, &correct);
-<<<<<<< HEAD
-=======
-
->>>>>>> e4afd3f9
 	e_cal_component_get_summary (comp, &text);
 	g_object_unref (comp);
 
