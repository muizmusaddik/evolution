/*
 *
 * Evolution calendar - Alarm page of the calendar component dialogs
 *
 * This program is free software; you can redistribute it and/or
 * modify it under the terms of the GNU Lesser General Public
 * License as published by the Free Software Foundation; either
 * version 2 of the License, or (at your option) version 3.
 *
 * This program is distributed in the hope that it will be useful,
 * but WITHOUT ANY WARRANTY; without even the implied warranty of
 * MERCHANTABILITY or FITNESS FOR A PARTICULAR PURPOSE.  See the GNU
 * Lesser General Public License for more details.
 *
 * You should have received a copy of the GNU Lesser General Public
 * License along with the program; if not, see <http://www.gnu.org/licenses/>
 *
 *
 * Authors:
 *		Federico Mena-Quintero <federico@ximian.com>
 *      Miguel de Icaza <miguel@ximian.com>
 *      Seth Alves <alves@hungry.com>
 *      JP Rosevear <jpr@ximian.com>
 *      Hans Petter Jansson <hpj@ximian.com>
 *
 * Copyright (C) 1999-2008 Novell, Inc. (www.novell.com)
 *
 */

#ifndef ALARM_LIST_DIALOG_H
#define ALARM_LIST_DIALOG_H

#include <libecal/e-cal-client.h>
#include <libecal/e-cal-component.h>
#include "../e-alarm-list.h"

G_BEGIN_DECLS

<<<<<<< HEAD
gboolean alarm_list_dialog_run (GtkWidget *parent, ECalClient *cal_client, EAlarmList *list_store);
GtkWidget *alarm_list_dialog_peek (ECalClient *cal_client, EAlarmList *list_store);
void alarm_list_dialog_set_client (GtkWidget *dlg_box, ECalClient *cal_client);
=======
gboolean	alarm_list_dialog_run		(GtkWidget *parent,
						 ECalClient *cal_client,
						 EAlarmList *list_store);
GtkWidget *	alarm_list_dialog_peek		(ECalClient *cal_client,
						 EAlarmList *list_store);
void		alarm_list_dialog_set_client	(GtkWidget *dlg_box,
						 ECalClient *cal_client);
>>>>>>> 19163c2b

G_END_DECLS

#endif<|MERGE_RESOLUTION|>--- conflicted
+++ resolved
@@ -36,11 +36,6 @@
 
 G_BEGIN_DECLS
 
-<<<<<<< HEAD
-gboolean alarm_list_dialog_run (GtkWidget *parent, ECalClient *cal_client, EAlarmList *list_store);
-GtkWidget *alarm_list_dialog_peek (ECalClient *cal_client, EAlarmList *list_store);
-void alarm_list_dialog_set_client (GtkWidget *dlg_box, ECalClient *cal_client);
-=======
 gboolean	alarm_list_dialog_run		(GtkWidget *parent,
 						 ECalClient *cal_client,
 						 EAlarmList *list_store);
@@ -48,7 +43,6 @@
 						 EAlarmList *list_store);
 void		alarm_list_dialog_set_client	(GtkWidget *dlg_box,
 						 ECalClient *cal_client);
->>>>>>> 19163c2b
 
 G_END_DECLS
 
