/*
 *
 * Evolution calendar - Alarm page of the calendar component dialogs
 *
 * This program is free software; you can redistribute it and/or
 * modify it under the terms of the GNU Lesser General Public
 * License as published by the Free Software Foundation; either
 * version 2 of the License, or (at your option) version 3.
 *
 * This program is distributed in the hope that it will be useful,
 * but WITHOUT ANY WARRANTY; without even the implied warranty of
 * MERCHANTABILITY or FITNESS FOR A PARTICULAR PURPOSE.  See the GNU
 * Lesser General Public License for more details.
 *
 * You should have received a copy of the GNU Lesser General Public
 * License along with the program; if not, see <http://www.gnu.org/licenses/>
 *
 *
 * Authors:
 *		Federico Mena-Quintero <federico@ximian.com>
 *      Miguel de Icaza <miguel@ximian.com>
 *      Seth Alves <alves@hungry.com>
 *      JP Rosevear <jpr@ximian.com>
 *      Hans Petter Jansson <hpj@ximian.com>
 *
 * Copyright (C) 1999-2008 Novell, Inc. (www.novell.com)
 *
 */

#ifndef ALARM_DIALOG_H
#define ALARM_DIALOG_H

#include <libecal/e-cal-client.h>
#include <libecal/e-cal-component.h>

G_BEGIN_DECLS

<<<<<<< HEAD
gboolean alarm_dialog_run (GtkWidget *parent, ECalClient *cal_client, ECalComponentAlarm *alarm);
=======
gboolean	alarm_dialog_run		(GtkWidget *parent,
						 ECalClient *cal_client,
						 ECalComponentAlarm *alarm);
>>>>>>> 19163c2b

G_END_DECLS

#endif<|MERGE_RESOLUTION|>--- conflicted
+++ resolved
@@ -35,13 +35,9 @@
 
 G_BEGIN_DECLS
 
-<<<<<<< HEAD
-gboolean alarm_dialog_run (GtkWidget *parent, ECalClient *cal_client, ECalComponentAlarm *alarm);
-=======
 gboolean	alarm_dialog_run		(GtkWidget *parent,
 						 ECalClient *cal_client,
 						 ECalComponentAlarm *alarm);
->>>>>>> 19163c2b
 
 G_END_DECLS
 
