/*
 * Evolution calendar - Main page of the task editor dialog
 *
 * This program is free software; you can redistribute it and/or
 * modify it under the terms of the GNU Lesser General Public
 * License as published by the Free Software Foundation; either
 * version 2 of the License, or (at your option) version 3.
 *
 * This program is distributed in the hope that it will be useful,
 * but WITHOUT ANY WARRANTY; without even the implied warranty of
 * MERCHANTABILITY or FITNESS FOR A PARTICULAR PURPOSE.  See the GNU
 * Lesser General Public License for more details.
 *
 * You should have received a copy of the GNU Lesser General Public
 * License along with the program; if not, see <http://www.gnu.org/licenses/>
 *
 *
 * Authors:
 *		Federico Mena-Quintero <federico@ximian.com>
 *		Miguel de Icaza <miguel@ximian.com>
 *      Seth Alves <alves@hungry.com>
 *      JP Rosevear <jpr@ximian.com>
 *
 * Copyright (C) 1999-2008 Novell, Inc. (www.novell.com)
 *
 */

#ifdef HAVE_CONFIG_H
#include <config.h>
#endif

#include <string.h>
#include <gtk/gtk.h>
#include <glib/gi18n.h>
#include <gdk/gdkkeysyms.h>
#include <libedataserverui/e-category-completion.h>
#include <libedataserverui/e-client-utils.h>
#include <libedataserverui/e-source-combo-box.h>
#include <misc/e-dateedit.h>
#include "misc/e-buffer-tagger.h"
#include <e-util/e-dialog-utils.h>
#include "../e-timezone-entry.h"
#include "comp-editor.h"
#include "comp-editor-util.h"
#include "e-send-options-utils.h"
#include "task-page.h"

#include "e-util/e-util.h"
#include "e-util/e-account-utils.h"
#include "e-util/e-dialog-widgets.h"
#include "e-util/e-categories-config.h"
#include "e-util/e-util-private.h"

#include "../e-meeting-attendee.h"
#include "../e-meeting-store.h"
#include "../e-meeting-list-view.h"

#define TASK_PAGE_GET_PRIVATE(obj) \
	(G_TYPE_INSTANCE_GET_PRIVATE \
	((obj), TYPE_TASK_PAGE, TaskPagePrivate))

struct _TaskPagePrivate {
	GtkBuilder *builder;

	/* Widgets from the UI file */
	GtkWidget *main;

	gchar **address_strings;
	gchar *fallback_address;
	EMeetingAttendee *ia;
	gchar *user_add;
	ECalComponent *comp;

	/* For meeting/event */
	GtkWidget *calendar_label;
	GtkWidget *org_cal_label;
	GtkWidget *attendee_box;

	/* Lists of attendees */
	GPtrArray *deleted_attendees;

	/* Generic informative messages placeholder */
	GtkWidget *info_hbox;
	GtkWidget *info_icon;
	GtkWidget *info_string;
	gchar *subscriber_info_text;

	GtkWidget *summary;
	GtkWidget *summary_label;

	GtkWidget *due_date;
	GtkWidget *start_date;
	GtkWidget *timezone;
	GtkWidget *timezone_label;

	GtkWidget *description;

	GtkWidget *categories_btn;
	GtkWidget *categories;

	GtkWidget *source_selector;

	/* Meeting related items */
	GtkWidget *list_box;
	GtkWidget *organizer_table;
	GtkWidget *organizer;
	GtkWidget *add;
	GtkWidget *remove;
	GtkWidget *edit;
	GtkWidget *invite;
	GtkWidget *attendees_label;

	/* ListView stuff */
	ECalClient *client;
	EMeetingStore *meeting_store;
	EMeetingListView *list_view;
	gint row;

	/* For handling who the organizer is */
	gboolean user_org;
	gboolean existing;

	gboolean sendoptions_shown;
	gboolean is_assignment;

	ESendOptionsDialog *sod;

	GCancellable *open_cancellable;
};

static const gint classification_map[] = {
	E_CAL_COMPONENT_CLASS_PUBLIC,
	E_CAL_COMPONENT_CLASS_PRIVATE,
	E_CAL_COMPONENT_CLASS_CONFIDENTIAL,
	-1
};

static gboolean task_page_fill_timezones (CompEditorPage *page, GHashTable *timezones);
static void task_page_select_organizer (TaskPage *tpage, const gchar *backend_address);
static void set_subscriber_info_string (TaskPage *tpage, const gchar *backend_address);

G_DEFINE_TYPE (TaskPage, task_page, TYPE_COMP_EDITOR_PAGE)

static gboolean
get_current_identity (TaskPage *page,
                      gchar **name,
                      gchar **mailto)
{
	EAccountList *account_list;
	EIterator *iterator;
	GtkWidget *entry;
	const gchar *text;
	gboolean match = FALSE;
<<<<<<< HEAD

	entry = gtk_bin_get_child (GTK_BIN (page->priv->organizer));
	text = gtk_entry_get_text (GTK_ENTRY (entry));

	if (text == NULL || *text == '\0')
		return FALSE;

	account_list = e_get_account_list ();
	iterator = e_list_get_iterator (E_LIST (account_list));

	while (!match && e_iterator_is_valid (iterator)) {
		EAccount *account;
		const gchar *id_name;
		const gchar *id_address;
		gchar *identity;

		/* XXX EIterator misuses const. */
		account = (EAccount *) e_iterator_get (iterator);

		id_name = account->id->name;
		id_address = account->id->address;

		identity = g_strdup_printf ("%s <%s>", id_name, id_address);
		match = (g_ascii_strcasecmp (text, identity) == 0);
		g_free (identity);

		if (match && name != NULL)
			*name = g_strdup (id_name);

		if (match && mailto != NULL)
			*mailto = g_strdup_printf ("MAILTO:%s", id_address);

=======

	entry = gtk_bin_get_child (GTK_BIN (page->priv->organizer));
	text = gtk_entry_get_text (GTK_ENTRY (entry));

	if (text == NULL || *text == '\0')
		return FALSE;

	account_list = e_get_account_list ();
	iterator = e_list_get_iterator (E_LIST (account_list));

	while (!match && e_iterator_is_valid (iterator)) {
		EAccount *account;
		const gchar *id_name;
		const gchar *id_address;
		gchar *identity;

		/* XXX EIterator misuses const. */
		account = (EAccount *) e_iterator_get (iterator);

		id_name = account->id->name;
		id_address = account->id->address;

		identity = g_strdup_printf ("%s <%s>", id_name, id_address);
		match = (g_ascii_strcasecmp (text, identity) == 0);
		g_free (identity);

		if (match && name != NULL)
			*name = g_strdup (id_name);

		if (match && mailto != NULL)
			*mailto = g_strdup_printf ("MAILTO:%s", id_address);

>>>>>>> 19163c2b
		e_iterator_next (iterator);
	}

	g_object_unref (iterator);

	return match;
}

/* Fills the widgets with default values */
static void
clear_widgets (TaskPage *tpage)
{
	TaskPagePrivate *priv = tpage->priv;
	CompEditor *editor;

	editor = comp_editor_page_get_editor (COMP_EDITOR_PAGE (tpage));

	/* Summary, description */
	e_dialog_editable_set (priv->summary, NULL);
	gtk_text_buffer_set_text (gtk_text_view_get_buffer (GTK_TEXT_VIEW (priv->description)), "", 0);
	e_buffer_tagger_update_tags (GTK_TEXT_VIEW (priv->description));

	/* Start, due times - both set to None */
	e_date_edit_set_time (E_DATE_EDIT (priv->start_date), -1);
	e_date_edit_set_time (E_DATE_EDIT (priv->due_date), -1);

	/* Classification */
	comp_editor_set_classification (editor, E_CAL_COMPONENT_CLASS_PUBLIC);

	/* Categories */
	e_dialog_editable_set (priv->categories, NULL);
}

static gboolean
date_in_past (TaskPage *tpage,
              EDateEdit *date)
{
	struct icaltimetype tt = icaltime_null_time ();

	if (!e_date_edit_get_date (date, &tt.year, &tt.month, &tt.day))
		return FALSE;

	if (e_date_edit_get_time_of_day (date, &tt.hour, &tt.minute))
		tt.zone = e_timezone_entry_get_timezone (E_TIMEZONE_ENTRY (tpage->priv->timezone));
	else
		tt.is_date = TRUE;

	return comp_editor_test_time_in_the_past (tt);
}

/* returns whether changed info text */
static gboolean
check_starts_in_the_past (TaskPage *tpage)
{
	TaskPagePrivate *priv;
	gboolean start_in_past, due_in_past;

	if ((comp_editor_get_flags (comp_editor_page_get_editor (COMP_EDITOR_PAGE (tpage))) & COMP_EDITOR_NEW_ITEM) == 0)
		return FALSE;

	priv = tpage->priv;
	start_in_past = date_in_past (tpage, E_DATE_EDIT (priv->start_date));
	due_in_past = date_in_past (tpage, E_DATE_EDIT (priv->due_date));

	if (start_in_past || due_in_past) {
		gchar *tmp = g_strconcat ("<b>", start_in_past ? _("Task's start date is in the past") : "",
			start_in_past && due_in_past ? "\n" : "", due_in_past ? _("Task's due date is in the past") : "", "</b>",
			priv->subscriber_info_text ? "\n" : "", priv->subscriber_info_text, NULL);
		task_page_set_info_string (tpage, GTK_STOCK_DIALOG_WARNING, tmp);
		g_free (tmp);
	} else {
		task_page_set_info_string (tpage, priv->subscriber_info_text ? GTK_STOCK_DIALOG_INFO : NULL, priv->subscriber_info_text);
	}

	return TRUE;
}

static void
sensitize_widgets (TaskPage *tpage)
{
	TaskPagePrivate *priv = tpage->priv;
	CompEditor *editor;
	CompEditorFlags flags;
	ECalClient *client;
	GtkActionGroup *action_group;
	GtkAction *action;
	gboolean read_only, sens = TRUE, sensitize;

	editor = comp_editor_page_get_editor (COMP_EDITOR_PAGE (tpage));
	client = comp_editor_get_client (editor);
	flags = comp_editor_get_flags (editor);

	read_only = e_client_is_readonly (E_CLIENT (client));

	if (flags & COMP_EDITOR_IS_ASSIGNED)
		sens = flags & COMP_EDITOR_USER_ORG;

	sensitize = (!read_only && sens);

	if (read_only) {
		gchar *tmp = g_strconcat ("<b>", _("Task cannot be edited, because the selected task list is read only"), "</b>", NULL);
		task_page_set_info_string (tpage, GTK_STOCK_DIALOG_INFO, tmp);
		g_free (tmp);
	} else if (!sens) {
		gchar *tmp = g_strconcat ("<b>", _("Task cannot be fully edited, because you are not the organizer"), "</b>", NULL);
		task_page_set_info_string (tpage, GTK_STOCK_DIALOG_INFO, tmp);
		g_free (tmp);
	} else if ((flags & COMP_EDITOR_IS_ASSIGNED) != 0 && e_client_check_capability (E_CLIENT (client), CAL_STATIC_CAPABILITY_NO_TASK_ASSIGNMENT)) {
		gchar *tmp = g_strconcat ("<b>", _("Task cannot be edited, because the selected task list does not support assigned tasks"), "</b>", NULL);
		task_page_set_info_string (tpage, GTK_STOCK_DIALOG_INFO, tmp);
		g_free (tmp);
		sens = FALSE;
		read_only = TRUE;
	} else if (!check_starts_in_the_past (tpage)) {
		task_page_set_info_string (tpage, priv->subscriber_info_text ? GTK_STOCK_DIALOG_INFO : NULL, priv->subscriber_info_text);
	}

	/* The list of organizers is set to be non-editable. Otherwise any
	 * change in the displayed list causes an 'Account not found' error.
	 */
	gtk_editable_set_editable (GTK_EDITABLE (gtk_bin_get_child (GTK_BIN (priv->organizer))), FALSE);

	gtk_editable_set_editable (GTK_EDITABLE (priv->summary), !read_only);
	gtk_widget_set_sensitive (priv->due_date, !read_only);
	gtk_widget_set_sensitive (priv->start_date, !read_only);
	gtk_widget_set_sensitive (priv->timezone, !read_only);
	gtk_widget_set_sensitive (priv->description, !read_only);
	gtk_widget_set_sensitive (priv->categories_btn, !read_only);
	gtk_editable_set_editable (GTK_EDITABLE (priv->categories), !read_only);

	gtk_widget_set_sensitive (priv->organizer, !read_only);
	gtk_widget_set_sensitive (priv->add, (!read_only &&  sens));
	gtk_widget_set_sensitive (priv->edit, (!read_only && sens));
	e_meeting_list_view_set_editable (priv->list_view, (!read_only && sens));
	gtk_widget_set_sensitive (priv->remove, (!read_only &&  sens));
	gtk_widget_set_sensitive (priv->invite, (!read_only &&  sens));
	gtk_widget_set_sensitive (GTK_WIDGET (priv->list_view), !read_only);

	action_group = comp_editor_get_action_group (editor, "editable");
	gtk_action_group_set_sensitive (action_group, !read_only);

	action_group = comp_editor_get_action_group (editor, "individual");
	gtk_action_group_set_sensitive (action_group, sensitize);

	action = comp_editor_get_action (editor, "send-options");
	gtk_action_set_sensitive (action, sensitize);

	if (!priv->is_assignment) {
		gtk_widget_hide (priv->calendar_label);
		gtk_widget_hide (priv->list_box);
		gtk_widget_hide (priv->attendee_box);
		gtk_widget_hide (priv->organizer);
		gtk_widget_hide (priv->invite);
		gtk_label_set_text_with_mnemonic (GTK_LABEL (priv->org_cal_label), _("_List:"));
		gtk_label_set_mnemonic_widget (GTK_LABEL (priv->org_cal_label), priv->source_selector);
	} else {
		gtk_widget_show (priv->invite);
		gtk_widget_show (priv->calendar_label);
		gtk_widget_show (priv->list_box);
		gtk_widget_show (priv->attendee_box);
		gtk_widget_show (priv->organizer);
		gtk_label_set_text_with_mnemonic (GTK_LABEL (priv->org_cal_label), _("Organi_zer:"));
		gtk_label_set_mnemonic_widget (GTK_LABEL (priv->org_cal_label), priv->organizer);
	}
}

static void
set_attendees (ECalComponent *comp,
               const GPtrArray *attendees)
{
	GSList *comp_attendees = NULL, *l;
	gint i;

	for (i = 0; i < attendees->len; i++) {
		EMeetingAttendee *ia = g_ptr_array_index (attendees, i);
		ECalComponentAttendee *ca;

		ca = e_meeting_attendee_as_e_cal_component_attendee (ia);

		comp_attendees = g_slist_prepend (comp_attendees, ca);

	}
	comp_attendees = g_slist_reverse (comp_attendees);

	e_cal_component_set_attendee_list (comp, comp_attendees);

	for (l = comp_attendees; l != NULL; l = l->next)
		g_free (l->data);
	g_slist_free (comp_attendees);
}

static void
organizer_changed_cb (GtkEntry *entry,
                      TaskPage *tpage)
{
	gchar *name;
	gchar *mailto;

	g_return_if_fail (GTK_IS_ENTRY (entry));
	g_return_if_fail (IS_TASK_PAGE (tpage));

	if (!tpage->priv->ia)
		return;

	if (!get_current_identity (tpage, &name, &mailto))
		return;

	/* XXX EMeetingAttendee takes ownership of the strings. */
	e_meeting_attendee_set_cn (tpage->priv->ia, name);
	e_meeting_attendee_set_address (tpage->priv->ia, mailto);
}

static void
task_page_dispose (GObject *object)
{
	TaskPagePrivate *priv;

	priv = TASK_PAGE_GET_PRIVATE (object);

	if (priv->open_cancellable) {
		g_cancellable_cancel (priv->open_cancellable);
		g_object_unref (priv->open_cancellable);
		priv->open_cancellable = NULL;
	}

	if (priv->main != NULL) {
		g_object_unref (priv->main);
		priv->main = NULL;
	}

	if (priv->builder != NULL) {
		g_object_unref (priv->builder);
		priv->builder = NULL;
	}

	if (priv->sod != NULL) {
		g_object_unref (priv->sod);
		priv->sod = NULL;
	}

	if (priv->comp != NULL) {
		g_object_unref (priv->comp);
		priv->comp = NULL;
	}

	/* Chain up to parent's dispose() method. */
	G_OBJECT_CLASS (task_page_parent_class)->dispose (object);
}

static void
task_page_finalize (GObject *object)
{
	TaskPagePrivate *priv;

	priv = TASK_PAGE_GET_PRIVATE (object);

	g_strfreev (priv->address_strings);
	g_free (priv->fallback_address);

	g_ptr_array_foreach (
		priv->deleted_attendees, (GFunc) g_object_unref, NULL);
	g_ptr_array_free (priv->deleted_attendees, TRUE);

	/* Chain up to parent's finalize() method. */
	G_OBJECT_CLASS (task_page_parent_class)->finalize (object);
}

static GtkWidget *
task_page_get_widget (CompEditorPage *page)
{
	TaskPage *tpage;
	TaskPagePrivate *priv;

	tpage = TASK_PAGE (page);
	priv = tpage->priv;
<<<<<<< HEAD

	return priv->main;
}

static void
task_page_focus_main_widget (CompEditorPage *page)
{
	TaskPage *tpage;
	TaskPagePrivate *priv;

	tpage = TASK_PAGE (page);
	priv = tpage->priv;

=======

	return priv->main;
}

static void
task_page_focus_main_widget (CompEditorPage *page)
{
	TaskPage *tpage;
	TaskPagePrivate *priv;

	tpage = TASK_PAGE (page);
	priv = tpage->priv;

>>>>>>> 19163c2b
	gtk_widget_grab_focus (priv->summary);
}

static gboolean
task_page_fill_widgets (CompEditorPage *page,
                        ECalComponent *comp)
{
	TaskPage *tpage;
	TaskPagePrivate *priv;
	ECalComponentText text;
	ECalComponentDateTime d;
	ECalComponentClassification cl;
	CompEditor *editor;
	CompEditorFlags flags;
	GtkAction *action;
	ECalClient *client;
	GSList *l;
	icalcomponent *icalcomp;
	const gchar *categories, *uid;
	icaltimezone *zone, *default_zone;
	gchar *backend_addr = NULL;
	gboolean active;

	tpage = TASK_PAGE (page);
	priv = tpage->priv;

	editor = comp_editor_page_get_editor (page);
	client = comp_editor_get_client (editor);
	flags = comp_editor_get_flags (editor);

	/* Clean out old data */
	if (priv->comp != NULL)
		g_object_unref (priv->comp);
	priv->comp = NULL;

	g_ptr_array_foreach (
		priv->deleted_attendees, (GFunc) g_object_unref, NULL);
	g_ptr_array_set_size (priv->deleted_attendees, 0);

	/* Component for cancellation */
	priv->comp = e_cal_component_clone (comp);
	comp_editor_copy_new_attendees (priv->comp, comp);

	/* Clean the screen */
	clear_widgets (tpage);

	priv->user_add = itip_get_comp_attendee (comp, client);

        /* Summary, description(s) */
	e_cal_component_get_summary (comp, &text);
	e_dialog_editable_set (priv->summary, text.value);

	e_cal_component_get_description_list (comp, &l);
	if (l && l->data) {
		ECalComponentText *dtext;

		dtext = l->data;
		gtk_text_buffer_set_text (gtk_text_view_get_buffer (GTK_TEXT_VIEW (priv->description)),
					  dtext->value ? dtext->value : "", -1);
	} else {
		gtk_text_buffer_set_text (gtk_text_view_get_buffer (GTK_TEXT_VIEW (priv->description)),
					  "", 0);
	}
	e_cal_component_free_text_list (l);
	e_buffer_tagger_update_tags (GTK_TEXT_VIEW (priv->description));

	default_zone = comp_editor_get_timezone (editor);

	/* Due Date. */
	e_cal_component_get_due (comp, &d);
	zone = NULL;
	if (d.value) {
		struct icaltimetype *due_tt = d.value;
		e_date_edit_set_date (E_DATE_EDIT (priv->due_date),
				      due_tt->year, due_tt->month,
				      due_tt->day);
		e_date_edit_set_time_of_day (E_DATE_EDIT (priv->due_date), -1, -1);
	} else {
		e_date_edit_set_time (E_DATE_EDIT (priv->due_date), -1);

		/* If no time is set, we use the default timezone, so the
		 * user usually doesn't have to set this when they set the
		 * date. */
		zone = NULL;
	}

	/* Note that if we are creating a new task, the timezones may not be
	 * on the server, so we try to get the builtin timezone with the TZID
	 * first. */
	if (!zone && d.tzid) {
		GError *error = NULL;
		if (!e_cal_client_get_timezone_sync (client, d.tzid, &zone, NULL, &error))
			/* FIXME: Handle error better. */
			g_warning ("Couldn't get timezone '%s' from server: %s",
				   d.tzid ? d.tzid : "", error ? error->message : "Unknown error");
			if (error)
				g_error_free (error);
	}

	e_timezone_entry_set_timezone (E_TIMEZONE_ENTRY (priv->timezone),
				       zone ? zone : default_zone);

	action = comp_editor_get_action (editor, "view-time-zone");
	active = gtk_toggle_action_get_active (GTK_TOGGLE_ACTION (action));
	task_page_set_show_timezone (tpage, active);

	if (!(flags & COMP_EDITOR_NEW_ITEM) && !zone) {
		GtkAction *action;

		task_page_set_show_timezone (tpage, FALSE);
		action = comp_editor_get_action (editor, "view-time-zone");
		gtk_toggle_action_set_active (GTK_TOGGLE_ACTION (action), FALSE);
	}

	e_cal_component_free_datetime (&d);

	/* Start Date. */
	e_cal_component_get_dtstart (comp, &d);
	zone = NULL;
	if (d.value) {
		struct icaltimetype *start_tt = d.value;
		e_date_edit_set_date (E_DATE_EDIT (priv->start_date),
				      start_tt->year, start_tt->month,
				      start_tt->day);
		e_date_edit_set_time_of_day (E_DATE_EDIT (priv->start_date), -1, -1);
	} else {
		e_date_edit_set_time (E_DATE_EDIT (priv->start_date), -1);
	}

	e_cal_component_free_datetime (&d);

	/* Classification. */
	e_cal_component_get_classification (comp, &cl);
	comp_editor_set_classification (editor, cl);

	e_cal_component_get_uid (comp, &uid);
	if (e_cal_client_get_object_sync (client, uid, NULL, &icalcomp, NULL, NULL)) {
		icalcomponent_free (icalcomp);
		task_page_hide_options (tpage);
	}

	/* Categories */
	e_cal_component_get_categories (comp, &categories);
	e_dialog_editable_set (priv->categories, categories);

	/* Source */
	e_source_combo_box_set_active (
		E_SOURCE_COMBO_BOX (priv->source_selector),
		e_client_get_source (E_CLIENT (client)));

	e_client_get_backend_property_sync (E_CLIENT (client), CAL_BACKEND_PROPERTY_CAL_EMAIL_ADDRESS, &backend_addr, NULL, NULL);
	set_subscriber_info_string (tpage, backend_addr);

	if (priv->is_assignment) {
		ECalComponentOrganizer organizer;
		gchar *name = NULL;
		gchar *mailto = NULL;

		priv->user_add = itip_get_comp_attendee (comp, client);

		/* Organizer strings */
		task_page_select_organizer (tpage, backend_addr);

		/* If there is an existing organizer show it properly */
		if (e_cal_component_has_organizer (comp)) {
			e_cal_component_get_organizer (comp, &organizer);
			if (organizer.value != NULL) {
				const gchar *strip = itip_strip_mailto (organizer.value);
				gchar *string;

				if (itip_organizer_is_user (comp, client) || itip_sentby_is_user (comp, client)) {
					if (e_client_check_capability (E_CLIENT (client), CAL_STATIC_CAPABILITY_ORGANIZER_NOT_EMAIL_ADDRESS))
						priv->user_org = TRUE;
				} else {
					if (e_client_check_capability (E_CLIENT (client), CAL_STATIC_CAPABILITY_ORGANIZER_NOT_EMAIL_ADDRESS))
						gtk_widget_set_sensitive (priv->invite, FALSE);
					gtk_widget_set_sensitive (priv->add, FALSE);
					gtk_widget_set_sensitive (priv->edit, FALSE);
					gtk_widget_set_sensitive (priv->remove, FALSE);
					priv->user_org = FALSE;
				}

				if (e_client_check_capability (E_CLIENT (client), CAL_STATIC_CAPABILITY_NO_ORGANIZER) && (flags & COMP_EDITOR_DELEGATE))
					string = g_strdup (priv->user_add);
				else if ( organizer.cn != NULL)
					string = g_strdup_printf ("%s <%s>", organizer.cn, strip);
				else
					string = g_strdup (strip);

				g_signal_handlers_block_by_func (gtk_bin_get_child (GTK_BIN (priv->organizer)), organizer_changed_cb, tpage);

				if (!priv->user_org) {
					GtkTreeModel *model = gtk_combo_box_get_model (GTK_COMBO_BOX (priv->organizer));

					gtk_list_store_clear (GTK_LIST_STORE (model));
					e_dialog_append_list_store_text (model, 0, string);
					gtk_combo_box_set_active (GTK_COMBO_BOX (priv->organizer), 0);
					gtk_editable_set_editable (GTK_EDITABLE (gtk_bin_get_child (GTK_BIN (priv->organizer))), FALSE);
				} else {
					gtk_entry_set_text (GTK_ENTRY (gtk_bin_get_child (GTK_BIN (priv->organizer))), string);
				}

				g_signal_handlers_unblock_by_func (gtk_bin_get_child (GTK_BIN (priv->organizer)), organizer_changed_cb, tpage);

				g_free (string);
				priv->existing = TRUE;
			}
		} else if (get_current_identity (tpage, &name, &mailto)) {
			EMeetingAttendee *attendee;
			gchar *backend_mailto = NULL;

			if (backend_addr != NULL && *backend_addr != '\0') {
				backend_mailto = g_strdup_printf (
					"MAILTO:%s", backend_addr);
				if (g_ascii_strcasecmp (backend_mailto, mailto) == 0) {
					g_free (backend_mailto);
					backend_mailto = NULL;
				}
			}
<<<<<<< HEAD

			attendee =
				e_meeting_store_add_attendee_with_defaults (
				priv->meeting_store);
			priv->ia = g_object_ref (attendee);

=======

			attendee =
				e_meeting_store_add_attendee_with_defaults (
				priv->meeting_store);
			priv->ia = g_object_ref (attendee);

>>>>>>> 19163c2b
			if (backend_mailto == NULL) {
				e_meeting_attendee_set_cn (attendee, name);
				e_meeting_attendee_set_address (attendee, mailto);
				name = mailto = NULL;
			} else {
				e_meeting_attendee_set_address (attendee, backend_mailto);
				e_meeting_attendee_set_sentby (attendee, mailto);
				backend_mailto = mailto = NULL;
			}

			if (client && e_cal_client_check_organizer_must_accept (client))
				e_meeting_attendee_set_status (
					attendee, ICAL_PARTSTAT_NEEDSACTION);
			else
				e_meeting_attendee_set_status (
					attendee, ICAL_PARTSTAT_ACCEPTED);

			e_meeting_list_view_add_attendee_to_name_selector (
				E_MEETING_LIST_VIEW (priv->list_view), attendee);

			g_free (backend_mailto);
		}

		g_free (mailto);
		g_free (name);
	}

	g_free (backend_addr);

	sensitize_widgets (tpage);

	return TRUE;
}

static gboolean
task_page_fill_component (CompEditorPage *page,
                          ECalComponent *comp)
{
	TaskPage *tpage;
	TaskPagePrivate *priv;
	ECalComponentClassification classification;
	ECalComponentDateTime date;
	CompEditor *editor;
	CompEditorFlags flags;
	ECalClient *client;
	struct icaltimetype start_tt, due_tt;
	gchar *cat, *str;
	gboolean start_date_set, due_date_set;
	GtkTextBuffer *text_buffer;
	GtkTextIter text_iter_start, text_iter_end;

	tpage = TASK_PAGE (page);
	priv = tpage->priv;
	text_buffer = gtk_text_view_get_buffer (GTK_TEXT_VIEW (priv->description));

	editor = comp_editor_page_get_editor (page);
	client = comp_editor_get_client (editor);
	flags = comp_editor_get_flags (editor);

	/* Summary. */

	str = e_dialog_editable_get (priv->summary);
	if (!str || strlen (str) == 0)
		e_cal_component_set_summary (comp, NULL);
	else {
		ECalComponentText text;

		text.value = str;
		text.altrep = NULL;

		e_cal_component_set_summary (comp, &text);
	}

	if (str)
		g_free (str);

	/* Description */

	gtk_text_buffer_get_start_iter (text_buffer, &text_iter_start);
	gtk_text_buffer_get_end_iter   (text_buffer, &text_iter_end);
	str = gtk_text_buffer_get_text (text_buffer, &text_iter_start, &text_iter_end, FALSE);

	if (!str || strlen (str) == 0)
		e_cal_component_set_description_list (comp, NULL);
	else {
		GSList l;
		ECalComponentText text;

		text.value = str;
		text.altrep = NULL;
		l.data = &text;
		l.next = NULL;

		e_cal_component_set_description_list (comp, &l);
	}

	if (str)
		g_free (str);

	/* Dates */

	due_tt = icaltime_null_time ();

	date.value = &due_tt;
	date.tzid = NULL;

	/* Due Date. */
	if (!e_date_edit_date_is_valid (E_DATE_EDIT (priv->due_date))) {
		comp_editor_page_display_validation_error (page, _("Due date is wrong"), priv->due_date);
		return FALSE;
	}

	due_date_set = e_date_edit_get_date (E_DATE_EDIT (priv->due_date),
					 &due_tt.year,
					 &due_tt.month,
					 &due_tt.day);
	if (due_date_set) {
		due_tt.is_date = TRUE;
		date.tzid = NULL;
		e_cal_component_set_due (comp, &date);
	} else {
		e_cal_component_set_due (comp, NULL);
	}

	/* Start Date. */
	if (!e_date_edit_date_is_valid (E_DATE_EDIT (priv->start_date))) {
		comp_editor_page_display_validation_error (page, _("Start date is wrong"), priv->start_date);
		return FALSE;
	}

	start_tt = icaltime_null_time ();
	date.value = &start_tt;
	start_date_set = e_date_edit_get_date (E_DATE_EDIT (priv->start_date),
					 &start_tt.year,
					 &start_tt.month,
					 &start_tt.day);
	if (start_date_set) {
		start_tt.is_date = TRUE;
		date.tzid = NULL;
		e_cal_component_set_dtstart (comp, &date);
	} else {
		e_cal_component_set_dtstart (comp, NULL);
	}

	/* Classification. */
	classification = comp_editor_get_classification (editor);
	e_cal_component_set_classification (comp, classification);

	/* send options */
	if (priv->sendoptions_shown && priv->sod) {
		icaltimezone *zone = comp_editor_get_timezone (editor);
		e_send_options_utils_fill_component (priv->sod, comp, zone);
	}

	/* Categories */
	cat = e_dialog_editable_get (priv->categories);
	str = comp_editor_strip_categories (cat);
	if (cat)
		g_free (cat);

	e_cal_component_set_categories (comp, str);

	if (str)
		g_free (str);

	if (priv->is_assignment) {
		ECalComponentOrganizer organizer = {NULL, NULL, NULL, NULL};

		if (!priv->existing) {
			gchar *backend_addr = NULL;
			gchar *backend_mailto = NULL;
			gchar *name;
			gchar *mailto;

			e_client_get_backend_property_sync (E_CLIENT (client), CAL_BACKEND_PROPERTY_CAL_EMAIL_ADDRESS, &backend_addr, NULL, NULL);

			/* Find the identity for the organizer or sentby field */
			if (!get_current_identity (tpage, &name, &mailto)) {
				e_notice (
					priv->main, GTK_MESSAGE_ERROR,
					_("An organizer is required."));
				return FALSE;
			}

			/* Prefer the backend address if we have one. */
			if (backend_addr != NULL && *backend_addr != '\0') {
				backend_mailto = g_strdup_printf (
					"MAILTO:%s", backend_addr);
				if (g_ascii_strcasecmp (backend_mailto, mailto) == 0) {
					g_free (backend_mailto);
					backend_mailto = NULL;
				}
			}

			if (backend_mailto == NULL) {
				organizer.cn = name;
				organizer.value = mailto;
				name = mailto = NULL;
			} else {
				organizer.value = backend_mailto;
				organizer.sentby = mailto;
				backend_mailto = mailto = NULL;
			}

			e_cal_component_set_organizer (comp, &organizer);

			g_free (backend_addr);
			g_free (backend_mailto);
			g_free (name);
			g_free (mailto);
		}

		if (e_meeting_store_count_actual_attendees (priv->meeting_store) < 1) {
			e_notice (priv->main, GTK_MESSAGE_ERROR,
					_("At least one attendee is required."));
			return FALSE;
		}

		if (flags & COMP_EDITOR_DELEGATE ) {
			GSList *attendee_list, *l;
			gint i;
			const GPtrArray *attendees = e_meeting_store_get_attendees (priv->meeting_store);

			e_cal_component_get_attendee_list (priv->comp, &attendee_list);

			for (i = 0; i < attendees->len; i++) {
				EMeetingAttendee *ia = g_ptr_array_index (attendees, i);
				ECalComponentAttendee *ca;

				/* Remove the duplicate user from the component if present */
				if (e_meeting_attendee_is_set_delfrom (ia) || e_meeting_attendee_is_set_delto (ia)) {
					for (l = attendee_list; l; l = l->next) {
						ECalComponentAttendee *a = l->data;

						if (g_str_equal (a->value, e_meeting_attendee_get_address (ia))) {
							attendee_list = g_slist_remove (attendee_list, l->data);
							break;
						}
					}
				}

				ca = e_meeting_attendee_as_e_cal_component_attendee (ia);

				attendee_list = g_slist_append (attendee_list, ca);
			}
			e_cal_component_set_attendee_list (comp, attendee_list);
			e_cal_component_free_attendee_list (attendee_list);
		} else
			set_attendees (comp, e_meeting_store_get_attendees (priv->meeting_store));
	}

	return TRUE;
}

static gboolean
task_page_fill_timezones (CompEditorPage *page,
                          GHashTable *timezones)
{
	TaskPage *tpage;
	TaskPagePrivate *priv;
	icaltimezone *zone;

	tpage = TASK_PAGE (page);
	priv = tpage->priv;

	/* add start date timezone */
	zone = e_timezone_entry_get_timezone (E_TIMEZONE_ENTRY (priv->timezone));
	if (zone) {
		if (!g_hash_table_lookup (timezones, icaltimezone_get_tzid (zone)))
			g_hash_table_insert (timezones, (gpointer) icaltimezone_get_tzid (zone), zone);
	}

	return TRUE;
}

static void
task_page_add_attendee (CompEditorPage *page,
                        EMeetingAttendee *attendee)
{
	CompEditor *editor;
	TaskPagePrivate *priv;

	priv = TASK_PAGE_GET_PRIVATE (page);
	editor = comp_editor_page_get_editor (page);

	if ((comp_editor_get_flags (editor) & COMP_EDITOR_DELEGATE) != 0) {
		gchar *delfrom;

		/* EMeetingAttendee takes ownership of the string. */
		delfrom = g_strdup_printf ("MAILTO:%s", priv->user_add);
		e_meeting_attendee_set_delfrom (attendee, delfrom);
	}

	e_meeting_store_add_attendee (priv->meeting_store, attendee);
	e_meeting_list_view_add_attendee_to_name_selector (
		E_MEETING_LIST_VIEW (priv->list_view), attendee);
}

static void
task_page_class_init (TaskPageClass *class)
{
	GObjectClass *object_class;
	CompEditorPageClass *editor_page_class;

	g_type_class_add_private (class, sizeof (TaskPagePrivate));

	object_class = G_OBJECT_CLASS (class);
	object_class->dispose = task_page_dispose;
	object_class->finalize = task_page_finalize;

	editor_page_class = COMP_EDITOR_PAGE_CLASS (class);
	editor_page_class->get_widget = task_page_get_widget;
	editor_page_class->focus_main_widget = task_page_focus_main_widget;
	editor_page_class->fill_widgets = task_page_fill_widgets;
	editor_page_class->fill_component = task_page_fill_component;
	editor_page_class->fill_timezones = task_page_fill_timezones;
	editor_page_class->add_attendee = task_page_add_attendee;
}

static void
task_page_init (TaskPage *tpage)
{
	tpage->priv = TASK_PAGE_GET_PRIVATE (tpage);
	tpage->priv->deleted_attendees = g_ptr_array_new ();
	tpage->priv->open_cancellable = NULL;
}

void
task_page_set_view_role (TaskPage *page,
                         gboolean state)
{
	TaskPagePrivate *priv = page->priv;

	e_meeting_list_view_column_set_visible (priv->list_view, E_MEETING_STORE_ROLE_COL, state);
}

void
task_page_set_view_status (TaskPage *page,
                           gboolean state)
{
	TaskPagePrivate *priv = page->priv;

	e_meeting_list_view_column_set_visible (priv->list_view, E_MEETING_STORE_STATUS_COL, state);
}

void
task_page_set_view_type (TaskPage *page,
                         gboolean state)
{
	TaskPagePrivate *priv = page->priv;

	e_meeting_list_view_column_set_visible (priv->list_view, E_MEETING_STORE_TYPE_COL, state);
}

void
task_page_set_view_rsvp (TaskPage *page,
                         gboolean state)
{
	TaskPagePrivate *priv = page->priv;

	e_meeting_list_view_column_set_visible (priv->list_view, E_MEETING_STORE_RSVP_COL, state);
}

void
task_page_hide_options (TaskPage *page)
{
	CompEditor *editor;
	GtkAction *action;

	g_return_if_fail (IS_TASK_PAGE (page));

	editor = comp_editor_page_get_editor (COMP_EDITOR_PAGE (page));
	action = comp_editor_get_action (editor, "send-options");
	gtk_action_set_visible (action, FALSE);
}

void
task_page_show_options (TaskPage *page)
{
	CompEditor *editor;
	GtkAction *action;

	g_return_if_fail (IS_TASK_PAGE (page));

	editor = comp_editor_page_get_editor (COMP_EDITOR_PAGE (page));
	action = comp_editor_get_action (editor, "send-options");
	gtk_action_set_visible (action, TRUE);
}

void
task_page_set_assignment (TaskPage *page,
                          gboolean set)
{
	g_return_if_fail (IS_TASK_PAGE (page));

	page->priv->is_assignment = set;
	sensitize_widgets (page);
}

static void
add_clicked_cb (GtkButton *btn,
                TaskPage *page)
{
	EMeetingAttendee *attendee;
	CompEditor *editor;
	CompEditorFlags flags;

	editor = comp_editor_page_get_editor (COMP_EDITOR_PAGE (page));
	flags = comp_editor_get_flags (editor);

	attendee = e_meeting_store_add_attendee_with_defaults (page->priv->meeting_store);

	if (flags & COMP_EDITOR_DELEGATE) {
		e_meeting_attendee_set_delfrom (attendee, g_strdup_printf ("MAILTO:%s", page->priv->user_add));
	}

	e_meeting_list_view_edit (page->priv->list_view, attendee);
}

static void edit_clicked_cb (GtkButton *btn, TaskPage *tpage)
{
	TaskPagePrivate *priv;
	GtkTreePath *path = NULL;
	GtkTreeViewColumn *focus_col;

	priv = tpage->priv;

	gtk_tree_view_get_cursor (GTK_TREE_VIEW (priv->list_view), &path, NULL);
	g_return_if_fail (path != NULL);

	gtk_tree_view_get_cursor (GTK_TREE_VIEW (priv->list_view), &path, &focus_col);
	gtk_tree_view_set_cursor (GTK_TREE_VIEW (priv->list_view), path, focus_col, TRUE);
	gtk_tree_path_free (path);
}

static gboolean
existing_attendee (EMeetingAttendee *ia,
                   ECalComponent *comp)
{
	GSList *attendees, *l;
	const gchar *ia_address;
	const gchar *ia_sentby = NULL;

	ia_address = itip_strip_mailto (e_meeting_attendee_get_address (ia));
	if (!ia_address)
		return FALSE;

	if (e_meeting_attendee_is_set_sentby (ia))
		ia_sentby = itip_strip_mailto (e_meeting_attendee_get_sentby (ia));

	e_cal_component_get_attendee_list (comp, &attendees);

	for (l = attendees; l; l = l->next) {
		ECalComponentAttendee *attendee = l->data;
		const gchar *address;
		const gchar *sentby = NULL;

		address = itip_strip_mailto (attendee->value);
		if (attendee->sentby)
			sentby = itip_strip_mailto (attendee->sentby);

		if ((address && !g_ascii_strcasecmp (ia_address, address)) || (sentby && ia_sentby && !g_ascii_strcasecmp (ia_sentby, sentby))) {
			e_cal_component_free_attendee_list (attendees);
			return TRUE;
		}
	}

	e_cal_component_free_attendee_list (attendees);

	return FALSE;
}

static void
remove_attendee (TaskPage *page,
                 EMeetingAttendee *ia)
{
	TaskPagePrivate *priv = page->priv;
	CompEditor *editor;
	CompEditorFlags flags;
	gint pos = 0;

	editor = comp_editor_page_get_editor (COMP_EDITOR_PAGE (page));
	flags = comp_editor_get_flags (editor);

	/* If the user deletes the organizer attendee explicitly,
	 * assume they no longer want the organizer showing up */
	if (ia == priv->ia) {
		g_object_unref (priv->ia);
		priv->ia = NULL;
	}

	/* If this was a delegatee, no longer delegate */
	if (e_meeting_attendee_is_set_delfrom (ia)) {
		EMeetingAttendee *ib;

		ib = e_meeting_store_find_attendee (priv->meeting_store, e_meeting_attendee_get_delfrom (ia), &pos);
		if (ib != NULL) {
			e_meeting_attendee_set_delto (ib, NULL);

			if (!(flags & COMP_EDITOR_DELEGATE))
				e_meeting_attendee_set_edit_level (ib,  E_MEETING_ATTENDEE_EDIT_FULL);
		}
	}

	/* Handle deleting all attendees in the delegation chain */
	while (ia != NULL) {
		EMeetingAttendee *ib = NULL;

		if (existing_attendee (ia, priv->comp) && !comp_editor_have_in_new_attendees (priv->comp, ia)) {
			g_object_ref (ia);
			g_ptr_array_add (priv->deleted_attendees, ia);
		}

		if (e_meeting_attendee_get_delto (ia) != NULL)
			ib = e_meeting_store_find_attendee (priv->meeting_store, e_meeting_attendee_get_delto (ia), NULL);

		comp_editor_manage_new_attendees (priv->comp, ia, FALSE);
		e_meeting_list_view_remove_attendee_from_name_selector (priv->list_view, ia);
		e_meeting_store_remove_attendee (priv->meeting_store, ia);

		ia = ib;
	}

	sensitize_widgets (page);
}

static void
remove_clicked_cb (GtkButton *btn,
                   TaskPage *page)
{
	TaskPagePrivate *priv;
	EMeetingAttendee *ia;
	GtkTreeSelection *selection;
	GList *paths = NULL, *tmp;
	GtkTreeIter iter;
	GtkTreePath *path = NULL;
	GtkTreeModel *model = NULL;
	gboolean valid_iter;
	gchar *address;

	priv = page->priv;

	selection = gtk_tree_view_get_selection (GTK_TREE_VIEW (priv->list_view));
	model = GTK_TREE_MODEL (priv->meeting_store);
	if (!(paths = gtk_tree_selection_get_selected_rows (selection, &model))) {
		g_warning ("Could not get a selection to delete.");
		return;
	}
	paths = g_list_reverse (paths);

	for (tmp = paths; tmp; tmp = tmp->next) {
		path = tmp->data;

		gtk_tree_model_get_iter (GTK_TREE_MODEL (priv->meeting_store), &iter, path);

		gtk_tree_model_get (GTK_TREE_MODEL (priv->meeting_store), &iter, E_MEETING_STORE_ADDRESS_COL, &address, -1);
		ia = e_meeting_store_find_attendee (priv->meeting_store, address, NULL);
		g_free (address);
		if (!ia) {
			g_warning ("Cannot delete attendee\n");
			continue;
		} else if (e_meeting_attendee_get_edit_level (ia) != E_MEETING_ATTENDEE_EDIT_FULL) {
			g_warning("Not enough rights to delete attendee: %s\n", e_meeting_attendee_get_address(ia));
			continue;
		}

		remove_attendee (page, ia);
	}

	/* Select closest item after removal */
	valid_iter = gtk_tree_model_get_iter (GTK_TREE_MODEL (priv->meeting_store), &iter, path);
	if (!valid_iter) {
		gtk_tree_path_prev (path);
		valid_iter = gtk_tree_model_get_iter (GTK_TREE_MODEL (priv->meeting_store), &iter, path);
	}

	if (valid_iter) {
		gtk_tree_selection_unselect_all (selection);
		gtk_tree_selection_select_iter (selection, &iter);
	}

	g_list_foreach (paths, (GFunc) gtk_tree_path_free, NULL);
	g_list_free (paths);
}

static void
invite_cb (GtkWidget *widget,
           TaskPage *page)
{
	e_meeting_list_view_invite_others_dialog (page->priv->list_view);
}

static void
attendee_added_cb (EMeetingListView *emlv,
                   EMeetingAttendee *ia,
                   TaskPage *page)
{
	TaskPagePrivate *priv = page->priv;
	CompEditor *editor;
	CompEditorFlags flags;
	ECalClient *client;

	editor = comp_editor_page_get_editor (COMP_EDITOR_PAGE (page));
	client = comp_editor_get_client (editor);
	flags = comp_editor_get_flags (editor);

	if (!(flags & COMP_EDITOR_DELEGATE)) {
		comp_editor_manage_new_attendees (priv->comp, ia, TRUE);
		return;
	}

	/* do not remove here, it did EMeetingListView already */
	e_meeting_attendee_set_delfrom (ia, g_strdup_printf ("MAILTO:%s", priv->user_add ? priv->user_add : ""));

	if (!e_client_check_capability (E_CLIENT (client), CAL_STATIC_CAPABILITY_DELEGATE_TO_MANY)) {
		EMeetingAttendee *delegator;

		gtk_widget_set_sensitive (priv->invite, FALSE);
		gtk_widget_set_sensitive (priv->add, FALSE);
		gtk_widget_set_sensitive (priv->edit, FALSE);

		delegator = e_meeting_store_find_attendee (priv->meeting_store, priv->user_add, NULL);
		g_return_if_fail (delegator != NULL);

		e_meeting_attendee_set_delto (delegator, g_strdup (e_meeting_attendee_get_address (ia)));
	}
}

static gboolean
list_view_event (EMeetingListView *list_view,
                 GdkEvent *event,
                 TaskPage *page)
{
	TaskPagePrivate *priv= page->priv;
	CompEditor *editor;
	CompEditorFlags flags;

	editor = comp_editor_page_get_editor (COMP_EDITOR_PAGE (page));
	flags = comp_editor_get_flags (editor);

	if (event->type == GDK_2BUTTON_PRESS && flags & COMP_EDITOR_USER_ORG) {
		EMeetingAttendee *attendee;

		attendee = e_meeting_store_add_attendee_with_defaults (priv->meeting_store);

		if (flags & COMP_EDITOR_DELEGATE) {
			e_meeting_attendee_set_delfrom (attendee, g_strdup_printf ("MAILTO:%s", page->priv->user_add));
		}

		e_meeting_list_view_edit (page->priv->list_view, attendee);
		return TRUE;
	}

	return FALSE;
}

static gboolean
list_key_press (EMeetingListView *list_view,
                GdkEventKey *event,
                TaskPage *page)
{
	if (event->keyval == GDK_KEY_Delete) {

		remove_clicked_cb (NULL, page);

		return TRUE;
	} else if (event->keyval == GDK_KEY_Insert) {
		add_clicked_cb (NULL, page);

		return TRUE;
	}

	return FALSE;
}

void
task_page_set_show_timezone (TaskPage *page,
                             gboolean state)
{
	if (state) {
		gtk_widget_show_all (page->priv->timezone);
		gtk_widget_show (page->priv->timezone_label);
	} else {
		gtk_widget_hide (page->priv->timezone);
		gtk_widget_hide (page->priv->timezone_label);
	}

}

void
task_page_set_show_categories (TaskPage *page,
                               gboolean state)
{
	if (state) {
		gtk_widget_show (page->priv->categories_btn);
		gtk_widget_show (page->priv->categories);
	} else {
		gtk_widget_hide (page->priv->categories_btn);
		gtk_widget_hide (page->priv->categories);
	}
}

/*If the msg has some value set, the icon should always be set */
void
task_page_set_info_string (TaskPage *tpage,
                           const gchar *icon,
                           const gchar *msg)
{
	TaskPagePrivate *priv;

	priv = tpage->priv;

	gtk_image_set_from_stock (GTK_IMAGE (priv->info_icon), icon, GTK_ICON_SIZE_BUTTON);
	gtk_label_set_markup (GTK_LABEL (priv->info_string), msg);

	if (msg && icon)
		gtk_widget_show (priv->info_hbox);
	else
		gtk_widget_hide (priv->info_hbox);
}

/* Gets the widgets from the XML file and returns if they are all available. */
static gboolean
get_widgets (TaskPage *tpage)
{
	CompEditorPage *page = COMP_EDITOR_PAGE (tpage);
	GtkEntryCompletion *completion;
	TaskPagePrivate *priv;
	GSList *accel_groups;
	GtkWidget *toplevel;
	GtkWidget *parent;
	GtkWidget *sw;
	GtkTreeSelection *selection;

	priv = tpage->priv;

	priv->main = e_builder_get_widget (priv->builder, "task-page");
	if (!priv->main)
		return FALSE;

	/* Get the GtkAccelGroup from the toplevel window, so we can install
	 * it when the notebook page is mapped. */
	toplevel = gtk_widget_get_toplevel (priv->main);
	accel_groups = gtk_accel_groups_from_object (G_OBJECT (toplevel));
	if (accel_groups)
		page->accel_group = g_object_ref (accel_groups->data);

	g_object_ref (priv->main);
	parent = gtk_widget_get_parent (priv->main);
	gtk_container_remove (GTK_CONTAINER (parent), priv->main);

	priv->info_hbox = e_builder_get_widget (priv->builder, "generic-info");
	priv->info_icon = e_builder_get_widget (priv->builder, "generic-info-image");
	priv->info_string = e_builder_get_widget (priv->builder, "generic-info-msgs");

	priv->summary = e_builder_get_widget (priv->builder, "summary");
	priv->summary_label = e_builder_get_widget (priv->builder, "summary-label");

	/* Glade's visibility flag doesn't seem to work for custom widgets */
	priv->due_date = e_builder_get_widget (priv->builder, "due-date");
	gtk_widget_show (priv->due_date);
	priv->start_date = e_builder_get_widget (priv->builder, "start-date");
	gtk_widget_show (priv->start_date);

	priv->timezone = e_builder_get_widget (priv->builder, "timezone");
	priv->timezone_label = e_builder_get_widget (priv->builder, "timezone-label");
	priv->attendees_label = e_builder_get_widget (priv->builder, "attendees-label");
	priv->description = e_builder_get_widget (priv->builder, "description");
	priv->categories_btn = e_builder_get_widget (priv->builder, "categories-button");
	priv->categories = e_builder_get_widget (priv->builder, "categories");

	priv->organizer = e_builder_get_widget (priv->builder, "organizer");
	gtk_list_store_clear (GTK_LIST_STORE (gtk_combo_box_get_model (GTK_COMBO_BOX (priv->organizer))));
	gtk_combo_box_set_entry_text_column (GTK_COMBO_BOX (priv->organizer), 0);

	priv->invite = e_builder_get_widget (priv->builder, "invite");
	priv->add = e_builder_get_widget (priv->builder, "add-attendee");
	priv->edit = e_builder_get_widget (priv->builder, "edit-attendee");
	priv->remove = e_builder_get_widget (priv->builder, "remove-attendee");
	priv->list_box = e_builder_get_widget (priv->builder, "list-box");
	priv->calendar_label = e_builder_get_widget (priv->builder, "group-label");
	priv->attendee_box = e_builder_get_widget (priv->builder, "attendee-box");
	priv->org_cal_label = e_builder_get_widget (priv->builder, "org-task-label");

	priv->list_view = e_meeting_list_view_new (priv->meeting_store);

	selection = gtk_tree_view_get_selection ((GtkTreeView *) priv->list_view);
	gtk_tree_selection_set_mode (selection, GTK_SELECTION_MULTIPLE);
	gtk_widget_show (GTK_WIDGET (priv->list_view));

	sw = gtk_scrolled_window_new (NULL, NULL);
	gtk_scrolled_window_set_policy (GTK_SCROLLED_WINDOW (sw), GTK_POLICY_AUTOMATIC, GTK_POLICY_AUTOMATIC);
	gtk_scrolled_window_set_shadow_type (GTK_SCROLLED_WINDOW (sw), GTK_SHADOW_IN);
	gtk_widget_show (sw);
	gtk_container_add (GTK_CONTAINER (sw), GTK_WIDGET (priv->list_view));
	gtk_box_pack_start (GTK_BOX (priv->list_box), sw, TRUE, TRUE, 0);

	priv->source_selector = e_builder_get_widget (priv->builder, "source");
	e_util_set_source_combo_box_list (priv->source_selector, "/apps/evolution/tasks/sources");

	gtk_label_set_mnemonic_widget (GTK_LABEL (priv->calendar_label), priv->source_selector);

	completion = e_category_completion_new ();
	gtk_entry_set_completion (GTK_ENTRY (priv->categories), completion);
	g_object_unref (completion);

	return (priv->summary
		&& priv->summary_label
		&& priv->due_date
		&& priv->start_date
		&& priv->timezone
		&& priv->description
		&& priv->categories_btn
		&& priv->categories
		&& priv->organizer
		);
}

static void
summary_changed_cb (GtkEditable *editable,
                    CompEditorPage *page)
{
	CompEditor *editor;
	gchar *summary;

	if (comp_editor_page_get_updating (page))
		return;

	editor = comp_editor_page_get_editor (page);
	summary = e_dialog_editable_get (GTK_WIDGET (editable));
	comp_editor_set_summary (editor, summary);
	g_free (summary);
}

/* Callback used when the start or due date widgets change.  We notify the
 * other pages in the task editor, so they can update any labels.
 */
static void
date_changed_cb (EDateEdit *dedit,
                 TaskPage *tpage)
{
	TaskPagePrivate *priv = tpage->priv;
	CompEditorPageDates dates;
	gboolean date_set;
	ECalComponentDateTime start_dt, due_dt;
	struct icaltimetype start_tt = icaltime_null_time ();
	struct icaltimetype due_tt = icaltime_null_time ();

	if (comp_editor_page_get_updating (COMP_EDITOR_PAGE (tpage)))
		return;

	date_set = e_date_edit_get_date (E_DATE_EDIT (priv->start_date),
					 &start_tt.year,
					 &start_tt.month,
					 &start_tt.day);
	if (date_set) {
		start_tt.is_date = TRUE;
		start_dt.tzid = NULL;
	} else {
		start_tt = icaltime_null_time ();
		start_dt.tzid = NULL;
	}

	date_set = e_date_edit_get_date (E_DATE_EDIT (priv->due_date),
					 &due_tt.year,
					 &due_tt.month,
					 &due_tt.day);
	if (date_set) {
		due_tt.is_date = TRUE;
		due_dt.tzid = NULL;
	} else {
		due_tt = icaltime_null_time ();
		due_dt.tzid = NULL;
	}

	start_dt.value = &start_tt;
	dates.start = &start_dt;
	dates.end = NULL;
	due_dt.value = &due_tt;
	dates.due = &due_dt;
	dates.complete = NULL;

	/* Notify upstream */
	comp_editor_page_notify_dates_changed (COMP_EDITOR_PAGE (tpage),
					       &dates);

	check_starts_in_the_past (tpage);
}

static void
timezone_changed_cb (EDateEdit *dedit,
                     TaskPage *tpage)
{
	date_changed_cb ((EDateEdit *) tpage->priv->start_date, tpage);
	date_changed_cb ((EDateEdit *) tpage->priv->due_date, tpage);
}

/* Callback used when the categories button is clicked; we must bring up the
 * category list dialog.
 */
static void
categories_clicked_cb (GtkWidget *button,
                       TaskPage *tpage)
{
	GtkEntry *entry;

	entry = GTK_ENTRY (tpage->priv->categories);
	e_categories_config_open_dialog_for_entry (entry);
}

static gboolean
check_start_before_end (struct icaltimetype *start_tt,
                        icaltimezone *start_zone,
                        struct icaltimetype *end_tt,
                        icaltimezone *end_zone,
                        gboolean adjust_end_time,
                        gboolean adjust_by_hour)
{
	struct icaltimetype end_tt_copy;
	gint cmp;

	/* Convert the end time to the same timezone as the start time. */
	end_tt_copy = *end_tt;
	icaltimezone_convert_time (&end_tt_copy, end_zone, start_zone);

	/* Now check if the start time is after the end time. If it is,
	 * we need to modify one of the times. */
	cmp = icaltime_compare (*start_tt, end_tt_copy);
	if (cmp > 0) {
		if (adjust_end_time) {
			/* Modify the end time, to be the start + 1 hour/day. */
			*end_tt = *start_tt;
			icaltime_adjust (end_tt, 0, adjust_by_hour ? 1 : 24, 0, 0);
			icaltimezone_convert_time (end_tt, start_zone,
						   end_zone);
		} else {
			/* Modify the start time, to be the end - 1 hour/day. */
			*start_tt = *end_tt;
			icaltime_adjust (start_tt, 0, adjust_by_hour ? -1 : -24, 0, 0);
			icaltimezone_convert_time (start_tt, end_zone,
						   start_zone);
		}
		return TRUE;
	}

	return FALSE;
}

/*
 * This is called whenever the start or due dates.
 * It makes sure that the start date < end date. It also emits the notification
 * signals so the other event editor pages update their labels etc.
 *
 * If adjust_end_time is TRUE, if the start time < end time it will adjust
 * the end time. If FALSE it will adjust the start time. If the user sets the
 * start or end time, the other time is adjusted to make it valid.
 *
 * Time part of the value is changed only when both edits have time set,
 * otherwise times will differ one hour.
 */
static void
times_updated (TaskPage *tpage,
               gboolean adjust_end_time)
{
	TaskPagePrivate *priv;
	struct icaltimetype start_tt = icaltime_null_time ();
	struct icaltimetype end_tt = icaltime_null_time ();
	gboolean date_set;
	gboolean set_start_date = FALSE, set_end_date = FALSE;
	icaltimezone *zone;

	priv = tpage->priv;

	if (comp_editor_page_get_updating (COMP_EDITOR_PAGE (tpage)))
		return;

	date_set = e_date_edit_get_date (E_DATE_EDIT (priv->start_date),
					 &start_tt.year,
					 &start_tt.month,
					 &start_tt.day);
	if (!date_set)
		return;

	date_set = e_date_edit_get_date (E_DATE_EDIT (priv->due_date),
					 &end_tt.year,
					 &end_tt.month,
					 &end_tt.day);
	if (!date_set)
		return;

	zone = e_timezone_entry_get_timezone (E_TIMEZONE_ENTRY (priv->timezone));

	if (check_start_before_end (&start_tt, zone,
				    &end_tt, zone,
				    adjust_end_time,
				    FALSE)) {
		if (adjust_end_time)
			set_end_date = TRUE;
		else
			set_start_date = TRUE;
	}

	if (set_start_date) {
		g_signal_handlers_block_matched (priv->start_date, G_SIGNAL_MATCH_DATA, 0, 0, NULL, NULL, tpage);
		e_date_edit_set_date (E_DATE_EDIT (priv->start_date), start_tt.year, start_tt.month, start_tt.day);
		g_signal_handlers_unblock_matched (priv->start_date, G_SIGNAL_MATCH_DATA, 0, 0, NULL, NULL, tpage);
	}

	if (set_end_date) {
		g_signal_handlers_block_matched (priv->due_date, G_SIGNAL_MATCH_DATA, 0, 0, NULL, NULL, tpage);
		e_date_edit_set_date (E_DATE_EDIT (priv->due_date), end_tt.year, end_tt.month, end_tt.day);
		g_signal_handlers_unblock_matched (priv->due_date, G_SIGNAL_MATCH_DATA, 0, 0, NULL, NULL, tpage);
	}

	/* Notify upstream */
	date_changed_cb ((EDateEdit *) priv->start_date, tpage);
	date_changed_cb ((EDateEdit *) priv->due_date, tpage);
}

static void
start_date_changed_cb (TaskPage *tpage)
{
	times_updated (tpage, TRUE);
}

static void
due_date_changed_cb (TaskPage *tpage)
{
	times_updated (tpage, FALSE);
}

static void
tpage_client_opened_cb (GObject *source_object,
                        GAsyncResult *result,
                        gpointer user_data)
{
	ESource *source = E_SOURCE (source_object);
	EClient *client = NULL;
	TaskPage *tpage = user_data;
	TaskPagePrivate *priv;
	CompEditor *editor;
	GError *error = NULL;

	if (!e_client_utils_open_new_finish (source, result, &client, &error)) {
		if (g_error_matches (error, E_CLIENT_ERROR, E_CLIENT_ERROR_CANCELLED) ||
		    g_error_matches (error, G_IO_ERROR, G_IO_ERROR_CANCELLED)) {
			return;
		}
	}

	editor = comp_editor_page_get_editor (COMP_EDITOR_PAGE (tpage));
	priv = tpage->priv;
	if (error) {
		GtkWidget *dialog;
		ECalClient *old_client;

		old_client = comp_editor_get_client (editor);

		e_source_combo_box_set_active (
			E_SOURCE_COMBO_BOX (priv->source_selector),
			e_client_get_source (E_CLIENT (old_client)));

<<<<<<< HEAD
		dialog = gtk_message_dialog_new (NULL, GTK_DIALOG_MODAL,
						 GTK_MESSAGE_WARNING, GTK_BUTTONS_OK,
						 _("Unable to open tasks in '%s': %s"),
						 e_source_peek_name (source),
						 error ? error->message : _("Unknown error"));
=======
		dialog = gtk_message_dialog_new (
			NULL, GTK_DIALOG_MODAL,
			GTK_MESSAGE_WARNING, GTK_BUTTONS_OK,
			_("Unable to open tasks in '%s': %s"),
			e_source_peek_name (source),
			error->message);
>>>>>>> 19163c2b
		gtk_dialog_run (GTK_DIALOG (dialog));
		gtk_widget_destroy (dialog);

		if (error)
			g_error_free (error);
	} else {
		icaltimezone *zone;
		ECalClient *cal_client = E_CAL_CLIENT (client);

		g_return_if_fail (cal_client != NULL);

		zone = comp_editor_get_timezone (editor);
		e_cal_client_set_default_timezone (cal_client, zone);

		comp_editor_set_client (editor, cal_client);
		comp_editor_page_changed (COMP_EDITOR_PAGE (tpage));
		if (e_client_check_capability (client, CAL_STATIC_CAPABILITY_REQ_SEND_OPTIONS) && priv->is_assignment)
			task_page_show_options (tpage);
		else
			task_page_hide_options (tpage);

		if (client) {
			gchar *backend_addr = NULL;

			e_client_get_backend_property_sync (client, CAL_BACKEND_PROPERTY_CAL_EMAIL_ADDRESS, &backend_addr, NULL, NULL);

			if (priv->is_assignment)
				task_page_select_organizer (tpage, backend_addr);

			set_subscriber_info_string (tpage, backend_addr);
			g_free (backend_addr);
		}

		sensitize_widgets (tpage);
	}
}

static void
source_changed_cb (ESourceComboBox *source_combo_box,
                   TaskPage *tpage)
{
	TaskPagePrivate *priv = tpage->priv;
	ESource *source;

	if (comp_editor_page_get_updating (COMP_EDITOR_PAGE (tpage)))
		return;

	source = e_source_combo_box_get_active (source_combo_box);

	if (priv->open_cancellable) {
		g_cancellable_cancel (priv->open_cancellable);
		g_object_unref (priv->open_cancellable);
	}
	priv->open_cancellable = g_cancellable_new ();

	e_client_utils_open_new (
		source, E_CLIENT_SOURCE_TYPE_TASKS,
		FALSE, priv->open_cancellable,
		e_client_utils_authenticate_handler, NULL,
		tpage_client_opened_cb, tpage);
}

static void
set_subscriber_info_string (TaskPage *tpage,
                            const gchar *backend_address)
{
	CompEditor *editor;
	ECalClient *client;
	ESource *source;

	editor = comp_editor_page_get_editor (COMP_EDITOR_PAGE (tpage));
	client = comp_editor_get_client (editor);
	source = e_client_get_source (E_CLIENT (client));

	if (e_source_get_property (source, "subscriber")) {
		g_free (tpage->priv->subscriber_info_text);
		/* Translators: This string is used when we are creating a Task
		 * on behalf of some other user */
		tpage->priv->subscriber_info_text = g_markup_printf_escaped (_("You are acting on behalf of %s"), backend_address);
	} else {
		g_free (tpage->priv->subscriber_info_text);
		tpage->priv->subscriber_info_text = NULL;
	}

	if (!check_starts_in_the_past (tpage))
		task_page_set_info_string (tpage, tpage->priv->subscriber_info_text ? GTK_STOCK_DIALOG_INFO : NULL, tpage->priv->subscriber_info_text);
}

void
task_page_send_options_clicked_cb (TaskPage *tpage)
{
	TaskPagePrivate *priv = tpage->priv;
	CompEditor *editor;
	GtkWidget *toplevel;
	ESource *source;
	ECalClient *client;

	editor = comp_editor_page_get_editor (COMP_EDITOR_PAGE (tpage));
	client = comp_editor_get_client (editor);

	if (!priv->sod) {
		priv->sod = e_send_options_dialog_new ();
		priv->sod->data->initialized = TRUE;
		source = e_source_combo_box_get_active (
			E_SOURCE_COMBO_BOX (priv->source_selector));
		e_send_options_utils_set_default_data (priv->sod, source, "task");
	}

	if (e_client_check_capability (E_CLIENT (client), CAL_STATIC_CAPABILITY_NO_GEN_OPTIONS)) {
		e_send_options_set_need_general_options (priv->sod, FALSE);
	}

	toplevel = gtk_widget_get_toplevel (priv->main);
	e_send_options_dialog_run (priv->sod, toplevel, E_ITEM_TASK);
}

/* Hooks the widget signals */
static gboolean
init_widgets (TaskPage *tpage)
{
	CompEditor *editor;
	TaskPagePrivate *priv;
	GtkAction *action;
	GtkTextBuffer *text_buffer;
	icaltimezone *zone;
	gboolean active;

	priv = tpage->priv;

	editor = comp_editor_page_get_editor (COMP_EDITOR_PAGE (tpage));

	/* Make sure the EDateEdit widgets use our timezones to get the
	 * current time. */
	e_date_edit_set_get_time_callback (
		E_DATE_EDIT (priv->start_date),
		(EDateEditGetTimeCallback) comp_editor_get_current_time,
		g_object_ref (editor),
		(GDestroyNotify) g_object_unref);
	e_date_edit_set_get_time_callback (
		E_DATE_EDIT (priv->due_date),
		(EDateEditGetTimeCallback) comp_editor_get_current_time,
		g_object_ref (editor),
		(GDestroyNotify) g_object_unref);

	/* Generic informative messages */
	gtk_widget_hide (priv->info_hbox);

	/* Summary */
	g_signal_connect ((priv->summary), "changed",
			    G_CALLBACK (summary_changed_cb), tpage);

	/* Description */
	text_buffer = gtk_text_view_get_buffer (GTK_TEXT_VIEW (priv->description));

	gtk_text_view_set_wrap_mode (GTK_TEXT_VIEW (priv->description), GTK_WRAP_WORD);

	e_buffer_tagger_connect (GTK_TEXT_VIEW (priv->description));

	/* Dates */
	g_signal_connect ((priv->start_date), "changed",
			    G_CALLBACK (date_changed_cb), tpage);
	g_signal_connect ((priv->due_date), "changed",
			    G_CALLBACK (date_changed_cb), tpage);

	/* time zone changed */
	g_signal_connect (priv->timezone, "changed", G_CALLBACK(timezone_changed_cb), tpage);

	/* Categories button */
	g_signal_connect ((priv->categories_btn), "clicked",
			    G_CALLBACK (categories_clicked_cb), tpage);

	/* Source selector */
	g_signal_connect (priv->source_selector, "changed", G_CALLBACK (source_changed_cb), tpage);

	/* Connect the default signal handler to use to make sure the "changed"
	 * field gets set whenever a field is changed. */

	/* Belongs to priv->description */
	g_signal_connect_swapped (
		text_buffer, "changed",
		G_CALLBACK (comp_editor_page_changed), tpage);
	g_signal_connect_swapped (
		priv->summary, "changed",
		G_CALLBACK (comp_editor_page_changed), tpage);
	g_signal_connect_swapped (
		priv->start_date, "changed",
		G_CALLBACK (start_date_changed_cb), tpage);
	g_signal_connect_swapped (
		priv->start_date, "changed",
		G_CALLBACK (comp_editor_page_changed), tpage);
	g_signal_connect_swapped (
		priv->due_date, "changed",
		G_CALLBACK (due_date_changed_cb), tpage);
	g_signal_connect_swapped (
		priv->due_date, "changed",
		G_CALLBACK (comp_editor_page_changed), tpage);
	g_signal_connect_swapped (
		priv->timezone, "changed",
		G_CALLBACK (comp_editor_page_changed), tpage);
	g_signal_connect_swapped (
		priv->categories, "changed",
		G_CALLBACK (comp_editor_page_changed), tpage);

	g_signal_connect (
		priv->list_view, "event",
		G_CALLBACK (list_view_event), tpage);
	g_signal_connect (
		priv->list_view, "key_press_event",
		G_CALLBACK (list_key_press), tpage);

	/* Add attendee button */
	g_signal_connect (priv->add, "clicked", G_CALLBACK (add_clicked_cb), tpage);

	/* Edit attendee button */
	g_signal_connect (priv->edit, "clicked", G_CALLBACK (edit_clicked_cb), tpage);

	/* Remove attendee button */
	g_signal_connect (priv->remove, "clicked", G_CALLBACK (remove_clicked_cb), tpage);

	/* Contacts button */
	g_signal_connect (priv->invite, "clicked", G_CALLBACK (invite_cb), tpage);

	/* Meeting List View */
	g_signal_connect (priv->list_view, "attendee_added", G_CALLBACK (attendee_added_cb), tpage);

	/* Set the default timezone, so the timezone entry may be hidden. */
	zone = comp_editor_get_timezone (editor);
	e_timezone_entry_set_default_timezone (E_TIMEZONE_ENTRY (priv->timezone), zone);

	action = comp_editor_get_action (editor, "view-time-zone");
	active = gtk_toggle_action_get_active (GTK_TOGGLE_ACTION (action));
	task_page_set_show_timezone (tpage, active);

	e_meeting_list_view_column_set_visible (
		priv->list_view, E_MEETING_STORE_ATTENDEE_COL, TRUE);

	action = comp_editor_get_action (editor, "view-role");
	active = gtk_toggle_action_get_active (GTK_TOGGLE_ACTION (action));
	e_meeting_list_view_column_set_visible (
		priv->list_view, E_MEETING_STORE_ROLE_COL, active);

	action = comp_editor_get_action (editor, "view-rsvp");
	active = gtk_toggle_action_get_active (GTK_TOGGLE_ACTION (action));
	e_meeting_list_view_column_set_visible (
		priv->list_view, E_MEETING_STORE_RSVP_COL, active);

	action = comp_editor_get_action (editor, "view-status");
	active = gtk_toggle_action_get_active (GTK_TOGGLE_ACTION (action));
	e_meeting_list_view_column_set_visible (
		priv->list_view, E_MEETING_STORE_STATUS_COL, active);

	action = comp_editor_get_action (editor, "view-type");
	active = gtk_toggle_action_get_active (GTK_TOGGLE_ACTION (action));
	e_meeting_list_view_column_set_visible (
		priv->list_view, E_MEETING_STORE_TYPE_COL, active);

	action = comp_editor_get_action (editor, "view-categories");
	active = gtk_toggle_action_get_active (GTK_TOGGLE_ACTION (action));
	task_page_set_show_categories (tpage, active);

	return TRUE;
}

static void
task_page_select_organizer (TaskPage *tpage,
                            const gchar *backend_address)
{
	TaskPagePrivate *priv = tpage->priv;
	CompEditor *editor;
	const gchar *default_address;
	gboolean subscribed_cal = FALSE;
	ESource *source = NULL;
	ECalClient *client;
	const gchar *user_addr = NULL;
	gint ii;

	editor = comp_editor_page_get_editor (COMP_EDITOR_PAGE (tpage));
	client = comp_editor_get_client (editor);

	if (client)
		source = e_client_get_source (E_CLIENT (client));
	if (source)
		user_addr = e_source_get_property (source, "subscriber");

	if (user_addr)
		subscribed_cal = TRUE;
	else
		user_addr = (backend_address && *backend_address) ? backend_address : NULL;

	default_address = priv->fallback_address;

	if (user_addr) {
		for (ii = 0; priv->address_strings[ii] != NULL; ii++) {
			if (g_strrstr (priv->address_strings[ii], user_addr) != NULL) {
				default_address = priv->address_strings[ii];
				break;
			}
		}
	}

	if (default_address) {
		if (!priv->comp || !e_cal_component_has_organizer (priv->comp)) {
			GtkEntry *entry = GTK_ENTRY (gtk_bin_get_child (GTK_BIN (priv->organizer)));

			g_signal_handlers_block_by_func (entry, organizer_changed_cb, tpage);
			gtk_entry_set_text (entry, default_address);
			gtk_widget_set_sensitive (priv->organizer, !subscribed_cal);
			g_signal_handlers_unblock_by_func (entry, organizer_changed_cb, tpage);
		}
	} else
		g_warning ("No potential organizers!");
}

/**
 * task_page_construct:
 * @tpage: An task page.
 *
 * Constructs an task page by loading its Glade data.
 *
 * Return value: The same object as @tpage, or NULL if the widgets could not be
 * created.
 **/
TaskPage *
task_page_construct (TaskPage *tpage,
                     EMeetingStore *meeting_store,
                     ECalClient *client)
{
	TaskPagePrivate *priv;
	GtkTreeModel *model;
	gint ii;

	priv = tpage->priv;
	priv->meeting_store = g_object_ref (meeting_store);
	priv->client = client;

	/* Make sure our custom widget classes are registered with
	 * GType before we load the GtkBuilder definition file. */
	E_TYPE_DATE_EDIT;
	E_TYPE_TIMEZONE_ENTRY;
	E_TYPE_SOURCE_COMBO_BOX;

	priv->builder = gtk_builder_new ();
	e_load_ui_builder_definition (priv->builder, "task-page.ui");

	if (!get_widgets (tpage)) {
		g_message ("task_page_construct(): "
			   "Could not find all widgets in the XML file!");
		return NULL;
	}

	model = gtk_combo_box_get_model (GTK_COMBO_BOX (priv->organizer));

	priv->address_strings = itip_get_user_identities ();
	priv->fallback_address = itip_get_fallback_identity ();

	for (ii = 0; priv->address_strings[ii] != NULL; ii++)
		e_dialog_append_list_store_text (
			model, 0, priv->address_strings[ii]);

	gtk_combo_box_set_active (GTK_COMBO_BOX (priv->organizer), 0);

	g_signal_connect (
		gtk_bin_get_child (GTK_BIN (priv->organizer)), "changed",
		G_CALLBACK (organizer_changed_cb), tpage);

	if (!init_widgets (tpage)) {
		g_message ("task_page_construct(): "
			   "Could not initialize the widgets!");
		return NULL;
	}

	return tpage;
}

/**
 * task_page_new:
 *
 * Creates a new task page.
 *
 * Return value: A newly-created task page, or NULL if the page could
 * not be created.
 **/
TaskPage *
task_page_new (EMeetingStore *model,
               CompEditor *editor)
{
	TaskPage *tpage;
	ECalClient *client;

	tpage = g_object_new (TYPE_TASK_PAGE, "editor", editor, NULL);
	client = comp_editor_get_client (editor);
	if (!task_page_construct (tpage, model, client)) {
		g_object_unref (tpage);
		g_return_val_if_reached (NULL);
	}

	return tpage;
}

ECalComponent *
task_page_get_cancel_comp (TaskPage *page)
{
	TaskPagePrivate *priv;

	g_return_val_if_fail (page != NULL, NULL);
	g_return_val_if_fail (IS_TASK_PAGE (page), NULL);

	priv = page->priv;

	if (priv->deleted_attendees->len == 0)
		return NULL;

	set_attendees (priv->comp, priv->deleted_attendees);

	return e_cal_component_clone (priv->comp);
}<|MERGE_RESOLUTION|>--- conflicted
+++ resolved
@@ -151,7 +151,6 @@
 	GtkWidget *entry;
 	const gchar *text;
 	gboolean match = FALSE;
-<<<<<<< HEAD
 
 	entry = gtk_bin_get_child (GTK_BIN (page->priv->organizer));
 	text = gtk_entry_get_text (GTK_ENTRY (entry));
@@ -184,40 +183,6 @@
 		if (match && mailto != NULL)
 			*mailto = g_strdup_printf ("MAILTO:%s", id_address);
 
-=======
-
-	entry = gtk_bin_get_child (GTK_BIN (page->priv->organizer));
-	text = gtk_entry_get_text (GTK_ENTRY (entry));
-
-	if (text == NULL || *text == '\0')
-		return FALSE;
-
-	account_list = e_get_account_list ();
-	iterator = e_list_get_iterator (E_LIST (account_list));
-
-	while (!match && e_iterator_is_valid (iterator)) {
-		EAccount *account;
-		const gchar *id_name;
-		const gchar *id_address;
-		gchar *identity;
-
-		/* XXX EIterator misuses const. */
-		account = (EAccount *) e_iterator_get (iterator);
-
-		id_name = account->id->name;
-		id_address = account->id->address;
-
-		identity = g_strdup_printf ("%s <%s>", id_name, id_address);
-		match = (g_ascii_strcasecmp (text, identity) == 0);
-		g_free (identity);
-
-		if (match && name != NULL)
-			*name = g_strdup (id_name);
-
-		if (match && mailto != NULL)
-			*mailto = g_strdup_printf ("MAILTO:%s", id_address);
-
->>>>>>> 19163c2b
 		e_iterator_next (iterator);
 	}
 
@@ -493,7 +458,6 @@
 
 	tpage = TASK_PAGE (page);
 	priv = tpage->priv;
-<<<<<<< HEAD
 
 	return priv->main;
 }
@@ -507,21 +471,6 @@
 	tpage = TASK_PAGE (page);
 	priv = tpage->priv;
 
-=======
-
-	return priv->main;
-}
-
-static void
-task_page_focus_main_widget (CompEditorPage *page)
-{
-	TaskPage *tpage;
-	TaskPagePrivate *priv;
-
-	tpage = TASK_PAGE (page);
-	priv = tpage->priv;
-
->>>>>>> 19163c2b
 	gtk_widget_grab_focus (priv->summary);
 }
 
@@ -741,21 +690,12 @@
 					backend_mailto = NULL;
 				}
 			}
-<<<<<<< HEAD
 
 			attendee =
 				e_meeting_store_add_attendee_with_defaults (
 				priv->meeting_store);
 			priv->ia = g_object_ref (attendee);
 
-=======
-
-			attendee =
-				e_meeting_store_add_attendee_with_defaults (
-				priv->meeting_store);
-			priv->ia = g_object_ref (attendee);
-
->>>>>>> 19163c2b
 			if (backend_mailto == NULL) {
 				e_meeting_attendee_set_cn (attendee, name);
 				e_meeting_attendee_set_address (attendee, mailto);
@@ -1818,20 +1758,12 @@
 			E_SOURCE_COMBO_BOX (priv->source_selector),
 			e_client_get_source (E_CLIENT (old_client)));
 
-<<<<<<< HEAD
-		dialog = gtk_message_dialog_new (NULL, GTK_DIALOG_MODAL,
-						 GTK_MESSAGE_WARNING, GTK_BUTTONS_OK,
-						 _("Unable to open tasks in '%s': %s"),
-						 e_source_peek_name (source),
-						 error ? error->message : _("Unknown error"));
-=======
 		dialog = gtk_message_dialog_new (
 			NULL, GTK_DIALOG_MODAL,
 			GTK_MESSAGE_WARNING, GTK_BUTTONS_OK,
 			_("Unable to open tasks in '%s': %s"),
 			e_source_peek_name (source),
 			error->message);
->>>>>>> 19163c2b
 		gtk_dialog_run (GTK_DIALOG (dialog));
 		gtk_widget_destroy (dialog);
 
