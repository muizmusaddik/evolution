--- conflicted
+++ resolved
@@ -123,13 +123,7 @@
 		return cal_sources;
 	}
 
-<<<<<<< HEAD
 	state = g_settings_get_boolean (calendar_settings, "notify-with-tray", NULL);
-=======
-	state = gconf_client_get_bool (conf_client,
-				      "/apps/evolution/calendar/notify/notify_with_tray",
-				      NULL);
->>>>>>> 19163c2b
 	if (!state) /* Should be old client */ {
 		GSList *source;
 
@@ -210,12 +204,7 @@
 
 	ensure_inited ();
 
-<<<<<<< HEAD
 	if (g_settings_get_boolean (calendar_settings, "use-system-timezone"))
-=======
-	key = "/apps/evolution/calendar/display/use_system_timezone";
-	if (gconf_client_get_bool (conf_client, key, NULL))
->>>>>>> 19163c2b
 		location = e_cal_util_get_system_timezone_location ();
 	else {
 		location = g_settings_get_string (calendar_settings, "timezone");
@@ -295,11 +284,7 @@
 
 	/* we only store the new notification time if it is bigger
 	 * than the already stored one */
-<<<<<<< HEAD
 	current_t = g_settings_get_int (calendar_settings, "last-notification-time");
-=======
-	current_t = gconf_client_get_int (client, KEY_LAST_NOTIFICATION_TIME, NULL);
->>>>>>> 19163c2b
 	if (t > current_t || current_t > now)
 		g_settings_set_int (calendar_settings "last-notification-time", t);
 }
@@ -337,33 +322,12 @@
 		}
 	}
 
-<<<<<<< HEAD
 	value = g_settings_get_int (calendar_settings, "last-notification-time");
 	now = time (NULL);
-=======
-	if (!(client = config_data_get_conf_client ()))
-		return -1;
-
-	value = gconf_client_get_without_default (
-		client, KEY_LAST_NOTIFICATION_TIME, NULL);
-	if (value) {
-		time_t val, now;
-
-		val = (time_t) gconf_value_get_int (value);
-		now = time (NULL);
-
-		if (val > now)
-			val = now;
->>>>>>> 19163c2b
-
 	if (val > now)
 		val = now;
 
-<<<<<<< HEAD
 	return val;
-=======
-	return -1;
->>>>>>> 19163c2b
 }
 
 /**
