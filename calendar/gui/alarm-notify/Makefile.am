if OS_WIN32
bin_PROGRAMS = evolution-alarm-notify
else
privlibexec_PROGRAMS = evolution-alarm-notify
endif

if HAVE_WINDRES
EVOLUTIONALARMNOTIFYICON = evolution-alarm-notify-icon.o
endif

evolution_alarm_notify_CPPFLAGS = 			\
	$(AM_CPPFLAGS)					\
	-DG_LOG_DOMAIN=\"evolution-alarm-notify\"	\
	-I$(top_srcdir)					\
	-I$(top_srcdir)/widgets				\
	-I$(top_srcdir)/calendar			\
	-DEVOLUTION_UIDIR=\""$(uidir)"\"		\
	-DEVOLUTION_ICONDIR=\""$(icondir)"\"		\
	-DEVOLUTION_LOCALEDIR=\""$(localedir)"\"	\
	-DEVOLUTION_LIBEXECDIR=\""$(privlibexecdir)"\"	\
	$(EVOLUTION_DATA_SERVER_CFLAGS)			\
	$(GNOME_PLATFORM_CFLAGS)			\
	$(LIBNOTIFY_CFLAGS)				\
	$(CANBERRA_CFLAGS)

ui_DATA =		\
	alarm-notify.ui

evolution_alarm_notify_SOURCES =	\
	alarm.c				\
	alarm.h				\
	alarm-notify.c			\
	alarm-notify.h			\
	alarm-notify-dialog.c		\
	alarm-notify-dialog.h		\
	alarm-queue.c			\
	alarm-queue.h			\
	config-data.c			\
	config-data.h			\
	notify-main.c			\
	util.c				\
	util.h

evolution_alarm_notify_LDADD =						\
	$(top_builddir)/e-util/libeutil.la				\
	$(top_builddir)/widgets/misc/libemiscwidgets.la			\
<<<<<<< HEAD
	$(CAMEL_LIBS)							\
	$(EVOLUTION_CALENDAR_LIBS)					\
	$(CANBERRA_LIBS)						\
=======
	$(EVOLUTION_DATA_SERVER_LIBS)					\
>>>>>>> 19163c2b
	$(GNOME_PLATFORM_LIBS)						\
	$(LIBNOTIFY_LIBS)						\
	$(CANBERRA_LIBS)						\
	$(EVOLUTIONALARMNOTIFYICON)

if OS_WIN32
evolution_alarm_notify_LDFLAGS = -mwindows
endif

EXTRA_DIST = $(ui_DATA) \
	evolution-alarm-notify-icon.rc			\
	evolution-alarm-notify.ico


evolution-alarm-notify-icon.o: evolution-alarm-notify.ico evolution-alarm-notify-icon.rc
	$(WINDRES) evolution-alarm-notify-icon.rc evolution-alarm-notify-icon.o

-include $(top_srcdir)/git.mk<|MERGE_RESOLUTION|>--- conflicted
+++ resolved
@@ -44,13 +44,7 @@
 evolution_alarm_notify_LDADD =						\
 	$(top_builddir)/e-util/libeutil.la				\
 	$(top_builddir)/widgets/misc/libemiscwidgets.la			\
-<<<<<<< HEAD
-	$(CAMEL_LIBS)							\
-	$(EVOLUTION_CALENDAR_LIBS)					\
-	$(CANBERRA_LIBS)						\
-=======
 	$(EVOLUTION_DATA_SERVER_LIBS)					\
->>>>>>> 19163c2b
 	$(GNOME_PLATFORM_LIBS)						\
 	$(LIBNOTIFY_LIBS)						\
 	$(CANBERRA_LIBS)						\
