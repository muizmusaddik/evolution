--- conflicted
+++ resolved
@@ -867,12 +867,8 @@
 
 	e_import_status (ici->ei, ici->target, _("Opening calendar"), 0);
 
-<<<<<<< HEAD
-	e_client_utils_open_new (source, source_type == E_CAL_CLIENT_SOURCE_TYPE_EVENTS ? E_CLIENT_SOURCE_TYPE_EVENTS : E_CLIENT_SOURCE_TYPE_TASKS, FALSE, ici->cancellable,
-=======
 	e_client_utils_open_new (
 		source, source_type == E_CAL_CLIENT_SOURCE_TYPE_EVENTS ? E_CLIENT_SOURCE_TYPE_EVENTS : E_CLIENT_SOURCE_TYPE_TASKS, FALSE, ici->cancellable,
->>>>>>> 19163c2b
 		e_client_utils_authenticate_handler, NULL,
 		default_source_opened_cb, odsd);
 
@@ -985,15 +981,9 @@
 	ici->cancellable = g_cancellable_new ();
 	ici->icalcomp = icalcomp;
 	icalcomp = NULL;
-<<<<<<< HEAD
 
 	g_datalist_set_data_full(&target->data, "gnomecal-data", ici, free_ici);
 
-=======
-
-	g_datalist_set_data_full(&target->data, "gnomecal-data", ici, free_ici);
-
->>>>>>> 19163c2b
 	prepare_events (ici->icalcomp, &ici->tasks);
 	if (do_calendar) {
 		open_default_source (ici, E_CAL_CLIENT_SOURCE_TYPE_EVENTS, gc_import_events);
