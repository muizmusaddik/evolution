privsolib_LTLIBRARIES = libevolution-calendar-importers.la

libevolution_calendar_importers_la_CPPFLAGS = 		\
	$(AM_CPPFLAGS)					\
	-DEVOLUTION_SOUNDDIR=\""$(soundsdir)"\"		\
	-DG_LOG_DOMAIN=\"Evolution-Importer\"		\
	-I$(top_srcdir)					\
	-I$(top_srcdir)/calendar			\
	-I$(top_srcdir)/widgets				\
	-I$(top_builddir)/calendar			\
	$(EVOLUTION_DATA_SERVER_CFLAGS)			\
	$(GNOME_PLATFORM_CFLAGS)			\
	$(GTKHTML_CFLAGS)

libevolution_calendar_importers_la_SOURCES = \
	evolution-calendar-importer.h	     \
	icalendar-importer.c

libevolution_calendar_importers_la_LDFLAGS = $(NO_UNDEFINED)

<<<<<<< HEAD
libevolution_calendar_importers_la_LIBADD = \
	$(top_builddir)/e-util/libeutil.la 				\
	$(top_builddir)/shell/libeshell.la				\
	$(top_builddir)/widgets/misc/libemiscwidgets.la			\
	$(EVOLUTION_CALENDAR_LIBS)					\
	$(GNOME_PLATFORM_LIBS)
=======
libevolution_calendar_importers_la_LIBADD =			\
	$(top_builddir)/e-util/libeutil.la 			\
	$(top_builddir)/shell/libeshell.la			\
	$(top_builddir)/widgets/misc/libemiscwidgets.la		\
	$(EVOLUTION_DATA_SERVER_LIBS)				\
	$(GNOME_PLATFORM_LIBS)					\
	$(GTKHTML_LIBS)
>>>>>>> 19163c2b

-include $(top_srcdir)/git.mk<|MERGE_RESOLUTION|>--- conflicted
+++ resolved
@@ -18,14 +18,6 @@
 
 libevolution_calendar_importers_la_LDFLAGS = $(NO_UNDEFINED)
 
-<<<<<<< HEAD
-libevolution_calendar_importers_la_LIBADD = \
-	$(top_builddir)/e-util/libeutil.la 				\
-	$(top_builddir)/shell/libeshell.la				\
-	$(top_builddir)/widgets/misc/libemiscwidgets.la			\
-	$(EVOLUTION_CALENDAR_LIBS)					\
-	$(GNOME_PLATFORM_LIBS)
-=======
 libevolution_calendar_importers_la_LIBADD =			\
 	$(top_builddir)/e-util/libeutil.la 			\
 	$(top_builddir)/shell/libeshell.la			\
@@ -33,6 +25,5 @@
 	$(EVOLUTION_DATA_SERVER_LIBS)				\
 	$(GNOME_PLATFORM_LIBS)					\
 	$(GTKHTML_LIBS)
->>>>>>> 19163c2b
 
 -include $(top_srcdir)/git.mk