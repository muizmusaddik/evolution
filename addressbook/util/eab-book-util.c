--- conflicted
+++ resolved
@@ -180,11 +180,7 @@
 	*book_client = e_book_client_new_from_uri (uri, NULL);
 	g_free (uri);
 
-<<<<<<< HEAD
-	return *book_client ? TRUE : FALSE;
-=======
 	return (*book_client != NULL);
->>>>>>> 19163c2b
 }
 
 gchar *
@@ -197,19 +193,11 @@
 	if (!s0)
 		s0 = g_strdup ("");
 
-<<<<<<< HEAD
-	if (book_client)
-		s1 = g_strconcat (
-			"Book: ", e_client_get_uri (
-			E_CLIENT (book_client)), "\r\n", s0, NULL);
-	else
-=======
 	if (book_client != NULL) {
 		s1 = g_strconcat (
 			"Book: ", e_client_get_uri (
 			E_CLIENT (book_client)), "\r\n", s0, NULL);
 	} else
->>>>>>> 19163c2b
 		s1 = g_strdup (s0);
 
 	g_free (s0);
