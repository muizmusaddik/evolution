/*
 * The Evolution addressbook client object.
 *
 * This program is free software; you can redistribute it and/or
 * modify it under the terms of the GNU Lesser General Public
 * License as published by the Free Software Foundation; either
 * version 2 of the License, or (at your option) version 3.
 *
 * This program is distributed in the hope that it will be useful,
 * but WITHOUT ANY WARRANTY; without even the implied warranty of
 * MERCHANTABILITY or FITNESS FOR A PARTICULAR PURPOSE.  See the GNU
 * Lesser General Public License for more details.
 *
 * You should have received a copy of the GNU Lesser General Public
 * License along with the program; if not, see <http://www.gnu.org/licenses/>
 *
 *
 * Authors:
 *		Christopher James Lahey <clahey@ximian.com>
 *		Chris Toshok <toshok@ximian.com>
 *
 * Copyright (C) 1999-2008 Novell, Inc. (www.novell.com)
 *
 */

#ifndef __E_CONTACT_MERGING_H__
#define __E_CONTACT_MERGING_H__

#include <libebook/e-book-client.h>

G_BEGIN_DECLS

<<<<<<< HEAD
typedef void (*EABMergingAsyncCallback)		(EBookClient *book_client, const GError *error, gpointer closure);
typedef void (*EABMergingIdAsyncCallback)	(EBookClient *book_client, const GError *error, const gchar *id, gpointer closure);
typedef void (*EABMergingContactAsyncCallback)	(EBookClient *book_client, const GError *error, EContact *contact, gpointer closure);
=======
typedef void	(*EABMergingAsyncCallback)	(EBookClient *book_client,
						 const GError *error,
						 gpointer closure);
typedef void	(*EABMergingIdAsyncCallback)	(EBookClient *book_client,
						 const GError *error,
						 const gchar *id,
						 gpointer closure);
typedef void	(*EABMergingContactAsyncCallback)
						(EBookClient *book_client,
						 const GError *error,
						 EContact *contact,
						 gpointer closure);
>>>>>>> 19163c2b

gboolean	eab_merging_book_add_contact	(EBookClient *book_client,
						 EContact *contact,
						 EABMergingIdAsyncCallback cb,
						 gpointer closure);

gboolean	eab_merging_book_modify_contact	(EBookClient *book_client,
						 EContact *contact,
						 EABMergingAsyncCallback cb,
						 gpointer closure);

gboolean	eab_merging_book_find_contact	(EBookClient *book_client,
						 EContact *contact,
						 EABMergingContactAsyncCallback cb,
						 gpointer closure);

G_END_DECLS

#endif /* __EAB_CONTACT_MERGING_H__ */<|MERGE_RESOLUTION|>--- conflicted
+++ resolved
@@ -30,11 +30,6 @@
 
 G_BEGIN_DECLS
 
-<<<<<<< HEAD
-typedef void (*EABMergingAsyncCallback)		(EBookClient *book_client, const GError *error, gpointer closure);
-typedef void (*EABMergingIdAsyncCallback)	(EBookClient *book_client, const GError *error, const gchar *id, gpointer closure);
-typedef void (*EABMergingContactAsyncCallback)	(EBookClient *book_client, const GError *error, EContact *contact, gpointer closure);
-=======
 typedef void	(*EABMergingAsyncCallback)	(EBookClient *book_client,
 						 const GError *error,
 						 gpointer closure);
@@ -47,7 +42,6 @@
 						 const GError *error,
 						 EContact *contact,
 						 gpointer closure);
->>>>>>> 19163c2b
 
 gboolean	eab_merging_book_add_contact	(EBookClient *book_client,
 						 EContact *contact,
