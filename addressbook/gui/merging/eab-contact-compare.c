--- conflicted
+++ resolved
@@ -833,13 +833,8 @@
 		return;
 
 	source = e_source_list_peek_default_source (info->source_list);
-
-<<<<<<< HEAD
-	e_client_utils_open_new (source, E_CLIENT_SOURCE_TYPE_CONTACTS, FALSE, NULL,
-=======
 	e_client_utils_open_new (
 		source, E_CLIENT_SOURCE_TYPE_CONTACTS, FALSE, NULL,
->>>>>>> 19163c2b
 		e_client_utils_authenticate_handler, NULL,
 		book_loaded_cb, info);
 }
