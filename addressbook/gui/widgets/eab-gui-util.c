/*
 * This program is free software; you can redistribute it and/or
 * modify it under the terms of the GNU Lesser General Public
 * License as published by the Free Software Foundation; either
 * version 2 of the License, or (at your option) version 3.
 *
 * This program is distributed in the hope that it will be useful,
 * but WITHOUT ANY WARRANTY; without even the implied warranty of
 * MERCHANTABILITY or FITNESS FOR A PARTICULAR PURPOSE.  See the GNU
 * Lesser General Public License for more details.
 *
 * You should have received a copy of the GNU Lesser General Public
 * License along with the program; if not, see <http://www.gnu.org/licenses/>
 *
 *
 * Authors:
 *		Chris Toshok <toshok@ximian.com>
 *		Dan Vratil <dvratil@redhat.com>
 *
 * Copyright (C) 1999-2008 Novell, Inc. (www.novell.com)
 *
 */

#ifdef HAVE_CONFIG_H
#include <config.h>
#endif

#include <unistd.h>
#include <fcntl.h>
#include <errno.h>
#include <string.h>
#include <locale.h>
#include <string.h>

#include <gtk/gtk.h>
#include <glib/gi18n.h>
#include <libebook/e-destination.h>
#include <libedataserver/e-data-server-util.h>
#include <libedataserverui/e-client-utils.h>
#include <libedataserverui/e-source-selector.h>
#include <e-util/e-util.h>
#include "eab-gui-util.h"
#include "util/eab-book-util.h"
#include "e-util/e-alert-dialog.h"
#include "e-util/e-html-utils.h"
#include "shell/e-shell.h"
#include "misc/e-image-chooser.h"
#include <e-util/e-icon-factory.h>
#include "eab-contact-merging.h"

/* we link to camel for decoding quoted printable email addresses */
#include <camel/camel.h>

/* Template tags for address format localization */
#define ADDRESS_REALNAME   			"%n"
#define ADDRESS_REALNAME_UPPER			"%N"
#define ADDRESS_COMPANY				"%m"
#define ADDRESS_COMPANY_UPPER			"%M"
#define ADDRESS_POBOX				"%p"
#define ADDRESS_STREET				"%s"
#define ADDRESS_STREET_UPPER			"%S"
#define ADDRESS_ZIPCODE				"%z"
#define ADDRESS_LOCATION			"%l"
#define ADDRESS_LOCATION_UPPER			"%L"
#define ADDRESS_REGION				"%r"
#define ADDRESS_REGION_UPPER			"%R"
#define ADDRESS_CONDCOMMA			"%,"	/* Conditional comma is removed when a surrounding tag is evaluated to zero */
#define ADDRESS_CONDWHITE			"%w"	/* Conditional whitespace is removed when a surrounding tag is evaluated to zero */
#define ADDRESS_COND_PURGEEMPTY			"%0"	/* Purge empty has following syntax: %0(...) and is removed when no tag within () is evaluated non-zero */

/* Fallback formats */
#define ADDRESS_DEFAULT_FORMAT 			"%0(%n\n)%0(%m\n)%0(%s\n)%0(PO BOX %p\n)%0(%l%w%r)%,%z"
#define ADDRESS_DEFAULT_COUNTRY_POSITION	"below"

enum {
	LOCALES_LANGUAGE = 0,
	LOCALES_COUNTRY = 1
};

typedef enum {
	ADDRESS_FORMAT_HOME = 0,
	ADDRESS_FORMAT_BUSINESS = 1
} AddressFormat;

void
eab_error_dialog (EAlertSink *alert_sink,
                  const gchar *msg,
                  const GError *error)
{
	if (error && error->message) {
		if (alert_sink)
			e_alert_submit (
				alert_sink,
				"addressbook:generic-error",
				msg, error->message, NULL);
		else
			e_alert_run_dialog_for_args (
				e_shell_get_active_window (NULL),
				"addressbook:generic-error",
				msg, error->message, NULL);
	}
}

void
eab_load_error_dialog (GtkWidget *parent,
                       EAlertSink *alert_sink,
                       ESource *source,
                       const GError *error)
{
	gchar *label_string, *label = NULL, *uri;
	gboolean can_detail_error = TRUE;

	g_return_if_fail (source != NULL);

	uri = e_source_get_uri (source);

	if (g_error_matches (error, E_CLIENT_ERROR, E_CLIENT_ERROR_OFFLINE_UNAVAILABLE)) {
		can_detail_error = FALSE;
		label_string =
			_("This address book cannot be opened. This either "
			  "means this book is not marked for offline usage "
			  "or not yet downloaded for offline usage. Please "
			  "load the address book once in online mode to "
			  "download its contents.");
	}

	else if (uri && g_str_has_prefix (uri, "local:")) {
		const gchar *user_data_dir;
		const gchar *source_dir;
		gchar *mangled_source_dir;
		gchar *path;

		user_data_dir = e_get_user_data_dir ();
		source_dir = e_source_peek_relative_uri (source);

		if (!source_dir || !g_str_equal (source_dir, "system"))
			source_dir = e_source_peek_uid (source);

		/* Mangle the URI to not contain invalid characters. */
		mangled_source_dir = g_strdelimit (g_strdup (source_dir), ":/", '_');

		path = g_build_filename (
			user_data_dir, "addressbook", mangled_source_dir, NULL);

		g_free (mangled_source_dir);

		label = g_strdup_printf (
			_("This address book cannot be opened.  Please check that the "
			  "path %s exists and that permissions are set to access it."), path);

		g_free (path);
		label_string = label;
	}

#ifndef HAVE_LDAP
	else if (uri && !strncmp (uri, "ldap:", 5)) {
		/* special case for ldap: contact folders so we can tell the user about openldap */

		can_detail_error = FALSE;
		label_string =
			_("This version of Evolution does not have LDAP support "
			  "compiled in to it.  To use LDAP in Evolution "
			  "an LDAP-enabled Evolution package must be installed.");

	}
#endif
	 else {
		/* other network folders (or if ldap is enabled and server is unreachable) */
		label_string =
			_("This address book cannot be opened.  This either "
			  "means that an incorrect URI was entered, or the server "
			  "is unreachable.");
	}

	if (can_detail_error) {
		/* do not show repository offline message, it's kind of generic error */
		if (error && !g_error_matches (error, E_CLIENT_ERROR, E_CLIENT_ERROR_REPOSITORY_OFFLINE)) {
			label = g_strconcat (label_string, "\n\n", _("Detailed error message:"), " ", error->message, NULL);
			label_string = label;
		}
	}

	if (alert_sink) {
		e_alert_submit (alert_sink, "addressbook:load-error", label_string, NULL);
	} else {
		GtkWidget *dialog;

		dialog  = e_alert_dialog_new_for_args ((GtkWindow *) parent, "addressbook:load-error", label_string, NULL);
		g_signal_connect (dialog, "response", G_CALLBACK (gtk_widget_destroy), NULL);
		gtk_widget_show (dialog);
	}

	g_free (label);
	g_free (uri);
}

void
eab_search_result_dialog (EAlertSink *alert_sink,
                          const GError *error)
{
	gchar *str = NULL;

	if (!error)
		return;

	if (error->domain == E_CLIENT_ERROR) {
		switch (error->code) {
		case E_CLIENT_ERROR_SEARCH_SIZE_LIMIT_EXCEEDED:
			str = _("More cards matched this query than either the server is \n"
				"configured to return or Evolution is configured to display.\n"
				"Please make your search more specific or raise the result limit in\n"
				"the directory server preferences for this address book.");
			str = g_strdup (str);
			break;
		case E_CLIENT_ERROR_SEARCH_TIME_LIMIT_EXCEEDED:
			str = _("The time to execute this query exceeded the server limit or the limit\n"
				"configured for this address book.  Please make your search\n"
				"more specific or raise the time limit in the directory server\n"
				"preferences for this address book.");
			str = g_strdup (str);
			break;
		case E_CLIENT_ERROR_INVALID_QUERY:
			/* Translators: %s is replaced with a detailed error message, or an empty string, if not provided */
			str = _("The backend for this address book was unable to parse this query. %s");
			str = g_strdup_printf (str, error->message);
			break;
		case E_CLIENT_ERROR_QUERY_REFUSED:
			/* Translators: %s is replaced with a detailed error message, or an empty string, if not provided */
			str = _("The backend for this address book refused to perform this query. %s");
			str = g_strdup_printf (str, error->message);
			break;
		case E_CLIENT_ERROR_OTHER_ERROR:
		default:
			/* Translators: %s is replaced with a detailed error message, or an empty string, if not provided */
			str = _("This query did not complete successfully. %s");
			str = g_strdup_printf (str, error->message);
			break;
		}
	} else {
		/* Translators: %s is replaced with a detailed error message, or an empty string, if not provided */
		str = _("This query did not complete successfully. %s");
		str = g_strdup_printf (str, error->message);
	}

	e_alert_submit (alert_sink, "addressbook:search-error", str, NULL);

	g_free (str);
}

gint
eab_prompt_save_dialog (GtkWindow *parent)
{
	return e_alert_run_dialog_for_args (parent, "addressbook:prompt-save", NULL);
}

static gchar *
make_safe_filename (gchar *name)
{
	gchar *safe;

	if (!name) {
		/* This is a filename. Translators take note. */
		name = _("card.vcf");
	}

	if (!g_strrstr (name, ".vcf"))
		safe = g_strdup_printf ("%s%s", name, ".vcf");
	else
		safe = g_strdup (name);

	e_filename_make_safe (safe);

	return safe;
}

static void
source_selection_changed_cb (ESourceSelector *selector,
                             GtkWidget *ok_button)
{
	ESource *except_source = NULL, *selected;

	except_source = g_object_get_data (G_OBJECT (ok_button), "except-source");
	selected = e_source_selector_get_primary_selection (selector);

	gtk_widget_set_sensitive (ok_button, selected && selected != except_source);
}

ESource *
eab_select_source (ESource *except_source,
                   const gchar *title,
                   const gchar *message,
                   const gchar *select_uid,
                   GtkWindow *parent)
{
	ESource *source;
	ESourceList *source_list;
	GtkWidget *content_area;
	GtkWidget *dialog;
	GtkWidget *ok_button;
	/* GtkWidget *label; */
	GtkWidget *selector;
	GtkWidget *scrolled_window;
	gint response;

	if (!e_book_client_get_sources (&source_list, NULL))
		return NULL;

	dialog = gtk_dialog_new_with_buttons (_("Select Address Book"), parent,
					      GTK_DIALOG_MODAL | GTK_DIALOG_DESTROY_WITH_PARENT,
					      NULL);
	gtk_window_set_default_size (GTK_WINDOW (dialog), 350, 300);

	gtk_dialog_add_button (GTK_DIALOG (dialog), GTK_STOCK_CANCEL, GTK_RESPONSE_CANCEL);
	ok_button = gtk_dialog_add_button (GTK_DIALOG (dialog), GTK_STOCK_OK, GTK_RESPONSE_ACCEPT);
	gtk_widget_set_sensitive (ok_button, FALSE);

	/* label = gtk_label_new (message); */

	selector = e_source_selector_new (source_list);
	e_source_selector_show_selection (E_SOURCE_SELECTOR (selector), FALSE);
	if (except_source)
		g_object_set_data (
			G_OBJECT (ok_button), "except-source",
			e_source_list_peek_source_by_uid (source_list, e_source_peek_uid (except_source)));
	g_signal_connect (
		selector, "primary_selection_changed",
		G_CALLBACK (source_selection_changed_cb), ok_button);

	if (select_uid) {
		source = e_source_list_peek_source_by_uid (source_list, select_uid);
		if (source)
			e_source_selector_set_primary_selection (
				E_SOURCE_SELECTOR (selector), source);
	}

	scrolled_window = gtk_scrolled_window_new (NULL, NULL);
	gtk_scrolled_window_set_shadow_type (GTK_SCROLLED_WINDOW (scrolled_window), GTK_SHADOW_IN);
	gtk_container_add (GTK_CONTAINER (scrolled_window), selector);

	content_area = gtk_dialog_get_content_area (GTK_DIALOG (dialog));
	gtk_box_pack_start (GTK_BOX (content_area), scrolled_window, TRUE, TRUE, 4);

	gtk_widget_show_all (dialog);
	response = gtk_dialog_run (GTK_DIALOG (dialog));

	if (response == GTK_RESPONSE_ACCEPT)
		source = e_source_selector_get_primary_selection (E_SOURCE_SELECTOR (selector));
	else
		source = NULL;

	gtk_widget_destroy (dialog);
	return source;
}

gchar *
eab_suggest_filename (const GSList *contact_list)
{
	gchar *res = NULL;

	g_return_val_if_fail (contact_list != NULL, NULL);

	if (!contact_list->next) {
		EContact *contact = E_CONTACT (contact_list->data);
		gchar *string;

		string = e_contact_get (contact, E_CONTACT_FILE_AS);
		if (string == NULL)
			string = e_contact_get (contact, E_CONTACT_FULL_NAME);
		if (string != NULL)
			res = make_safe_filename (string);
		g_free (string);
	}

	if (res == NULL)
		res = make_safe_filename (_("list"));

	return res;
}

typedef struct ContactCopyProcess_ ContactCopyProcess;

struct ContactCopyProcess_ {
	gint count;
	gboolean book_status;
	GSList *contacts;
	EBookClient *source;
	EBookClient *destination;
	gboolean delete_from_source;
	EAlertSink *alert_sink;
};

static void process_unref (ContactCopyProcess *process);

static void
remove_contact_ready_cb (GObject *source_object,
                         GAsyncResult *result,
                         gpointer user_data)
{
	EBookClient *book_client = E_BOOK_CLIENT (source_object);
	ContactCopyProcess *process = user_data;
	GError *error = NULL;

	e_book_client_remove_contact_by_uid_finish (book_client, result, &error);

	if (error != NULL) {
		g_warning (
			"%s: Remove contact by uid failed: %s",
			G_STRFUNC, error->message);
		g_error_free (error);
	}

	process_unref (process);
}

static void
do_delete_from_source (gpointer data,
                       gpointer user_data)
{
	ContactCopyProcess *process = user_data;
	EContact *contact = data;
	const gchar *id;
	EBookClient *book_client = process->source;

	id = e_contact_get_const (contact, E_CONTACT_UID);
	g_return_if_fail (id != NULL);
	g_return_if_fail (book_client != NULL);

	process->count++;
	e_book_client_remove_contact_by_uid (book_client, id, NULL, remove_contact_ready_cb, process);
}

static void
delete_contacts (ContactCopyProcess *process)
{
	if (process->book_status == TRUE) {
		g_slist_foreach (process->contacts,
				do_delete_from_source,
				process);
	}
}

static void
process_unref (ContactCopyProcess *process)
{
	process->count--;
	if (process->count == 0) {
		if (process->delete_from_source) {
			delete_contacts (process);
			/* to not repeate this again */
			process->delete_from_source = FALSE;

			if (process->count > 0)
				return;
		}
		e_client_util_free_object_slist (process->contacts);
		g_object_unref (process->source);
		g_object_unref (process->destination);
		g_free (process);
	}
}

static void
contact_added_cb (EBookClient *book_client,
                  const GError *error,
                  const gchar *id,
                  gpointer user_data)
{
	ContactCopyProcess *process = user_data;

	if (error && !g_error_matches (error, E_CLIENT_ERROR, E_CLIENT_ERROR_CANCELLED) &&
	    !g_error_matches (error, G_IO_ERROR, G_IO_ERROR_CANCELLED)) {
		process->book_status = FALSE;
		eab_error_dialog (process->alert_sink, _("Error adding contact"), error);
	} else if (g_error_matches (error, E_CLIENT_ERROR, E_CLIENT_ERROR_CANCELLED) ||
	    g_error_matches (error, G_IO_ERROR, G_IO_ERROR_CANCELLED)) {
		process->book_status = FALSE;
	}
	else {
		/* success */
		process->book_status = TRUE;
	}

	process_unref (process);
}

static void
do_copy (gpointer data,
         gpointer user_data)
{
	EBookClient *book_client;
	EContact *contact;
	ContactCopyProcess *process;

	process = user_data;
	contact = data;

	book_client = process->destination;

	process->count++;
<<<<<<< HEAD
	eab_merging_book_add_contact (book_client, contact, contact_added_cb, process);
=======
	eab_merging_book_add_contact (
		book_client,
		contact, contact_added_cb, process);
>>>>>>> 19163c2b
}

static void
book_loaded_cb (GObject *source_object,
                GAsyncResult *result,
                gpointer user_data)
{
	ESource *destination = E_SOURCE (source_object);
	ContactCopyProcess *process = user_data;
	EClient *client = NULL;
	GError *error = NULL;

	e_client_utils_open_new_finish (destination, result, &client, &error);

	if (error != NULL) {
		g_warn_if_fail (client == NULL);
		g_warning (
			"%s: Failed to open destination client: %s",
			G_STRFUNC, error->message);
		g_error_free (error);
		goto exit;
	}

	g_return_if_fail (E_IS_CLIENT (client));

	process->destination = E_BOOK_CLIENT (client);
	process->book_status = TRUE;
	g_slist_foreach (process->contacts, do_copy, process);

exit:
	process_unref (process);
}

void
eab_transfer_contacts (EBookClient *source_client,
                       GSList *contacts /* adopted */,
                       gboolean delete_from_source,
                       EAlertSink *alert_sink)
{
	ESource *source;
	ESource *destination;
	static gchar *last_uid = NULL;
	ContactCopyProcess *process;
	gchar *desc;
	GtkWindow *window = GTK_WINDOW (gtk_widget_get_toplevel (GTK_WIDGET (alert_sink)));

	g_return_if_fail (E_IS_BOOK_CLIENT (source_client));

	if (contacts == NULL)
		return;

	if (last_uid == NULL)
		last_uid = g_strdup ("");

	if (contacts->next == NULL) {
		if (delete_from_source)
			desc = _("Move contact to");
		else
			desc = _("Copy contact to");
	} else {
		if (delete_from_source)
			desc = _("Move contacts to");
		else
			desc = _("Copy contacts to");
	}

	source = e_client_get_source (E_CLIENT (source_client));

	destination = eab_select_source (
<<<<<<< HEAD
		e_client_get_source (E_CLIENT (source_client)),
		desc, NULL, last_uid, window);
=======
		source, desc, NULL, last_uid, window);
>>>>>>> 19163c2b

	if (!destination)
		return;

	if (strcmp (last_uid, e_source_peek_uid (destination)) != 0) {
		g_free (last_uid);
		last_uid = g_strdup (e_source_peek_uid (destination));
	}

	process = g_new (ContactCopyProcess, 1);
	process->count = 1;
	process->book_status = FALSE;
	process->source = g_object_ref (source_client);
	process->contacts = contacts;
	process->destination = NULL;
	process->alert_sink = alert_sink;
	process->delete_from_source = delete_from_source;

	e_client_utils_open_new (
		destination, E_CLIENT_SOURCE_TYPE_CONTACTS, FALSE, NULL,
		e_client_utils_authenticate_handler, window,
		book_loaded_cb, process);
}

/* To parse something like...
 * =?UTF-8?Q?=E0=A4=95=E0=A4=95=E0=A4=AC=E0=A5=82=E0=A5=8B=E0=A5=87?=\t\n=?UTF-8?Q?=E0=A4=B0?=\t\n<aa@aa.ccom>
 * and return the decoded representation of name & email parts. */
gboolean
eab_parse_qp_email (const gchar *string,
                    gchar **name,
                    gchar **email)
{
	struct _camel_header_address *address;
	gboolean res = FALSE;

	address = camel_header_address_decode (string, "UTF-8");

	if (!address)
		return FALSE;

	/* report success only when we have filled both name and email address */
	if (address->type == CAMEL_HEADER_ADDRESS_NAME  && address->name && *address->name && address->v.addr && *address->v.addr) {
		*name = g_strdup (address->name);
		*email = g_strdup (address->v.addr);
		res = TRUE;
	}

	camel_header_address_unref (address);

	return res;
}

/* This is only wrapper to parse_qp_mail, it decodes string and if returned TRUE,
 * then makes one string and returns it, otherwise returns NULL.
 * Returned string is usable to place directly into GtkHtml stream.
 * Returned value should be freed with g_free. */
gchar *
eab_parse_qp_email_to_html (const gchar *string)
{
	gchar *name = NULL, *mail = NULL;
	gchar *html_name, *html_mail;
	gchar *value;

	if (!eab_parse_qp_email (string, &name, &mail))
		return NULL;

	html_name = e_text_to_html (name, 0);
	html_mail = e_text_to_html (mail, E_TEXT_TO_HTML_CONVERT_ADDRESSES);

	value = g_strdup_printf ("%s &lt;%s&gt;", html_name, html_mail);

	g_free (html_name);
	g_free (html_mail);
	g_free (name);
	g_free (mail);

	return value;
}

/*
 * eab_format_address helper function
 *
 * Splits locales from en_US to array "en","us",NULL. When
 * locales don't have the second part (for example "C"),
 * the output array is "c",NULL
 */
static gchar **
get_locales (void)
{
	gchar *locale, *l_locale;
	gchar *dot;
	gchar **split;

<<<<<<< HEAD
	locale = g_strdup (setlocale (LC_ADDRESS, NULL));
=======
#ifdef LC_ADDRESS
	locale = g_strdup (setlocale (LC_ADDRESS, NULL));
#else
	locale = NULL;
#endif
>>>>>>> 19163c2b
	if (!locale)
		return NULL;

	l_locale = g_utf8_strdown (locale, -1);
	g_free (locale);

	dot = strchr (l_locale, '.');
	if (dot != NULL) {
		gchar *p = l_locale;
		l_locale = g_strndup (l_locale, dot - l_locale);
		g_free (p);
	}

	split = g_strsplit (l_locale, "_", 2);

	g_free (l_locale);
	return split;

}

static gchar *
get_locales_str (void)
{
	gchar *ret;
	gchar **loc = get_locales ();

	if (!loc)
		return g_strdup ("C");

	if (!loc[0] ||
	    (loc[0] && !loc[1])) /* We don't care about language now, we need a country at first! */
		ret = g_strdup ("C");
	else if (loc[0] && loc[1]) {
		if (*loc[0])
			ret =  g_strconcat (loc[LOCALES_COUNTRY], "_", loc[LOCALES_LANGUAGE], NULL);
		else
			ret = g_strdup (loc[LOCALES_COUNTRY]);
	}

	g_strfreev (loc);
	return ret;
}

/*
 * Reads countrytransl.map file, which contains map of localized
 * country names and their ISO codes and tries to find matching record
 * for given country. The search is case insensitive.
 * When no record is found (country is probably in untranslated language), returns
 * code of local computer country (from locales)
 */
static gchar *
country_to_ISO (const gchar *country)
{
	FILE *file = fopen (EVOLUTION_RULEDIR "/countrytransl.map", "r");
	gchar buffer[100];
	gint length = 100;
	gchar **pair;
	gchar *res;
	gchar *l_country = g_utf8_strdown (country, -1);

	if (!file) {
		gchar **loc;
		g_warning ("%s: Failed to open countrytransl.map. Check your installation.", G_STRFUNC);
		loc = get_locales ();
		res = g_strdup (loc ? loc[LOCALES_COUNTRY] : NULL);
		g_free (l_country);
		g_strfreev (loc);
		return res;
	}

	while (fgets (buffer, length, file) != NULL) {
<<<<<<< HEAD
		gchar *low;
=======
		gchar *low = NULL;
>>>>>>> 19163c2b
		pair = g_strsplit (buffer, "\t", 2);

		if (pair[0]) {
			low = g_utf8_strdown (pair[0], -1);
			if (g_utf8_collate (low, l_country) == 0) {
				gchar *ret = g_strdup (pair[1]);
				gchar *pos;
				/* Remove trailing newline character */
				if ((pos = g_strrstr (ret, "\n")) != NULL)
					pos[0] = '\0';
				fclose (file);
				g_strfreev (pair);
				g_free (low);
				g_free (l_country);
				return ret;
			}
		}

		g_strfreev (pair);
		g_free (low);
	}

	/* If we get here, then no match was found in the map file and we
	 * fallback to local system locales */
	fclose (file);

	pair = get_locales ();
	res = g_strdup (pair ? pair[LOCALES_COUNTRY] : NULL);
	g_strfreev (pair);
	g_free (l_country);
	return res;
}

/*
 * Tries to find given key in "country_LANGUAGE" group. When fails to find
 * such group, then fallbacks to "country" group. When such group does not
 * exist either, NULL is returned
 */
static gchar *
get_key_file_locale_string (GKeyFile *key_file,
                            const gchar *key,
                            const gchar *locale)
{
	gchar *result;
	gchar *group;

	g_return_val_if_fail (locale, NULL);

	/* Default locale is in "country_lang", but such group may not exist. In such case use group "country" */
	if (g_key_file_has_group (key_file, locale))
		group = g_strdup (locale);
	else {
		gchar **locales = g_strsplit (locale, "_", 0);
		group = g_strdup (locales[LOCALES_COUNTRY]);
		g_strfreev (locales);
	}

	/* When group or key does not exist, returns NULL and fallback string will be used */
	result = g_key_file_get_string (key_file, group, key, NULL);
	g_free (group);
	return result;
}

static void
get_address_format (AddressFormat address_format,
                    const gchar *locale,
                    gchar **format,
                    gchar **country_position)
{
	GKeyFile *key_file;
	GError *error;
	gchar *loc;
	const gchar *addr_key, *country_key;

	if (address_format == ADDRESS_FORMAT_HOME) {
		addr_key = "AddressFormat";
		country_key = "CountryPosition";
	} else if (address_format == ADDRESS_FORMAT_BUSINESS) {
		addr_key = "BusinessAddressFormat";
		country_key = "BusinessCountryPosition";
	} else {
		return;
	}

	if (locale == NULL)
		loc = get_locales_str ();
	else
		loc = g_strdup (locale);

	error = NULL;
	key_file = g_key_file_new ();
	g_key_file_load_from_file (key_file, EVOLUTION_RULEDIR "/address_formats.dat", 0, &error);
	if (error) {
		g_warning ("%s: Failed to load address_formats.dat file: %s", G_STRFUNC, error->message);
		*format = g_strdup (ADDRESS_DEFAULT_FORMAT);
		*country_position = g_strdup (ADDRESS_DEFAULT_COUNTRY_POSITION);
		g_key_file_free (key_file);
		g_free (loc);
		g_error_free (error);
		return;
	}

	if (format) {
		if (*format)
			g_free (*format);
		*format = get_key_file_locale_string (key_file, addr_key, loc);
		if (!*format && address_format == ADDRESS_FORMAT_HOME) {
			*format = g_strdup (ADDRESS_DEFAULT_FORMAT);
		} else if (!*format && address_format == ADDRESS_FORMAT_BUSINESS)
			get_address_format (ADDRESS_FORMAT_HOME, loc, format, NULL);
	}

	if (country_position) {
		if (*country_position)
			g_free (*country_position);
		*country_position = get_key_file_locale_string (key_file, country_key, loc);
		if (!*country_position && address_format == ADDRESS_FORMAT_HOME)
			*country_position = g_strdup (ADDRESS_DEFAULT_COUNTRY_POSITION);
		else if (!*country_position && address_format == ADDRESS_FORMAT_BUSINESS)
			get_address_format (ADDRESS_FORMAT_HOME, loc, NULL, country_position);
	}

	g_free (loc);
	g_key_file_free (key_file);
}

static const gchar *
find_balanced_bracket (const gchar *str)
{
	gint balance_counter = 0;
	gint i = 0;

	do {
		if (str[i] == '(')
			balance_counter++;

		if (str[i] == ')')
			balance_counter--;

		i++;

	} while ((balance_counter > 0) && (str[i]));

	if (balance_counter > 0)
		return str;

	return str + i;
}

static GString *
string_append_upper (GString *str,
                     const gchar *c)
{
	gchar *up_c;

	g_return_val_if_fail (str, NULL);

	if (!c || !*c)
		return str;

	up_c = g_utf8_strup (c, -1);
	str = g_string_append (str, up_c);
	g_free (up_c);

	return str;
}

static gboolean
parse_address_template_section (const gchar *format,
                                const gchar *realname,
                                const gchar *org_name,
                                EContactAddress *address,
                                gchar **result)

{
	const gchar *pos, *old_pos;
	gboolean ret = FALSE; /* Indicates, wheter at least something was replaced */

	GString *res = g_string_new ("");

	pos = format;
	old_pos = pos;
	while ((pos = strchr (pos, '%')) != NULL) {

		if (old_pos != pos)
			g_string_append_len (res, old_pos, pos - old_pos);

		switch (pos[1]) {
			case 'n':
				g_string_append (res, realname);
				ret = TRUE;
				pos += 2; /* Jump behind the modifier, see what's next */
				break;
			case 'N':
				if (realname && *realname) {
					string_append_upper (res, realname);
					ret = TRUE;
				}
				pos += 2;
				break;
			case 'm':
				if (org_name && *org_name) {
					g_string_append (res, org_name);
					ret = TRUE;
				}
				pos += 2;
				break;
			case 'M':
				if (org_name && *org_name) {
					string_append_upper (res, org_name);
					ret = TRUE;
				}
				pos += 2;
				break;
			case 'p':
				if (address->po && *(address->po)) {
					g_string_append (res, address->po);
					ret = TRUE;
				}
				pos += 2;
				break;
			case 's':
				if (address->street && *(address->street)) {
					g_string_append (res, address->street);
					ret = TRUE;
				}
				pos += 2;
				break;
			case 'S':
				if (address->street && *(address->street)) {
					string_append_upper (res, address->street);
					ret = TRUE;
				}
				pos += 2;
				break;
			case 'z':
				if (address->code && *(address->code)) {
					g_string_append (res, address->code);
					ret = TRUE;
				}
				pos += 2;
				break;
			case 'l':
				if (address->locality && *(address->locality)) {
					g_string_append (res, address->locality);
					ret = TRUE;
				}
				pos += 2;
				break;
			case 'L':
				if (address->locality && *(address->locality)) {
					string_append_upper (res, address->locality);
					ret = TRUE;
				}
				pos += 2;
				break;
			case 'r':
				if (address->region && *(address->region)) {
					g_string_append (res, address->region);
					ret = TRUE;
				}
				pos += 2;
				break;
			case 'R':
				if (address->region && *(address->region)) {
					string_append_upper (res, address->region);
					ret = TRUE;
				}
				pos += 2;
				break;
			case ',':
				if (ret && (pos >= format + 2) &&		/* If there's something before %, */
				    (g_ascii_strcasecmp (pos - 2, "\n") != 0) &&  /* And if it is not a newline */
				    (g_ascii_strcasecmp (pos - 2, "%w") != 0))    /* Nor whitespace */
				    	g_string_append (res, ", ");
				pos += 2;
				break;
			case 'w':
				if (ret && (pos >= format + 2) &&
				    (g_ascii_strcasecmp (pos - 2, "\n") != 0) &&
				    (g_ascii_strcasecmp (pos - 1, " ") != 0))
				    	g_string_append (res, " ");
				pos += 2;
				break;
			case '0': {
				const gchar *bpos1, *bpos2;
				gchar *inner;
				gchar *ires;
				gboolean replaced;

				bpos1 = pos + 2;
				bpos2 = find_balanced_bracket (bpos1);

				inner = g_strndup (bpos1 + 1, bpos2 - bpos1 - 2); /* Get inner content of the %0 (...) */
				replaced = parse_address_template_section (inner, realname, org_name, address, &ires);
				if (replaced)
					g_string_append (res, ires);

				g_free (ires);
				g_free (inner);

				ret = replaced;
				pos += (bpos2 - bpos1 + 2);
			} break;
		}

		old_pos = pos;
	}
	g_string_append (res, old_pos);

	*result = g_strdup (res->str);

	g_string_free (res, TRUE);

	return ret;
}

gchar *
eab_format_address (EContact *contact,
                    EContactField address_type)
{
	gchar *result;
	gchar *format = NULL;
	gchar *country_position = NULL;
	gchar *locale;
	EContactAddress *addr = e_contact_get (contact, address_type);

	if (!addr)
		return NULL;

	if (!addr->po && !addr->ext && !addr->street && !addr->locality && !addr->region &&
	    !addr->code  && !addr->country) {
		e_contact_address_free (addr);
		return NULL;
	}

	if (addr->country) {
		gchar *cntry = country_to_ISO (addr->country);
		gchar **loc = get_locales ();
		locale = g_strconcat (loc ? loc[LOCALES_LANGUAGE] : "C", "_", cntry, NULL);
		g_strfreev (loc);
		g_free (cntry);
	} else
		locale = get_locales_str ();

	if (address_type == E_CONTACT_ADDRESS_HOME)
		get_address_format (ADDRESS_FORMAT_HOME, locale, &format, &country_position);
	else if (address_type == E_CONTACT_ADDRESS_WORK)
		get_address_format (ADDRESS_FORMAT_BUSINESS, locale, &format, &country_position);
	else {
		e_contact_address_free (addr);
		g_free (locale);
		return NULL;
	}

	/* Expand all the variables in format.
	 * Don't display organization in home address */
	parse_address_template_section (format,
					e_contact_get_const (contact, E_CONTACT_FULL_NAME),
					(address_type == E_CONTACT_ADDRESS_WORK) ? e_contact_get_const (contact, E_CONTACT_ORG): NULL,
					addr,
					&result);

	/* Add the country line. In some countries, the address can be located above the
	 * rest of the address */
	if (addr->country && country_position) {
		gchar *country_upper = g_utf8_strup (addr->country, -1);
		gchar *p = result;
		if (g_strcmp0 (country_position, "BELOW") == 0) {
			result = g_strconcat (p, "\n\n", country_upper, NULL);
			g_free (p);
		} else if (g_strcmp0 (country_position, "below") == 0) {
			result = g_strconcat (p, "\n\n", addr->country, NULL);
			g_free (p);
		} else if (g_strcmp0 (country_position, "ABOVE") == 0) {
			result = g_strconcat (country_upper, "\n\n", p, NULL);
			g_free (p);
		} else if (g_strcmp0 (country_position, "above") == 0) {
			result = g_strconcat (addr->country, "\n\n", p, NULL);
			g_free (p);
		}
		g_free (country_upper);
	}

	e_contact_address_free (addr);
	g_free (locale);
	g_free (format);
	g_free (country_position);

	return result;
}<|MERGE_RESOLUTION|>--- conflicted
+++ resolved
@@ -497,13 +497,9 @@
 	book_client = process->destination;
 
 	process->count++;
-<<<<<<< HEAD
-	eab_merging_book_add_contact (book_client, contact, contact_added_cb, process);
-=======
 	eab_merging_book_add_contact (
 		book_client,
 		contact, contact_added_cb, process);
->>>>>>> 19163c2b
 }
 
 static void
@@ -573,12 +569,7 @@
 	source = e_client_get_source (E_CLIENT (source_client));
 
 	destination = eab_select_source (
-<<<<<<< HEAD
-		e_client_get_source (E_CLIENT (source_client)),
-		desc, NULL, last_uid, window);
-=======
 		source, desc, NULL, last_uid, window);
->>>>>>> 19163c2b
 
 	if (!destination)
 		return;
@@ -672,15 +663,11 @@
 	gchar *dot;
 	gchar **split;
 
-<<<<<<< HEAD
-	locale = g_strdup (setlocale (LC_ADDRESS, NULL));
-=======
 #ifdef LC_ADDRESS
 	locale = g_strdup (setlocale (LC_ADDRESS, NULL));
 #else
 	locale = NULL;
 #endif
->>>>>>> 19163c2b
 	if (!locale)
 		return NULL;
 
@@ -752,11 +739,7 @@
 	}
 
 	while (fgets (buffer, length, file) != NULL) {
-<<<<<<< HEAD
-		gchar *low;
-=======
 		gchar *low = NULL;
->>>>>>> 19163c2b
 		pair = g_strsplit (buffer, "\t", 2);
 
 		if (pair[0]) {
