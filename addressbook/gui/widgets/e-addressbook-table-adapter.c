--- conflicted
+++ resolved
@@ -194,11 +194,7 @@
 
 		e_contact_set (contact, col, (gpointer) val);
 		eab_merging_book_modify_contact (
-<<<<<<< HEAD
-			e_addressbook_model_get_client (priv->model),
-=======
 			book_client,
->>>>>>> 19163c2b
 			contact, contact_modified_cb, etc);
 
 		g_object_unref (contact);
