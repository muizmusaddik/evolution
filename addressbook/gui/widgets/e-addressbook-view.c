--- conflicted
+++ resolved
@@ -830,37 +830,12 @@
 GtkWidget *
 e_addressbook_view_get_view_widget (EAddressbookView *view)
 {
-<<<<<<< HEAD
-	ETableModel *adapter;
-	ETableExtras *extras;
-	ECell *cell;
-	GtkWidget *table;
-	gchar *etspecfile;
-=======
 	/* XXX Find a more descriptive name for this. */
->>>>>>> 0f7f4cfe
 
 	g_return_val_if_fail (E_IS_ADDRESSBOOK_VIEW (view), NULL);
 
-<<<<<<< HEAD
-	extras = e_table_extras_new ();
-
-	/* set proper format component for a default 'date' cell renderer */
-	cell = e_table_extras_get_cell (extras, "date");
-	e_cell_date_set_format_component (E_CELL_DATE (cell), "addressbook");
-
-	/* Here we create the table.  We give it the three pieces of
-	   the table we've created, the header, the model, and the
-	   initial layout.  It does the rest.  */
-	etspecfile = g_build_filename (EVOLUTION_ETSPECDIR,
-				       "e-addressbook-view.etspec",
-				       NULL);
-	table = e_table_scrolled_new_from_spec_file (adapter, extras, etspecfile, NULL);
-	g_free (etspecfile);
-=======
 	return view->priv->widget;
 }
->>>>>>> 0f7f4cfe
 
 /* Helper for e_addressbook_view_get_selected() */
 static void
