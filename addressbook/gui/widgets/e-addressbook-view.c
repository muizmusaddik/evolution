/*
 * This program is free software; you can redistribute it and/or
 * modify it under the terms of the GNU Lesser General Public
 * License as published by the Free Software Foundation; either
 * version 2 of the License, or (at your option) version 3.
 *
 * This program is distributed in the hope that it will be useful,
 * but WITHOUT ANY WARRANTY; without even the implied warranty of
 * MERCHANTABILITY or FITNESS FOR A PARTICULAR PURPOSE.  See the GNU
 * Lesser General Public License for more details.
 *
 * You should have received a copy of the GNU Lesser General Public
 * License along with the program; if not, see <http://www.gnu.org/licenses/>
 *
 *
 * Authors:
 *		Chris Lahey <clahey@ximian.com>
 *      Chris Toshok <toshok@ximian.com>
 *
 * Copyright (C) 1999-2008 Novell, Inc. (www.novell.com)
 *
 */

#ifdef HAVE_CONFIG_H
#include <config.h>
#endif

#include <glib/gi18n.h>
#include <table/e-table.h>
#include <table/e-table-model.h>
#include <table/e-cell-date.h>
#include <misc/e-selectable.h>
#include <widgets/menus/gal-view-factory-etable.h>
#include <filter/e-rule-editor.h>
#include <widgets/menus/gal-view-etable.h>
#include <shell/e-shell-sidebar.h>

#include "addressbook/printing/e-contact-print.h"
#include "ea-addressbook.h"

#include "e-util/e-print.h"
#include "e-util/e-selection.h"
#include "e-util/e-util.h"
#include "libedataserver/e-sexp.h"
#include <libedataserver/e-categories.h>

#include "gal-view-minicard.h"
#include "gal-view-factory-minicard.h"

#include "e-addressbook-view.h"
#include "e-addressbook-model.h"
#include "eab-gui-util.h"
#include "util/eab-book-util.h"
#include "e-addressbook-table-adapter.h"
#include "eab-contact-merging.h"

#include "e-util/e-alert-dialog.h"
#include "e-util/e-util-private.h"

#include <gdk/gdkkeysyms.h>
#include <ctype.h>
#include <string.h>

#define d(x)

static void	status_message			(EAddressbookView *view,
						 const gchar *status, gint percent);
static void	search_result			(EAddressbookView *view,
						 const GError *error);
static void	folder_bar_message		(EAddressbookView *view,
						 const gchar *status);
static void	stop_state_changed		(GObject *object,
						 EAddressbookView *view);
static void	backend_died			(EAddressbookView *view);
static void	command_state_change		(EAddressbookView *view);

struct _EAddressbookViewPrivate {
	gpointer shell_view;  /* weak pointer */

	EAddressbookModel *model;
	EActivity *activity;

	ESource *source;

	GObject *object;

	GalViewInstance *view_instance;

	/* stored search setup for this view */
	gint filter_id;
	gchar *search_text;
	gint search_id;
	EFilterRule *advanced_search;

	GtkTargetList *copy_target_list;
	GtkTargetList *paste_target_list;
};

enum {
	PROP_0,
	PROP_COPY_TARGET_LIST,
	PROP_MODEL,
	PROP_PASTE_TARGET_LIST,
	PROP_SHELL_VIEW,
	PROP_SOURCE
};

enum {
	OPEN_CONTACT,
	POPUP_EVENT,
	COMMAND_STATE_CHANGE,
	SELECTION_CHANGE,
	LAST_SIGNAL
};

enum {
	DND_TARGET_TYPE_SOURCE_VCARD,
	DND_TARGET_TYPE_VCARD
};

static GtkTargetEntry drag_types[] = {
	{ (gchar *) "text/x-source-vcard", 0, DND_TARGET_TYPE_SOURCE_VCARD },
	{ (gchar *) "text/x-vcard", 0, DND_TARGET_TYPE_VCARD }
};

static gpointer parent_class;
static guint signals[LAST_SIGNAL];

static void
addressbook_view_emit_open_contact (EAddressbookView *view,
                                    EContact *contact,
                                    gboolean is_new_contact)
{
	g_signal_emit (view, signals[OPEN_CONTACT], 0, contact, is_new_contact);
}

static void
addressbook_view_emit_popup_event (EAddressbookView *view,
                                   GdkEvent *event)
{
	/* Grab focus so that EFocusTracker asks us to update the
	 * selection-related actions before showing the popup menu.
	 * Apparently ETable doesn't automatically grab focus on
	 * right-clicks (is that a bug?). */
	gtk_widget_grab_focus (GTK_WIDGET (view));

	g_signal_emit (view, signals[POPUP_EVENT], 0, event);
}

static void
addressbook_view_emit_selection_change (EAddressbookView *view)
{
	g_signal_emit (view, signals[SELECTION_CHANGE], 0);
}

static void
addressbook_view_open_contact (EAddressbookView *view,
                               EContact *contact)
{
	addressbook_view_emit_open_contact (view, contact, FALSE);
}

static void
addressbook_view_create_contact (EAddressbookView *view)
{
	EContact *contact;

	contact = e_contact_new ();
	addressbook_view_emit_open_contact (view, contact, TRUE);
	g_object_unref (contact);
}

static void
addressbook_view_create_contact_list (EAddressbookView *view)
{
	EContact *contact;

	contact = e_contact_new ();
	e_contact_set (contact, E_CONTACT_IS_LIST, GINT_TO_POINTER (TRUE));
	addressbook_view_emit_open_contact (view, contact, TRUE);
	g_object_unref (contact);
}

static void
table_double_click (ETable *table,
                    gint row,
                    gint col,
                    GdkEvent *event,
                    EAddressbookView *view)
{
	EAddressbookModel *model;
	EContact *contact;

	if (!E_IS_ADDRESSBOOK_TABLE_ADAPTER (view->priv->object))
		return;

	model = e_addressbook_view_get_model (view);
	contact = e_addressbook_model_get_contact (model, row);
	addressbook_view_emit_open_contact (view, contact, FALSE);
	g_object_unref (contact);
}

static gint
table_right_click (ETable *table,
                   gint row,
                   gint col,
                   GdkEvent *event,
                   EAddressbookView *view)
{
	addressbook_view_emit_popup_event (view, event);

	return TRUE;
}

static gint
table_white_space_event (ETable *table,
                         GdkEvent *event,
                         EAddressbookView *view)
{
	gint button = ((GdkEventButton *) event)->button;

	if (event->type == GDK_BUTTON_PRESS && button == 3) {
		addressbook_view_emit_popup_event (view, event);
		return TRUE;
	}

	return FALSE;
}

static void
table_drag_data_get (ETable *table,
                     gint row,
                     gint col,
                     GdkDragContext *context,
                     GtkSelectionData *selection_data,
                     guint info,
                     guint time,
                     gpointer user_data)
{
	EAddressbookView *view = user_data;
	EAddressbookModel *model;
	EBookClient *book_client;
	GSList *contact_list;
	GdkAtom target;
	gchar *value;

	if (!E_IS_ADDRESSBOOK_TABLE_ADAPTER (view->priv->object))
		return;

	model = e_addressbook_view_get_model (view);
	book_client = e_addressbook_model_get_client (model);

	contact_list = e_addressbook_view_get_selected (view);
	target = gtk_selection_data_get_target (selection_data);

	switch (info) {
		case DND_TARGET_TYPE_VCARD:
			value = eab_contact_list_to_string (contact_list);

			gtk_selection_data_set (
				selection_data, target, 8,
				(guchar *) value, strlen (value));

			g_free (value);
			break;

		case DND_TARGET_TYPE_SOURCE_VCARD:
			value = eab_book_and_contact_list_to_string (
				book_client, contact_list);

			gtk_selection_data_set (
				selection_data, target, 8,
				(guchar *) value, strlen (value));

			g_free (value);
			break;
	}

	e_client_util_free_object_slist (contact_list);
}

static void
addressbook_view_create_table_view (EAddressbookView *view,
                                    GalViewEtable *gal_view)
{
	ETableModel *adapter;
	ETableExtras *extras;
	ECell *cell;
	GtkWidget *widget;
	gchar *etspecfile;

	adapter = eab_table_adapter_new (view->priv->model);

	extras = e_table_extras_new ();

	/* Set proper format component for a default 'date' cell renderer. */
	cell = e_table_extras_get_cell (extras, "date");
	e_cell_date_set_format_component (E_CELL_DATE (cell), "addressbook");

	/* Here we create the table.  We give it the three pieces of
	 * the table we've created, the header, the model, and the
	 * initial layout.  It does the rest.  */
	etspecfile = g_build_filename (
		EVOLUTION_ETSPECDIR, "e-addressbook-view.etspec", NULL);
	widget = e_table_new_from_spec_file (
		adapter, extras, etspecfile, NULL);
	gtk_container_add (GTK_CONTAINER (view), widget);
	g_free (etspecfile);

	view->priv->object = G_OBJECT (adapter);

	g_signal_connect (
		widget, "double_click",
		G_CALLBACK (table_double_click), view);
	g_signal_connect (
		widget, "right_click",
		G_CALLBACK (table_right_click), view);
	g_signal_connect (
		widget, "white_space_event",
		G_CALLBACK (table_white_space_event), view);
	g_signal_connect_swapped (
		widget, "selection_change",
		G_CALLBACK (addressbook_view_emit_selection_change), view);

	e_table_drag_source_set (
		E_TABLE (widget), GDK_BUTTON1_MASK,
		drag_types, G_N_ELEMENTS (drag_types),
		GDK_ACTION_MOVE | GDK_ACTION_COPY);

	g_signal_connect (
		E_TABLE (widget), "table_drag_data_get",
		G_CALLBACK (table_drag_data_get), view);

	gtk_widget_show (widget);

	gal_view_etable_attach_table (gal_view, E_TABLE (widget));
}

static void
addressbook_view_create_minicard_view (EAddressbookView *view,
                                       GalViewMinicard *gal_view)
{
	GtkWidget *minicard_view;
	EAddressbookReflowAdapter *adapter;

	adapter = E_ADDRESSBOOK_REFLOW_ADAPTER (
		e_addressbook_reflow_adapter_new (view->priv->model));
	minicard_view = e_minicard_view_widget_new (adapter);

	g_signal_connect_swapped (
		adapter, "open-contact",
		G_CALLBACK (addressbook_view_open_contact), view);

	g_signal_connect_swapped (
		minicard_view, "create-contact",
		G_CALLBACK (addressbook_view_create_contact), view);

	g_signal_connect_swapped (
		minicard_view, "create-contact-list",
		G_CALLBACK (addressbook_view_create_contact_list), view);

	g_signal_connect_swapped (
		minicard_view, "selection_change",
		G_CALLBACK (addressbook_view_emit_selection_change), view);

	g_signal_connect_swapped (
		minicard_view, "right_click",
		G_CALLBACK (addressbook_view_emit_popup_event), view);

	view->priv->object = G_OBJECT (minicard_view);

	gtk_container_add (GTK_CONTAINER (view), minicard_view);
	gtk_widget_show (minicard_view);

	e_reflow_model_changed (E_REFLOW_MODEL (adapter));

	gal_view_minicard_attach (gal_view, view);
}

static void
addressbook_view_display_view_cb (EAddressbookView *view,
                                  GalView *gal_view)
{
	GtkWidget *child;

	child = gtk_bin_get_child (GTK_BIN (view));
	if (child != NULL)
		gtk_container_remove (GTK_CONTAINER (view), child);
	view->priv->object = NULL;

	if (GAL_IS_VIEW_ETABLE (gal_view))
		addressbook_view_create_table_view (
			view, GAL_VIEW_ETABLE (gal_view));
	else if (GAL_IS_VIEW_MINICARD (gal_view))
		addressbook_view_create_minicard_view (
			view, GAL_VIEW_MINICARD (gal_view));

	command_state_change (view);
}

static void
addressbook_view_set_shell_view (EAddressbookView *view,
                                 EShellView *shell_view)
{
	g_return_if_fail (view->priv->shell_view == NULL);

	view->priv->shell_view = shell_view;

	g_object_add_weak_pointer (
		G_OBJECT (shell_view),
		&view->priv->shell_view);
}

static void
addressbook_view_set_source (EAddressbookView *view,
                             ESource *source)
{
	g_return_if_fail (view->priv->source == NULL);

	view->priv->source = g_object_ref (source);
}

static void
addressbook_view_set_property (GObject *object,
                               guint property_id,
                               const GValue *value,
                               GParamSpec *pspec)
{
	switch (property_id) {
		case PROP_SHELL_VIEW:
			addressbook_view_set_shell_view (
				E_ADDRESSBOOK_VIEW (object),
				g_value_get_object (value));
			return;

		case PROP_SOURCE:
			addressbook_view_set_source (
				E_ADDRESSBOOK_VIEW (object),
				g_value_get_object (value));
			return;
	}

	G_OBJECT_WARN_INVALID_PROPERTY_ID (object, property_id, pspec);
}

static void
addressbook_view_get_property (GObject *object,
                               guint property_id,
                               GValue *value,
                               GParamSpec *pspec)
{
	switch (property_id) {
		case PROP_COPY_TARGET_LIST:
			g_value_set_boxed (
				value,
				e_addressbook_view_get_copy_target_list (
				E_ADDRESSBOOK_VIEW (object)));
			return;

		case PROP_MODEL:
			g_value_set_object (
				value,
				e_addressbook_view_get_model (
				E_ADDRESSBOOK_VIEW (object)));
			return;

		case PROP_PASTE_TARGET_LIST:
			g_value_set_boxed (
				value,
				e_addressbook_view_get_paste_target_list (
				E_ADDRESSBOOK_VIEW (object)));
			return;

		case PROP_SHELL_VIEW:
			g_value_set_object (
				value,
				e_addressbook_view_get_shell_view (
				E_ADDRESSBOOK_VIEW (object)));
			return;

		case PROP_SOURCE:
			g_value_set_object (
				value,
				e_addressbook_view_get_source (
				E_ADDRESSBOOK_VIEW (object)));
			return;
	}

	G_OBJECT_WARN_INVALID_PROPERTY_ID (object, property_id, pspec);
}

static void
addressbook_view_dispose (GObject *object)
{
	EAddressbookViewPrivate *priv;

	priv = E_ADDRESSBOOK_VIEW (object)->priv;

	if (priv->shell_view != NULL) {
		g_object_remove_weak_pointer (
			G_OBJECT (priv->shell_view),
			&priv->shell_view);
		priv->shell_view = NULL;
	}

	if (priv->model != NULL) {
		g_signal_handlers_disconnect_matched (
			priv->model, G_SIGNAL_MATCH_DATA,
			0, 0, NULL, NULL, object);
		g_object_unref (priv->model);
		priv->model = NULL;
	}

	if (priv->activity != NULL) {
		/* XXX Activity is not cancellable. */
		e_activity_set_state (priv->activity, E_ACTIVITY_COMPLETED);
		g_object_unref (priv->activity);
		priv->activity = NULL;
	}

	if (priv->source != NULL) {
		g_object_unref (priv->source);
		priv->source = NULL;
	}

	if (priv->view_instance != NULL) {
		g_object_unref (priv->view_instance);
		priv->view_instance = NULL;
	}

	priv->filter_id = 0;
	priv->search_id = 0;

	if (priv->search_text) {
		g_free (priv->search_text);
		priv->search_text = NULL;
	}

	if (priv->advanced_search) {
		g_object_unref (priv->advanced_search);
		priv->advanced_search = NULL;
	}

	if (priv->copy_target_list != NULL) {
		gtk_target_list_unref (priv->copy_target_list);
		priv->copy_target_list = NULL;
	}

	if (priv->paste_target_list != NULL) {
		gtk_target_list_unref (priv->paste_target_list);
		priv->paste_target_list = NULL;
	}

	/* Chain up to parent's dispose() method. */
	G_OBJECT_CLASS (parent_class)->dispose (object);
}

static void
addressbook_view_constructed (GObject *object)
{
	EAddressbookView *view = E_ADDRESSBOOK_VIEW (object);
	GalViewInstance *view_instance;
	EShellView *shell_view;
	ESource *source;
	gchar *uri;

	shell_view = e_addressbook_view_get_shell_view (view);
	source = e_addressbook_view_get_source (view);
	uri = e_source_get_uri (source);

	view_instance = e_shell_view_new_view_instance (shell_view, uri);
	g_signal_connect_swapped (
		view_instance, "display-view",
		G_CALLBACK (addressbook_view_display_view_cb), view);
	view->priv->view_instance = view_instance;

	/* Do not call gal_view_instance_load() here.  EBookShellContent
	 * must first obtain a reference to this EAddressbookView so that
	 * e_book_shell_content_get_current_view() returns the correct
	 * view in GalViewInstance::loaded signal handlers. */

	g_free (uri);

	/* Chain up to parent's constructed() method. */
	G_OBJECT_CLASS (parent_class)->constructed (object);
}

static void
addressbook_view_update_actions (ESelectable *selectable,
                                 EFocusTracker *focus_tracker,
                                 GdkAtom *clipboard_targets,
                                 gint n_clipboard_targets)
{
	EAddressbookView *view;
	EAddressbookModel *model;
	ESelectionModel *selection_model;
	GtkAction *action;
	GtkTargetList *target_list;
	gboolean can_paste = FALSE;
	gboolean source_is_editable;
	gboolean sensitive;
	const gchar *tooltip;
	gint n_contacts;
	gint n_selected;
	gint ii;

	view = E_ADDRESSBOOK_VIEW (selectable);
	model = e_addressbook_view_get_model (view);
	selection_model = e_addressbook_view_get_selection_model (view);

	source_is_editable = e_addressbook_model_get_editable (model);
	n_contacts = (selection_model != NULL) ?
		e_selection_model_row_count (selection_model) : 0;
	n_selected = (selection_model != NULL) ?
		e_selection_model_selected_count (selection_model) : 0;

	target_list = e_selectable_get_paste_target_list (selectable);
	for (ii = 0; ii < n_clipboard_targets && !can_paste; ii++)
		can_paste = gtk_target_list_find (
			target_list, clipboard_targets[ii], NULL);

	action = e_focus_tracker_get_cut_clipboard_action (focus_tracker);
	sensitive = source_is_editable && (n_selected > 0);
	tooltip = _("Cut selected contacts to the clipboard");
	gtk_action_set_sensitive (action, sensitive);
	gtk_action_set_tooltip (action, tooltip);

	action = e_focus_tracker_get_copy_clipboard_action (focus_tracker);
	sensitive = (n_selected > 0);
	tooltip = _("Copy selected contacts to the clipboard");
	gtk_action_set_sensitive (action, sensitive);
	gtk_action_set_tooltip (action, tooltip);

	action = e_focus_tracker_get_paste_clipboard_action (focus_tracker);
	sensitive = source_is_editable && can_paste;
	tooltip = _("Paste contacts from the clipboard");
	gtk_action_set_sensitive (action, sensitive);
	gtk_action_set_tooltip (action, tooltip);

	action = e_focus_tracker_get_delete_selection_action (focus_tracker);
	sensitive = source_is_editable && (n_selected > 0);
	tooltip = _("Delete selected contacts");
	gtk_action_set_sensitive (action, sensitive);
	gtk_action_set_tooltip (action, tooltip);

	action = e_focus_tracker_get_select_all_action (focus_tracker);
	sensitive = (n_contacts > 0);
	tooltip = _("Select all visible contacts");
	gtk_action_set_sensitive (action, sensitive);
	gtk_action_set_tooltip (action, tooltip);
}

static void
addressbook_view_cut_clipboard (ESelectable *selectable)
{
	EAddressbookView *view;

	view = E_ADDRESSBOOK_VIEW (selectable);

	e_selectable_copy_clipboard (selectable);
	e_addressbook_view_delete_selection (view, FALSE);
}

static void
addressbook_view_copy_clipboard (ESelectable *selectable)
{
	EAddressbookView *view;
	GtkClipboard *clipboard;
	GSList *contact_list;
	gchar *string;

	view = E_ADDRESSBOOK_VIEW (selectable);
	clipboard = gtk_clipboard_get (GDK_SELECTION_CLIPBOARD);

	contact_list = e_addressbook_view_get_selected (view);

	string = eab_contact_list_to_string (contact_list);
	e_clipboard_set_directory (clipboard, string, -1);
	g_free (string);

	e_client_util_free_object_slist (contact_list);
}

static void
addressbook_view_paste_clipboard (ESelectable *selectable)
{
	EBookClient *book_client;
	EAddressbookView *view;
	EAddressbookModel *model;
	GtkClipboard *clipboard;
	GSList *contact_list, *iter;
	gchar *string;

	view = E_ADDRESSBOOK_VIEW (selectable);
	clipboard = gtk_clipboard_get (GDK_SELECTION_CLIPBOARD);

	if (!e_clipboard_wait_is_directory_available (clipboard))
		return;

	model = e_addressbook_view_get_model (view);
	book_client = e_addressbook_model_get_client (model);

	string = e_clipboard_wait_for_directory (clipboard);
	contact_list = eab_contact_list_from_string (string);
	g_free (string);

	for (iter = contact_list; iter != NULL; iter = iter->next) {
		EContact *contact = iter->data;

		eab_merging_book_add_contact (book_client, contact, NULL, NULL);
	}

	e_client_util_free_object_slist (contact_list);
}

static void
addressbook_view_delete_selection (ESelectable *selectable)
{
	EAddressbookView *view;

	view = E_ADDRESSBOOK_VIEW (selectable);

	e_addressbook_view_delete_selection (view, TRUE);
}

static void
addressbook_view_select_all (ESelectable *selectable)
{
	EAddressbookView *view;
	ESelectionModel *selection_model;

	view = E_ADDRESSBOOK_VIEW (selectable);
	selection_model = e_addressbook_view_get_selection_model (view);

	if (selection_model != NULL)
		e_selection_model_select_all (selection_model);
}

static void
addressbook_view_class_init (EAddressbookViewClass *class)
{
	GObjectClass *object_class;

	parent_class = g_type_class_peek_parent (class);
	g_type_class_add_private (class, sizeof (EAddressbookViewPrivate));

	object_class = G_OBJECT_CLASS (class);
	object_class->set_property = addressbook_view_set_property;
	object_class->get_property = addressbook_view_get_property;
	object_class->dispose = addressbook_view_dispose;
	object_class->constructed = addressbook_view_constructed;

	/* Inherited from ESelectableInterface */
	g_object_class_override_property (
		object_class,
		PROP_COPY_TARGET_LIST,
		"copy-target-list");

	g_object_class_install_property (
		object_class,
		PROP_MODEL,
		g_param_spec_object (
			"model",
			"Model",
			NULL,
			E_TYPE_ADDRESSBOOK_MODEL,
			G_PARAM_READABLE));

	/* Inherited from ESelectableInterface */
	g_object_class_override_property (
		object_class,
		PROP_PASTE_TARGET_LIST,
		"paste-target-list");

	g_object_class_install_property (
		object_class,
		PROP_SHELL_VIEW,
		g_param_spec_object (
			"shell-view",
			"Shell View",
			NULL,
			E_TYPE_SHELL_VIEW,
			G_PARAM_READWRITE |
			G_PARAM_CONSTRUCT_ONLY));

	g_object_class_install_property (
		object_class,
		PROP_SOURCE,
		g_param_spec_object (
			"source",
			"Source",
			NULL,
			E_TYPE_SOURCE,
			G_PARAM_READWRITE |
			G_PARAM_CONSTRUCT_ONLY));

	signals[OPEN_CONTACT] = g_signal_new (
		"open-contact",
		G_TYPE_FROM_CLASS (class),
		G_SIGNAL_RUN_LAST,
		G_STRUCT_OFFSET (EAddressbookViewClass, open_contact),
		NULL, NULL,
		e_marshal_VOID__OBJECT_BOOLEAN,
		G_TYPE_NONE, 2,
		E_TYPE_CONTACT,
		G_TYPE_BOOLEAN);

	signals[POPUP_EVENT] = g_signal_new (
		"popup-event",
		G_TYPE_FROM_CLASS (class),
		G_SIGNAL_RUN_LAST,
		G_STRUCT_OFFSET (EAddressbookViewClass, popup_event),
		NULL, NULL,
		g_cclosure_marshal_VOID__BOXED,
		G_TYPE_NONE, 1,
		GDK_TYPE_EVENT | G_SIGNAL_TYPE_STATIC_SCOPE);

	signals[COMMAND_STATE_CHANGE] = g_signal_new (
		"command-state-change",
		G_TYPE_FROM_CLASS (class),
		G_SIGNAL_RUN_LAST,
		G_STRUCT_OFFSET (EAddressbookViewClass, command_state_change),
		NULL, NULL,
		g_cclosure_marshal_VOID__VOID,
		G_TYPE_NONE, 0);

	signals[SELECTION_CHANGE] = g_signal_new (
		"selection-change",
		G_TYPE_FROM_CLASS (class),
		G_SIGNAL_RUN_LAST,
		G_STRUCT_OFFSET (EAddressbookViewClass, selection_change),
		NULL, NULL,
		g_cclosure_marshal_VOID__VOID,
		G_TYPE_NONE, 0);

	/* init the accessibility support for e_addressbook_view */
	eab_view_a11y_init ();
}

static void
addressbook_view_init (EAddressbookView *view)
{
	GtkTargetList *target_list;

	view->priv = G_TYPE_INSTANCE_GET_PRIVATE (
		view, E_TYPE_ADDRESSBOOK_VIEW, EAddressbookViewPrivate);

	view->priv->model = e_addressbook_model_new ();

	target_list = gtk_target_list_new (NULL, 0);
	e_target_list_add_directory_targets (target_list, 0);
	view->priv->copy_target_list = target_list;

	target_list = gtk_target_list_new (NULL, 0);
	e_target_list_add_directory_targets (target_list, 0);
	view->priv->paste_target_list = target_list;

	gtk_scrolled_window_set_policy (
		GTK_SCROLLED_WINDOW (view),
		GTK_POLICY_AUTOMATIC, GTK_POLICY_AUTOMATIC);
	gtk_scrolled_window_set_shadow_type (
		GTK_SCROLLED_WINDOW (view), GTK_SHADOW_IN);
}

static void
addressbook_view_selectable_init (ESelectableInterface *interface)
{
	interface->update_actions = addressbook_view_update_actions;
	interface->cut_clipboard = addressbook_view_cut_clipboard;
	interface->copy_clipboard = addressbook_view_copy_clipboard;
	interface->paste_clipboard = addressbook_view_paste_clipboard;
	interface->delete_selection = addressbook_view_delete_selection;
	interface->select_all = addressbook_view_select_all;
}

GType
e_addressbook_view_get_type (void)
{
	static GType type = 0;

	if (G_UNLIKELY (type == 0)) {
		static const GTypeInfo type_info =  {
			sizeof (EAddressbookViewClass),
			(GBaseInitFunc) NULL,
			(GBaseFinalizeFunc) NULL,
			(GClassInitFunc) addressbook_view_class_init,
			(GClassFinalizeFunc) NULL,
			NULL,  /* class_data */
			sizeof (EAddressbookView),
			0,     /* n_preallocs */
			(GInstanceInitFunc) addressbook_view_init,
			NULL   /* value_table */
		};

		static const GInterfaceInfo selectable_info = {
			(GInterfaceInitFunc) addressbook_view_selectable_init,
			(GInterfaceFinalizeFunc) NULL,
			NULL   /* interface_data */
		};

		type = g_type_register_static (
			GTK_TYPE_SCROLLED_WINDOW, "EAddressbookView",
			&type_info, 0);

		g_type_add_interface_static (
			type, E_TYPE_SELECTABLE, &selectable_info);
	}

	return type;
}

GtkWidget *
e_addressbook_view_new (EShellView *shell_view,
                        ESource *source)
{
	GtkWidget *widget;
	EAddressbookView *view;

	g_return_val_if_fail (E_IS_SHELL_VIEW (shell_view), NULL);

	widget = g_object_new (
		E_TYPE_ADDRESSBOOK_VIEW, "shell-view",
		shell_view, "source", source, NULL);

	view = E_ADDRESSBOOK_VIEW (widget);

	g_signal_connect_swapped (
		view->priv->model, "status_message",
		G_CALLBACK (status_message), view);
	g_signal_connect_swapped (
		view->priv->model, "search_result",
		G_CALLBACK (search_result), view);
	g_signal_connect_swapped (
		view->priv->model, "folder_bar_message",
		G_CALLBACK (folder_bar_message), view);
	g_signal_connect (view->priv->model, "stop_state_changed",
			  G_CALLBACK (stop_state_changed), view);
	g_signal_connect_swapped (
		view->priv->model, "writable-status",
		G_CALLBACK (command_state_change), view);
	g_signal_connect_swapped (
		view->priv->model, "backend_died",
		G_CALLBACK (backend_died), view);

	return widget;
}

EAddressbookModel *
e_addressbook_view_get_model (EAddressbookView *view)
{
	g_return_val_if_fail (E_IS_ADDRESSBOOK_VIEW (view), NULL);

	return view->priv->model;
}

GalViewInstance *
e_addressbook_view_get_view_instance (EAddressbookView *view)
{
	g_return_val_if_fail (E_IS_ADDRESSBOOK_VIEW (view), NULL);

	return view->priv->view_instance;
}

GObject *
e_addressbook_view_get_view_object (EAddressbookView *view)
{
	/* XXX Find a more descriptive name for this. */

	g_return_val_if_fail (E_IS_ADDRESSBOOK_VIEW (view), NULL);

	return view->priv->object;
}

/* Helper for e_addressbook_view_get_selected() */
static void
add_to_list (gint model_row,
             gpointer closure)
{
	GSList **list = closure;
	*list = g_slist_prepend (*list, GINT_TO_POINTER (model_row));
}

GSList *
e_addressbook_view_get_selected (EAddressbookView *view)
{
	GSList *list, *iter;
	ESelectionModel *selection;

	g_return_val_if_fail (E_IS_ADDRESSBOOK_VIEW (view), NULL);

	list = NULL;
	selection = e_addressbook_view_get_selection_model (view);
	e_selection_model_foreach (selection, add_to_list, &list);

	for (iter = list; iter != NULL; iter = iter->next)
		iter->data = e_addressbook_model_get_contact (
			view->priv->model, GPOINTER_TO_INT (iter->data));
	return g_slist_reverse (list);
}

ESelectionModel *
e_addressbook_view_get_selection_model (EAddressbookView *view)
{
	GalView *gal_view;
	GalViewInstance *view_instance;
	ESelectionModel *model = NULL;

	g_return_val_if_fail (E_IS_ADDRESSBOOK_VIEW (view), NULL);

	view_instance = e_addressbook_view_get_view_instance (view);
	gal_view = gal_view_instance_get_current_view (view_instance);

	if (GAL_IS_VIEW_ETABLE (gal_view)) {
		GtkWidget *child;

		child = gtk_bin_get_child (GTK_BIN (view));
		model = e_table_get_selection_model (E_TABLE (child));

	} else if (GAL_IS_VIEW_MINICARD (gal_view)) {
		EMinicardViewWidget *widget;

		widget = E_MINICARD_VIEW_WIDGET (view->priv->object);
		model = e_minicard_view_widget_get_selection_model (widget);
	}

	return model;
}

EShellView *
e_addressbook_view_get_shell_view (EAddressbookView *view)
{
	g_return_val_if_fail (E_IS_ADDRESSBOOK_VIEW (view), NULL);

	return view->priv->shell_view;
}

ESource *
e_addressbook_view_get_source (EAddressbookView *view)
{
	g_return_val_if_fail (E_IS_ADDRESSBOOK_VIEW (view), NULL);

	return view->priv->source;
}

GtkTargetList *
e_addressbook_view_get_copy_target_list (EAddressbookView *view)
{
	g_return_val_if_fail (E_IS_ADDRESSBOOK_VIEW (view), NULL);

	return view->priv->copy_target_list;
}

GtkTargetList *
e_addressbook_view_get_paste_target_list (EAddressbookView *view)
{
	g_return_val_if_fail (E_IS_ADDRESSBOOK_VIEW (view), NULL);

	return view->priv->paste_target_list;
}

static void
status_message (EAddressbookView *view,
                const gchar *status,
                gint percent)
{
	EActivity *activity;
	EShellView *shell_view;
	EShellBackend *shell_backend;

	activity = view->priv->activity;
	shell_view = e_addressbook_view_get_shell_view (view);
	shell_backend = e_shell_view_get_shell_backend (shell_view);

	if (status == NULL || *status == '\0') {
		if (activity != NULL) {
			view->priv->activity = NULL;
			e_activity_set_state (activity, E_ACTIVITY_COMPLETED);
			g_object_unref (activity);
		}

	} else if (activity == NULL) {
		activity = e_activity_new ();
		view->priv->activity = activity;
		e_activity_set_text (activity, status);
		if (percent >= 0)
			e_activity_set_percent (activity, percent);
		e_shell_backend_add_activity (shell_backend, activity);
	} else {
		e_activity_set_text (activity, status);
		if (percent >= 0)
			e_activity_set_percent (activity, percent);
	}
}

static void
search_result (EAddressbookView *view,
               const GError *error)
{
	EShellView *shell_view;
	EAlertSink *alert_sink;

	shell_view = e_addressbook_view_get_shell_view (view);
	alert_sink = E_ALERT_SINK (e_shell_view_get_shell_content (shell_view));

	eab_search_result_dialog (alert_sink, error);
}

static void
folder_bar_message (EAddressbookView *view,
                    const gchar *message)
{
	EShellView *shell_view;
	EShellSidebar *shell_sidebar;
	const gchar *display_name;

	shell_view = e_addressbook_view_get_shell_view (view);
	shell_sidebar = e_shell_view_get_shell_sidebar (shell_view);

	if (view->priv->source == NULL)
		return;

	display_name = e_source_peek_name (view->priv->source);
	e_shell_sidebar_set_primary_text (shell_sidebar, display_name);
	e_shell_sidebar_set_secondary_text (shell_sidebar, message);
}

static void
stop_state_changed (GObject *object,
                    EAddressbookView *view)
{
	command_state_change (view);
}

static void
command_state_change (EAddressbookView *view)
{
	g_signal_emit (view, signals[COMMAND_STATE_CHANGE], 0);
}

static void
backend_died (EAddressbookView *view)
{
	EShellView *shell_view;
	EAlertSink *alert_sink;
	EAddressbookModel *model;
	EBookClient *book_client;

	shell_view = e_addressbook_view_get_shell_view (view);
	alert_sink = E_ALERT_SINK (e_shell_view_get_shell_content (shell_view));

	model = e_addressbook_view_get_model (view);
	book_client = e_addressbook_model_get_client (model);

	e_alert_submit (alert_sink,
		"addressbook:backend-died",
		e_client_get_uri (E_CLIENT (book_client)), NULL);
}

static void
contact_print_button_draw_page (GtkPrintOperation *operation,
                                GtkPrintContext *context,
                                gint page_nr,
                                EPrintable *printable)
{
	GtkPageSetup *setup;
	gdouble top_margin, page_width;
	cairo_t *cr;

	setup = gtk_print_context_get_page_setup (context);
	top_margin = gtk_page_setup_get_top_margin (setup, GTK_UNIT_POINTS);
	page_width = gtk_page_setup_get_page_width (setup, GTK_UNIT_POINTS);

	cr = gtk_print_context_get_cairo_context (context);

	e_printable_reset (printable);

	while (e_printable_data_left (printable)) {
		cairo_save (cr);
		contact_page_draw_footer (operation,context,page_nr++);
		e_printable_print_page (
			printable, context, page_width - 16, top_margin + 10, TRUE);
		cairo_restore (cr);
	}
}

static void
e_contact_print_button (EPrintable *printable,
                        GtkPrintOperationAction action)
{
	GtkPrintOperation *operation;

	operation = e_print_operation_new ();
	gtk_print_operation_set_n_pages (operation, 1);

	g_signal_connect (
		operation, "draw_page",
		G_CALLBACK (contact_print_button_draw_page), printable);

	gtk_print_operation_run (operation, action, NULL, NULL);

	g_object_unref (operation);
}

void
e_addressbook_view_print (EAddressbookView *view,
                          gboolean selection_only,
                          GtkPrintOperationAction action)
{
	GalView *gal_view;
	GalViewInstance *view_instance;

	g_return_if_fail (E_IS_ADDRESSBOOK_VIEW (view));

	view_instance = e_addressbook_view_get_view_instance (view);
	gal_view = gal_view_instance_get_current_view (view_instance);

	/* Print the selected contacts. */
	if (GAL_IS_VIEW_MINICARD (gal_view) && selection_only) {
		GSList *contact_list;

		contact_list = e_addressbook_view_get_selected (view);
		e_contact_print (NULL, NULL, contact_list, action);
		e_client_util_free_object_slist (contact_list);

	/* Print the latest query results. */
	} else if (GAL_IS_VIEW_MINICARD (gal_view)) {
		EAddressbookModel *model;
		EBookClient *book_client;
		EBookQuery *query;
		const gchar *query_string;

		model = e_addressbook_view_get_model (view);
		book_client = e_addressbook_model_get_client (model);
		query_string = e_addressbook_model_get_query (model);

		if (query_string != NULL)
			query = e_book_query_from_string (query_string);
		else
			query = NULL;

		e_contact_print (book_client, query, NULL, action);

		if (query != NULL)
			e_book_query_unref (query);

	/* XXX Does this print the entire table or just selected? */
	} else if (GAL_IS_VIEW_ETABLE (gal_view)) {
		EPrintable *printable;
		GtkWidget *widget;

		widget = gtk_bin_get_child (GTK_BIN (view));
		printable = e_table_get_printable (E_TABLE (widget));
		g_object_ref_sink (printable);

		e_contact_print_button (printable, action);

		g_object_unref (printable);
	}
}

static void
report_and_free_error_if_any (GError *error)
{
	if (!error)
		return;

	if (g_error_matches (error, E_CLIENT_ERROR, E_CLIENT_ERROR_CANCELLED) ||
	    g_error_matches (error, G_IO_ERROR, G_IO_ERROR_CANCELLED)) {
		g_error_free (error);
		return;
	}

	if (g_error_matches (error, E_CLIENT_ERROR, E_CLIENT_ERROR_PERMISSION_DENIED)) {
		e_alert_run_dialog_for_args (
			e_shell_get_active_window (NULL),
			"addressbook:contact-delete-error-perm", NULL);
	} else {
		eab_error_dialog (NULL, _("Failed to delete contact"), error);
	}

	g_error_free (error);
}

/* callback function to handle removal of contacts for
 * which a user doesnt have write permission
 */
static void
remove_contacts_cb (GObject *source_object,
                    GAsyncResult *result,
                    gpointer user_data)
{
	EBookClient *book_client = E_BOOK_CLIENT (source_object);
	GError *error = NULL;

	e_book_client_remove_contacts_finish (book_client, result, &error);

	report_and_free_error_if_any (error);
}

static void
remove_contact_cb (GObject *source_object,
                   GAsyncResult *result,
                   gpointer user_data)
{
	EBookClient *book_client = E_BOOK_CLIENT (source_object);
	GError *error = NULL;

	e_book_client_remove_contact_finish (book_client, result, &error);

	report_and_free_error_if_any (error);
}

static gboolean
addressbook_view_confirm_delete (GtkWindow *parent,
                                 gboolean plural,
                                 gboolean is_list,
                                 const gchar *name)
{
	GtkWidget *dialog;
	gchar *message;
	gint response;

	if (is_list) {
		if (plural) {
			message = g_strdup (
				_("Are you sure you want to "
				  "delete these contact lists?"));
		} else if (name == NULL) {
			message = g_strdup (
				_("Are you sure you want to "
				  "delete this contact list?"));
		} else {
			message = g_strdup_printf (
				_("Are you sure you want to delete "
				  "this contact list (%s)?"), name);
		}
	} else {
		if (plural) {
			message = g_strdup (
				_("Are you sure you want to "
				  "delete these contacts?"));
		} else if (name == NULL) {
			message = g_strdup (
				_("Are you sure you want to "
				  "delete this contact?"));
		} else {
			message = g_strdup_printf (
				_("Are you sure you want to delete "
				  "this contact (%s)?"), name);
		}
	}

	dialog = gtk_message_dialog_new (
		parent, 0, GTK_MESSAGE_QUESTION,
		GTK_BUTTONS_NONE, "%s", message);
	gtk_dialog_add_buttons (
		GTK_DIALOG (dialog),
		GTK_STOCK_CANCEL, GTK_RESPONSE_CANCEL,
		GTK_STOCK_DELETE, GTK_RESPONSE_ACCEPT,
		NULL);
	response = gtk_dialog_run (GTK_DIALOG (dialog));
	gtk_widget_destroy (dialog);

	g_free (message);

	return (response == GTK_RESPONSE_ACCEPT);
}

void
e_addressbook_view_delete_selection (EAddressbookView *view,
                                     gboolean is_delete)
{
	GSList *list, *l;
	gboolean plural = FALSE, is_list = FALSE;
	EContact *contact;
	ETable *etable = NULL;
	EAddressbookModel *model;
	EBookClient *book_client;
	ESelectionModel *selection_model = NULL;
	GalViewInstance *view_instance;
	GalView *gal_view;
	GtkWidget *widget;
	gchar *name = NULL;
	gint row = 0, select;

	model = e_addressbook_view_get_model (view);
	book_client = e_addressbook_model_get_client (model);

	view_instance = e_addressbook_view_get_view_instance (view);
	gal_view = gal_view_instance_get_current_view (view_instance);

	list = e_addressbook_view_get_selected (view);
	contact = list->data;

	if (g_slist_next (list))
		plural = TRUE;
	else
		name = e_contact_get (contact, E_CONTACT_FILE_AS);

	if (e_contact_get (contact, E_CONTACT_IS_LIST))
		is_list = TRUE;

	widget = gtk_bin_get_child (GTK_BIN (view));

	if (GAL_IS_VIEW_MINICARD (gal_view)) {
		selection_model = e_addressbook_view_get_selection_model (view);
		row = e_selection_model_cursor_row (selection_model);
	}

	else if (GAL_IS_VIEW_ETABLE (gal_view)) {
		etable = E_TABLE (widget);
		row = e_table_get_cursor_row (E_TABLE (etable));
	}

	/* confirm delete */
	if (is_delete && !addressbook_view_confirm_delete (
			GTK_WINDOW (gtk_widget_get_toplevel (GTK_WIDGET (view))),
			plural, is_list, name)) {
		g_free (name);
		e_client_util_free_object_slist (list);
		return;
	}

	if (e_client_check_capability (E_CLIENT (book_client), "bulk-remove")) {
		GSList *ids = NULL;

		for (l = list; l; l = g_slist_next (l)) {
			const gchar *uid;

			contact = l->data;

			uid = e_contact_get_const (contact, E_CONTACT_UID);
			ids = g_slist_prepend (ids, (gpointer) uid);
		}

		/* Remove the cards all at once. */
		e_book_client_remove_contacts (
			book_client, ids, NULL, remove_contacts_cb, NULL);

		g_slist_free (ids);
	} else {
		for (l = list; l; l = g_slist_next (l)) {
			contact = l->data;

			/* Remove the card. */
			e_book_client_remove_contact (
				book_client, contact, NULL,
				remove_contact_cb, NULL);
		}
	}

	/* Sets the cursor, at the row after the deleted row */
	if (GAL_IS_VIEW_MINICARD (gal_view) && row != 0) {
		select = e_sorter_model_to_sorted (selection_model->sorter, row);

	/* Sets the cursor, before the deleted row if its the last row */
		if (select == e_selection_model_row_count (selection_model) - 1)
			select = select - 1;
		else
			select = select + 1;

		row = e_sorter_sorted_to_model (selection_model->sorter, select);
		e_selection_model_cursor_changed (selection_model, row, 0);
	}

	/* Sets the cursor, at the row after the deleted row */
	else if (GAL_IS_VIEW_ETABLE (gal_view) && row != 0) {
		select = e_table_model_to_view_row (E_TABLE (etable), row);

	/* Sets the cursor, before the deleted row if its the last row */
		if (select == e_table_model_row_count (E_TABLE (etable)->model) - 1)
			select = select - 1;
		else
			select = select + 1;

		row = e_table_view_to_model_row (E_TABLE (etable), select);
		e_table_set_cursor_row (E_TABLE (etable), row);
	}
	e_client_util_free_object_slist (list);
}

void
e_addressbook_view_view (EAddressbookView *view)
{
	GSList *list, *iter;
	gint response;
	guint length;

	g_return_if_fail (E_IS_ADDRESSBOOK_VIEW (view));

	list = e_addressbook_view_get_selected (view);
	length = g_slist_length (list);
	response = GTK_RESPONSE_YES;

	if (length > 5) {
		GtkWidget *dialog;

		/* XXX Use e_alert_new(). */
		/* XXX Provide a parent window. */
		dialog = gtk_message_dialog_new (
			NULL, 0,
			GTK_MESSAGE_QUESTION, GTK_BUTTONS_NONE, ngettext (
			/* Translators: This is shown for > 5 contacts. */
			"Opening %d contacts will open %d new windows "
			"as well.\nDo you really want to display all of "
			"these contacts?",
			"Opening %d contacts will open %d new windows "
			"as well.\nDo you really want to display all of "
			"these contacts?", length), length, length);
		gtk_dialog_add_buttons (
			GTK_DIALOG (dialog),
			_("_Don't Display"), GTK_RESPONSE_NO,
			_("Display _All Contacts"), GTK_RESPONSE_YES,
			NULL);
		response = gtk_dialog_run (GTK_DIALOG (dialog));
		gtk_widget_destroy (dialog);
	}

	if (response == GTK_RESPONSE_YES)
		for (iter = list; iter != NULL; iter = iter->next)
			addressbook_view_emit_open_contact (
				view, iter->data, FALSE);

	e_client_util_free_object_slist (list);
}

void
e_addressbook_view_show_all (EAddressbookView *view)
{
	g_return_if_fail (E_IS_ADDRESSBOOK_VIEW (view));

	e_addressbook_model_set_query (view->priv->model, "");
}

void
e_addressbook_view_stop (EAddressbookView *view)
{
	g_return_if_fail (E_IS_ADDRESSBOOK_VIEW (view));

	e_addressbook_model_stop (view->priv->model);
}

struct TransferContactsData
{
	gboolean delete_from_source;
	EAddressbookView *view;
};

static void
all_contacts_ready_cb (GObject *source_object,
                       GAsyncResult *result,
                       gpointer user_data)
{
	EBookClient *book_client = E_BOOK_CLIENT (source_object);
	struct TransferContactsData *tcd = user_data;
	EShellView *shell_view;
	EShellContent *shell_content;
	EAlertSink *alert_sink;
	GSList *contacts = NULL;
	GError *error = NULL;

	g_return_if_fail (book_client != NULL);
	g_return_if_fail (tcd != NULL);

	if (!e_book_client_get_contacts_finish (book_client, result, &contacts, &error))
		contacts = NULL;

	shell_view = e_addressbook_view_get_shell_view (tcd->view);
	shell_content = e_shell_view_get_shell_content (shell_view);
	alert_sink = E_ALERT_SINK (shell_content);

	if (error) {
		e_alert_submit (
			alert_sink, "addressbook:search-error",
			error->message, NULL);
		g_error_free (error);
	} else if (contacts) {
		eab_transfer_contacts (
			book_client, contacts,
			tcd->delete_from_source, alert_sink);
	}

	g_object_unref (tcd->view);
	g_free (tcd);
}

static void
view_transfer_contacts (EAddressbookView *view,
                        gboolean delete_from_source,
                        gboolean all)
{
	EBookClient *book_client;

	book_client = e_addressbook_model_get_client (view->priv->model);

	if (all) {
		EBookQuery *query;
		gchar *query_str;
		struct TransferContactsData *tcd;

		query = e_book_query_any_field_contains ("");
		query_str = e_book_query_to_string (query);
		e_book_query_unref (query);

		tcd = g_new0 (struct TransferContactsData, 1);
		tcd->delete_from_source = delete_from_source;
		tcd->view = g_object_ref (view);

		e_book_client_get_contacts (
			book_client, query_str, NULL,
			all_contacts_ready_cb, tcd);
	} else {
		GSList *contacts = NULL;
		EShellView *shell_view;
		EShellContent *shell_content;
		EAlertSink *alert_sink;

		shell_view = e_addressbook_view_get_shell_view (view);
		shell_content = e_shell_view_get_shell_content (shell_view);
		alert_sink = E_ALERT_SINK (shell_content);

		contacts = e_addressbook_view_get_selected (view);

		eab_transfer_contacts (
<<<<<<< HEAD
			book_client, contacts, delete_from_source, alert_sink);
=======
			book_client, contacts,
			delete_from_source, alert_sink);
>>>>>>> 19163c2b
	}
}

void
e_addressbook_view_copy_to_folder (EAddressbookView *view,
                                   gboolean all)
{
	view_transfer_contacts (view, FALSE, all);
}

void
e_addressbook_view_move_to_folder (EAddressbookView *view,
                                   gboolean all)
{
	view_transfer_contacts (view, TRUE, all);
}

void
e_addressbook_view_set_search (EAddressbookView *view,
                               gint filter_id,
                               gint search_id,
                               const gchar *search_text,
                               EFilterRule *advanced_search)
{
	EAddressbookViewPrivate *priv;

	g_return_if_fail (view != NULL);
	g_return_if_fail (E_IS_ADDRESSBOOK_VIEW (view));

	priv = view->priv;

	if (priv->search_text)
		g_free (priv->search_text);
	if (priv->advanced_search)
		g_object_unref (priv->advanced_search);

	priv->filter_id = filter_id;
	priv->search_id = search_id;
	priv->search_text = g_strdup (search_text);

	if (advanced_search != NULL)
		priv->advanced_search = e_filter_rule_clone (advanced_search);
	else
		priv->advanced_search = NULL;
}

/* Free returned values for search_text and advanced_search,
 * if not NULL, as these are new copies. */
void
e_addressbook_view_get_search (EAddressbookView *view,
                               gint *filter_id,
                               gint *search_id,
                               gchar **search_text,
                               EFilterRule **advanced_search)
{
	EAddressbookViewPrivate *priv;

	g_return_if_fail (view != NULL);
	g_return_if_fail (E_IS_ADDRESSBOOK_VIEW (view));
	g_return_if_fail (filter_id != NULL);
	g_return_if_fail (search_id != NULL);
	g_return_if_fail (search_text != NULL);
	g_return_if_fail (advanced_search != NULL);

	priv = view->priv;

	*filter_id = priv->filter_id;
	*search_id = priv->search_id;
	*search_text = g_strdup (priv->search_text);

	if (priv->advanced_search != NULL)
		*advanced_search = e_filter_rule_clone (priv->advanced_search);
	else
		*advanced_search = NULL;
}<|MERGE_RESOLUTION|>--- conflicted
+++ resolved
@@ -1622,12 +1622,8 @@
 		contacts = e_addressbook_view_get_selected (view);
 
 		eab_transfer_contacts (
-<<<<<<< HEAD
-			book_client, contacts, delete_from_source, alert_sink);
-=======
 			book_client, contacts,
 			delete_from_source, alert_sink);
->>>>>>> 19163c2b
 	}
 }
 
