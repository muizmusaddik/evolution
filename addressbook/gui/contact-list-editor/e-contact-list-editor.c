/*
 * This program is free software; you can redistribute it and/or
 * modify it under the terms of the GNU Lesser General Public
 * License as published by the Free Software Foundation; either
 * version 2 of the License, or (at your option) version 3.
 *
 * This program is distributed in the hope that it will be useful,
 * but WITHOUT ANY WARRANTY; without even the implied warranty of
 * MERCHANTABILITY or FITNESS FOR A PARTICULAR PURPOSE.  See the GNU
 * Lesser General Public License for more details.
 *
 * You should have received a copy of the GNU Lesser General Public
 * License along with the program; if not, see <http://www.gnu.org/licenses/>
 *
 *
 * Authors:
 *		Chris Toshok <toshok@ximian.com>
 *
 * Copyright (C) 1999-2008 Novell, Inc. (www.novell.com)
 *
 */

#ifdef HAVE_CONFIG_H
#include <config.h>
#endif

#include "e-contact-list-editor.h"
#include <e-util/e-util-private.h>
#include <e-util/e-alert-dialog.h>
#include <e-util/e-selection.h>
#include "shell/e-shell.h"

#include <string.h>

#include <gtk/gtk.h>
#include <glib/gi18n.h>
#include <gdk/gdkkeysyms.h>

#include <camel/camel.h>
#include <libedataserverui/e-client-utils.h>
#include <libedataserverui/e-source-combo-box.h>

#include "e-util/e-util.h"
#include "addressbook/gui/widgets/eab-gui-util.h"
#include "addressbook/util/eab-book-util.h"

#include "eab-editor.h"
#include "e-contact-editor.h"
#include "e-contact-list-model.h"
#include "eab-contact-merging.h"

<<<<<<< HEAD
=======
#define E_CONTACT_LIST_EDITOR_GET_PRIVATE(obj) \
	(G_TYPE_INSTANCE_GET_PRIVATE \
	((obj), E_TYPE_CONTACT_LIST_EDITOR, EContactListEditorPrivate))

>>>>>>> 19163c2b
#define CONTACT_LIST_EDITOR_WIDGET(editor, name) \
	(e_builder_get_widget \
	(E_CONTACT_LIST_EDITOR (editor)->priv->builder, name))

/* More macros, less typos. */
#define CONTACT_LIST_EDITOR_WIDGET_ADD_BUTTON(editor) \
	CONTACT_LIST_EDITOR_WIDGET ((editor), "add-button")
#define CONTACT_LIST_EDITOR_WIDGET_CHECK_BUTTON(editor) \
	CONTACT_LIST_EDITOR_WIDGET ((editor), "check-button")
#define CONTACT_LIST_EDITOR_WIDGET_DIALOG(editor) \
	CONTACT_LIST_EDITOR_WIDGET ((editor), "dialog")
#define CONTACT_LIST_EDITOR_WIDGET_EMAIL_ENTRY(editor) \
	editor->priv->email_entry
#define CONTACT_LIST_EDITOR_WIDGET_LIST_NAME_ENTRY(editor) \
	CONTACT_LIST_EDITOR_WIDGET ((editor), "list-name-entry")
#define CONTACT_LIST_EDITOR_WIDGET_MEMBERS_VBOX(editor) \
	CONTACT_LIST_EDITOR_WIDGET ((editor), "members-vbox")
#define CONTACT_LIST_EDITOR_WIDGET_OK_BUTTON(editor) \
	CONTACT_LIST_EDITOR_WIDGET ((editor), "ok-button")
#define CONTACT_LIST_EDITOR_WIDGET_REMOVE_BUTTON(editor) \
	CONTACT_LIST_EDITOR_WIDGET ((editor), "remove-button")
#define CONTACT_LIST_EDITOR_WIDGET_SOURCE_MENU(editor) \
	CONTACT_LIST_EDITOR_WIDGET ((editor), "source-combo-box")
#define CONTACT_LIST_EDITOR_WIDGET_TREE_VIEW(editor) \
	CONTACT_LIST_EDITOR_WIDGET ((editor), "tree-view")
#define CONTACT_LIST_EDITOR_WIDGET_TOP_BUTTON(editor) \
	CONTACT_LIST_EDITOR_WIDGET ((editor), "top-button")
#define CONTACT_LIST_EDITOR_WIDGET_UP_BUTTON(editor) \
	CONTACT_LIST_EDITOR_WIDGET ((editor), "up-button")
#define CONTACT_LIST_EDITOR_WIDGET_DOWN_BUTTON(editor) \
	CONTACT_LIST_EDITOR_WIDGET ((editor), "down-button")
#define CONTACT_LIST_EDITOR_WIDGET_BOTTOM_BUTTON(editor) \
	CONTACT_LIST_EDITOR_WIDGET ((editor), "bottom-button")

/* Shorthand, requires a variable named "editor". */
#define WIDGET(name)	(CONTACT_LIST_EDITOR_WIDGET_##name (editor))

#define TOPLEVEL_KEY	(g_type_name (E_TYPE_CONTACT_LIST_EDITOR))

enum {
	PROP_0,
	PROP_CLIENT,
	PROP_CONTACT,
	PROP_IS_NEW_LIST,
	PROP_EDITABLE
};

typedef struct {
	EContactListEditor *editor;
	gboolean should_close;
} EditorCloseStruct;

struct _EContactListEditorPrivate {

	EBookClient *book_client;
	EContact *contact;

	GtkBuilder *builder;
	GtkTreeModel *model;
	ENameSelector *name_selector;

	/* This is kept here because the builder has an old widget
	 * which was changed with this one. */
	ENameSelectorEntry *email_entry;

	/* Whether we are editing a new contact or an existing one. */
	guint is_new_list : 1;

	/* Whether the contact has been changed since bringing up the
	 * contact editor. */
	guint changed : 1;

	/* Whether the contact editor will accept modifications. */
	guint editable : 1;

	/* Whether the target book accepts storing of contact lists. */
	guint allows_contact_lists : 1;

	/* Whether an async wombat call is in progress. */
	guint in_async_call : 1;
};

static gpointer parent_class;

static EContactListEditor *
contact_list_editor_extract (GtkWidget *widget)
{
	GtkWidget *toplevel;

	toplevel = gtk_widget_get_toplevel (widget);
	return g_object_get_data (G_OBJECT (toplevel), TOPLEVEL_KEY);
}

static void
contact_list_editor_scroll_to_end (EContactListEditor *editor)
{
	GtkTreeView *view;
	GtkTreePath *path;
	gint n_rows;

	view = GTK_TREE_VIEW (WIDGET (TREE_VIEW));
	n_rows = gtk_tree_model_iter_n_children (editor->priv->model, NULL);

	path = gtk_tree_path_new_from_indices (n_rows - 1, -1);
	gtk_tree_view_scroll_to_cell (view, path, NULL, FALSE, 0., 0.);
	gtk_tree_view_set_cursor (view, path, NULL, FALSE);
	gtk_tree_path_free (path);
}

static void
contact_list_editor_update (EContactListEditor *editor)
{
	EContactListEditorPrivate *priv = editor->priv;

	gtk_widget_set_sensitive (
		WIDGET (OK_BUTTON),
		eab_editor_is_valid (EAB_EDITOR (editor)) &&
		priv->allows_contact_lists);

	gtk_widget_set_sensitive (
		WIDGET (SOURCE_MENU), priv->is_new_list);
}

static void
contact_list_editor_notify_cb (EContactListEditor *editor,
                               GParamSpec *pspec)
{
	EContactListEditorPrivate *priv = editor->priv;
	gboolean sensitive;

	sensitive = priv->editable && priv->allows_contact_lists;

	gtk_widget_set_sensitive (WIDGET (LIST_NAME_ENTRY), sensitive);
	gtk_widget_set_sensitive (WIDGET (MEMBERS_VBOX), sensitive);
}

static gboolean
contact_list_editor_add_destination (GtkWidget *widget,
                                     EDestination *dest)
{
	EContactListEditor *editor = contact_list_editor_extract (widget);
	EContactListModel *model = E_CONTACT_LIST_MODEL (editor->priv->model);
	GtkTreeView *treeview = GTK_TREE_VIEW (WIDGET (TREE_VIEW));
	GtkTreePath *path;
	gboolean ignore_conflicts = TRUE;

	if (e_destination_is_evolution_list (dest)) {
		const gchar *id = e_destination_get_contact_uid (dest);
		const gchar *name = e_destination_get_name (dest);

		if (e_contact_list_model_has_uid (model, id)) {
			gint response;

			response = e_alert_run_dialog_for_args (
				GTK_WINDOW (WIDGET (DIALOG)),
				"addressbook:ask-list-add-list-exists",
				name, NULL);
			if (response != GTK_RESPONSE_YES)
				return FALSE;
		} else {
			const GList *l_dests, *l_dest;
			gint reply;

			/* Check the new list mail-by-mail for conflicts and
			 * eventually ask user what to do with all conflicts. */
			l_dests = e_destination_list_get_dests (dest);
			for (l_dest = l_dests; l_dest; l_dest = l_dest->next) {
				if (e_contact_list_model_has_email (model, e_destination_get_email (l_dest->data))) {
					reply = e_alert_run_dialog_for_args (
						GTK_WINDOW (WIDGET (DIALOG)),
						"addressbook:ask-list-add-some-mails-exist", NULL);
					if (reply == GTK_RESPONSE_YES) {
						ignore_conflicts = TRUE;
						break;
					} else if (reply == GTK_RESPONSE_NO) {
						ignore_conflicts = FALSE;
						break;
					} else {
						return FALSE;
					}
				}
			}
		}

	} else {
		const gchar *email = e_destination_get_email (dest);
		const gchar *tag = "addressbook:ask-list-add-exists";

		if (e_contact_list_model_has_email (model, email) &&
		    (e_alert_run_dialog_for_args (GTK_WINDOW (WIDGET (DIALOG)), tag, email, NULL) != GTK_RESPONSE_YES))
			return FALSE;
	}

	/* always add to the root level */
	path = e_contact_list_model_add_destination (
		model, dest, NULL, ignore_conflicts);
	if (path) {
		contact_list_editor_scroll_to_end (editor);
		gtk_tree_view_expand_to_path (treeview, path);
		gtk_tree_path_free (path);

		return TRUE;
	}

	return FALSE;
}

static void
contact_list_editor_add_email (EContactListEditor *editor,
                               const gchar *email)
{
	CamelInternetAddress *addr;
	EContactListEditorPrivate *priv = editor->priv;
	EDestination *dest = e_destination_new ();

	addr = camel_internet_address_new ();
	if (camel_address_unformat (CAMEL_ADDRESS (addr), email) == 1) {
		const gchar *name, *mail;
		camel_internet_address_get (addr, 0, &name, &mail);
		e_destination_set_email (dest, mail);
		e_destination_set_name (dest, name);
	} else {
		e_destination_set_email (dest, email);
	}
	g_object_unref (addr);

	priv->changed = contact_list_editor_add_destination (
		WIDGET (DIALOG), dest) || priv->changed;

	contact_list_editor_update (editor);
}

static void
contact_list_editor_book_loaded_cb (GObject *source_object,
                                    GAsyncResult *result,
                                    gpointer user_data)
{
	ESource *source = E_SOURCE (source_object);
	EContactListEditor *editor = user_data;
	EContactListEditorPrivate *priv = editor->priv;
	EContactStore *contact_store;
	ENameSelectorEntry *entry;
	EClient *client = NULL;
	EBookClient *book_client;
	GError *error = NULL;

	e_client_utils_open_new_finish (source, result, &client, &error);

	if (error != NULL) {
		GtkWindow *parent;

		g_warn_if_fail (client == NULL);

		parent = eab_editor_get_window (EAB_EDITOR (editor));
		eab_load_error_dialog (GTK_WIDGET (parent), NULL, source, error);

		e_source_combo_box_set_active (
			E_SOURCE_COMBO_BOX (WIDGET (SOURCE_MENU)),
			e_client_get_source (E_CLIENT (priv->book_client)));

		g_error_free (error);
		goto exit;
	}

	g_return_if_fail (E_IS_CLIENT (client));

	book_client = E_BOOK_CLIENT (client);

	entry = E_NAME_SELECTOR_ENTRY (WIDGET (EMAIL_ENTRY));
	contact_store = e_name_selector_entry_peek_contact_store (entry);
	e_contact_store_add_client (contact_store, book_client);
	e_contact_list_editor_set_client (editor, book_client);

	g_object_unref (client);

exit:
	g_object_unref (editor);
}

static void
contact_list_editor_list_added_cb (EBookClient *book_client,
                                   const GError *error,
                                   const gchar *id,
                                   gpointer closure)
{
	EditorCloseStruct *ecs = closure;
	EContactListEditor *editor = ecs->editor;
	EContactListEditorPrivate *priv = editor->priv;
	gboolean should_close = ecs->should_close;

	gtk_widget_set_sensitive (WIDGET (DIALOG), TRUE);
	priv->in_async_call = FALSE;

	e_contact_set (priv->contact, E_CONTACT_UID, (gchar *) id);

	eab_editor_contact_added (
		EAB_EDITOR (editor), error, priv->contact);

	if (!error) {
		priv->is_new_list = FALSE;

		if (should_close)
			eab_editor_close (EAB_EDITOR (editor));
		else
			contact_list_editor_update (editor);
	}

	g_object_unref (editor);
	g_free (ecs);
}

static void
contact_list_editor_list_modified_cb (EBookClient *book_client,
                                      const GError *error,
                                      gpointer closure)
{
	EditorCloseStruct *ecs = closure;
	EContactListEditor *editor = ecs->editor;
	EContactListEditorPrivate *priv = editor->priv;
	gboolean should_close = ecs->should_close;

	gtk_widget_set_sensitive (WIDGET (DIALOG), TRUE);
	priv->in_async_call = FALSE;

	eab_editor_contact_modified (
		EAB_EDITOR (editor), error, priv->contact);

	if (!error) {
		if (should_close)
			eab_editor_close (EAB_EDITOR (editor));
	}

	g_object_unref (editor);
	g_free (ecs);
}

static void
contact_list_editor_render_destination (GtkTreeViewColumn *column,
                                        GtkCellRenderer *renderer,
                                        GtkTreeModel *model,
                                        GtkTreeIter *iter)
{
	/* XXX Would be nice if EDestination had a text property
	 *     that we could just bind the GtkCellRenderer to. */

	EDestination *destination = NULL;
	gchar *name = NULL, *email = NULL;
	const gchar *textrep;
	gchar *out;

	g_return_if_fail (GTK_IS_TREE_MODEL (model));

	gtk_tree_model_get (model, iter, 0, &destination, -1);
	g_return_if_fail (destination && E_IS_DESTINATION (destination));

	textrep = e_destination_get_textrep (destination, TRUE);
	if (eab_parse_qp_email (textrep, &name, &email)) {
		if (e_destination_is_evolution_list (destination)) {
			g_object_set (renderer, "text", name, NULL);
		} else {
			out = g_strdup_printf ("%s <%s>", name, email);
			g_object_set (renderer, "text", out, NULL);
			g_free (out);
		}
		g_free (email);
		g_free (name);
	} else {
		g_object_set (renderer, "text", textrep, NULL);
	}

	g_object_unref (destination);
}

static void
contact_list_editor_selection_changed_cb (GtkTreeSelection *selection,
                                          gpointer user_data)
{
	EContactListEditor *editor = user_data;
	GtkTreeModel *model;
	GtkTreeIter iter;
	GtkTreePath *first_item;
	GList *selected;

	model = gtk_tree_view_get_model (GTK_TREE_VIEW (WIDGET (TREE_VIEW)));

	/* Is selected anything at all? */
	if (gtk_tree_selection_count_selected_rows (selection) == 0) {
		gtk_widget_set_sensitive (WIDGET (TOP_BUTTON), FALSE);
		gtk_widget_set_sensitive (WIDGET (UP_BUTTON), FALSE);
		gtk_widget_set_sensitive (WIDGET (DOWN_BUTTON), FALSE);
		gtk_widget_set_sensitive (WIDGET (BOTTOM_BUTTON), FALSE);
		gtk_widget_set_sensitive (WIDGET (REMOVE_BUTTON), FALSE);
		return;
	}

	gtk_widget_set_sensitive (WIDGET (REMOVE_BUTTON), TRUE);

	/* Item before selected item exists => enable Top/Up buttons */
	selected = gtk_tree_selection_get_selected_rows (selection, &model);

	/* Don't update path in the list! */
	first_item = gtk_tree_path_copy (selected->data);
	if (gtk_tree_path_prev (first_item)) {
		gtk_widget_set_sensitive (WIDGET (TOP_BUTTON), TRUE);
		gtk_widget_set_sensitive (WIDGET (UP_BUTTON), TRUE);
	} else {
		gtk_widget_set_sensitive (WIDGET (TOP_BUTTON), FALSE);
		gtk_widget_set_sensitive (WIDGET (UP_BUTTON), FALSE);
	}

	gtk_tree_model_get_iter (model, &iter, g_list_last (selected)->data);
	/* Item below last selected exists => enable Down/Bottom buttons */
	if (gtk_tree_model_iter_next (model, &iter)) {
		gtk_widget_set_sensitive (WIDGET (DOWN_BUTTON), TRUE);
		gtk_widget_set_sensitive (WIDGET (BOTTOM_BUTTON), TRUE);
	} else {
		gtk_widget_set_sensitive (WIDGET (DOWN_BUTTON), FALSE);
		gtk_widget_set_sensitive (WIDGET (BOTTOM_BUTTON), FALSE);
	}

	g_list_foreach (selected, (GFunc) gtk_tree_path_free, NULL);
	g_list_free (selected);
	gtk_tree_path_free (first_item);
}

/*********************** Autoconnected Signal Handlers ***********************/

void
contact_list_editor_add_button_clicked_cb (GtkWidget *widget);

void
contact_list_editor_add_button_clicked_cb (GtkWidget *widget)
{
	EContactListEditor *editor;

	editor = contact_list_editor_extract (widget);

	contact_list_editor_add_email (editor,
		gtk_entry_get_text (GTK_ENTRY (WIDGET (EMAIL_ENTRY))));
	gtk_entry_set_text (GTK_ENTRY (WIDGET (EMAIL_ENTRY)), "");
}

void
contact_list_editor_cancel_button_clicked_cb (GtkWidget *widget);

void
contact_list_editor_cancel_button_clicked_cb (GtkWidget *widget)
{
	EContactListEditor *editor;
	GtkWindow *window;

	editor = contact_list_editor_extract (widget);
	window = GTK_WINDOW (WIDGET (DIALOG));

	eab_editor_prompt_to_save_changes (EAB_EDITOR (editor), window);
}

void
contact_list_editor_check_button_toggled_cb (GtkWidget *widget);

void
contact_list_editor_check_button_toggled_cb (GtkWidget *widget)
{
	EContactListEditor *editor;

	editor = contact_list_editor_extract (widget);

	editor->priv->changed = TRUE;
	contact_list_editor_update (editor);
}

gboolean
contact_list_editor_delete_event_cb (GtkWidget *widget,
                                     GdkEvent *event);

gboolean
contact_list_editor_delete_event_cb (GtkWidget *widget,
                                     GdkEvent *event)
{
	EContactListEditor *editor;
	GtkWindow *window;

	editor = contact_list_editor_extract (widget);
	window = GTK_WINDOW (WIDGET (DIALOG));

	/* If we're in an async call, don't allow the dialog to close. */
	if (!editor->priv->in_async_call)
		eab_editor_prompt_to_save_changes (
			EAB_EDITOR (editor), window);

	return TRUE;
}

void
contact_list_editor_drag_data_received_cb (GtkWidget *widget,
                                           GdkDragContext *context,
                                           gint x,
                                           gint y,
                                           GtkSelectionData *selection_data,
                                           guint info,
                                           guint time);

void
contact_list_editor_drag_data_received_cb (GtkWidget *widget,
                                           GdkDragContext *context,
                                           gint x,
                                           gint y,
                                           GtkSelectionData *selection_data,
                                           guint info,
                                           guint time)
{
	CamelInternetAddress *address;
	EContactListEditor *editor;
	gboolean changed = FALSE;
	gboolean handled = FALSE;
	const guchar *data;
	GSList *list, *iter;
	GdkAtom target;
	gint n_addresses = 0;
	gchar *text;

	editor = contact_list_editor_extract (widget);

	target = gtk_selection_data_get_target (selection_data);

	/* Sanity check the selection target. */

	if (gtk_targets_include_text (&target, 1))
		goto handle_text;

	if (!e_targets_include_directory (&target, 1))
		goto exit;

	data = gtk_selection_data_get_data (selection_data);
	list = eab_contact_list_from_string ((gchar *) data);

	if (list != NULL)
		handled = TRUE;

	for (iter = list; iter != NULL; iter = iter->next) {
		EContact *contact = iter->data;
		EDestination *dest;

		dest = e_destination_new ();
		e_destination_set_contact (dest, contact, 0);

		changed = contact_list_editor_add_destination (widget, dest) || changed;

		g_object_unref (dest);
	}

	e_client_util_free_object_slist (list);

	contact_list_editor_scroll_to_end (editor);

	if (changed) {
		editor->priv->changed = TRUE;
		contact_list_editor_update (editor);
	}

	goto exit;

handle_text:

	address = camel_internet_address_new ();
	text = (gchar *) gtk_selection_data_get_text (selection_data);

	/* See if Camel can parse a valid email address from the text. */
	if (text != NULL && *text != '\0') {
		camel_url_decode (text);
		if (g_ascii_strncasecmp (text, "mailto:", 7) == 0)
			n_addresses = camel_address_decode (
				CAMEL_ADDRESS (address), text + 7);
		else
			n_addresses = camel_address_decode (
				CAMEL_ADDRESS (address), text);
	}

	if (n_addresses == 1) {
		g_free (text);

		text = camel_address_format (CAMEL_ADDRESS (address));
		contact_list_editor_add_email (editor, text);

		contact_list_editor_scroll_to_end (editor);
		editor->priv->changed = TRUE;

		contact_list_editor_update (editor);
		handled = TRUE;
	}

	g_free (text);

exit:
	gtk_drag_finish (context, handled, FALSE, time);
}

void
contact_list_editor_email_entry_activate_cb (GtkWidget *widget);

void
contact_list_editor_email_entry_activate_cb (GtkWidget *widget)
{
	EContactListEditor *editor;
	GtkEntry *entry;

	editor = contact_list_editor_extract (widget);
	entry = GTK_ENTRY (WIDGET (EMAIL_ENTRY));

	contact_list_editor_add_email (editor, gtk_entry_get_text (entry));
	gtk_entry_set_text (entry, "");
}

void
contact_list_editor_email_entry_changed_cb (GtkWidget *widget);

void
contact_list_editor_email_entry_changed_cb (GtkWidget *widget)
{
	EContactListEditor *editor;
	const gchar *text;
	gboolean sensitive;

	editor = contact_list_editor_extract (widget);
	text = gtk_entry_get_text (GTK_ENTRY (widget));

	sensitive = (text != NULL && *text != '\0');
	gtk_widget_set_sensitive (WIDGET (ADD_BUTTON), sensitive);
}

gboolean
contact_list_editor_email_entry_key_press_event_cb (GtkWidget *widget,
                                                    GdkEventKey *event);

gboolean
contact_list_editor_email_entry_key_press_event_cb (GtkWidget *widget,
                                                    GdkEventKey *event)
{
	EContactListEditor *editor;
	gboolean can_comma = FALSE;

	editor = contact_list_editor_extract (widget);

	if (event->keyval == GDK_KEY_comma) {
		GtkEntry *entry;
		gint cpos = -1;

		entry = GTK_ENTRY (WIDGET (EMAIL_ENTRY));
		g_object_get (entry, "cursor-position", &cpos, NULL);

		/* not the first letter */
		if (cpos > 0) {
			const gchar *text;
			gint quotes = 0, i;

			text = gtk_entry_get_text (entry);

			for (i = 0; text && text[i] && i < cpos; i++) {
				if (text[i] == '\"')
					quotes++;
			}

			/* even count of quotes */
			can_comma = (quotes & 1) == 0;
		}
	}

	if (can_comma || event->keyval == GDK_KEY_Return) {
		g_signal_emit_by_name (WIDGET (EMAIL_ENTRY), "activate", 0);

		return TRUE;
	}

	return FALSE;
}

void
contact_list_editor_list_name_entry_changed_cb (GtkWidget *widget);

void
contact_list_editor_list_name_entry_changed_cb (GtkWidget *widget)
{
	EContactListEditor *editor;
	const gchar *title;

	editor = contact_list_editor_extract (widget);

	title = gtk_entry_get_text (GTK_ENTRY (widget));

	if (title == NULL || *title == '\0')
		title = _("Contact List Editor");

	gtk_window_set_title (GTK_WINDOW (WIDGET (DIALOG)), title);

	editor->priv->changed = TRUE;
	contact_list_editor_update (editor);
}

void
contact_list_editor_ok_button_clicked_cb (GtkWidget *widget);

void
contact_list_editor_ok_button_clicked_cb (GtkWidget *widget)
{
	EContactListEditor *editor;
	gboolean save_contact;

	editor = contact_list_editor_extract (widget);

	save_contact =
		editor->priv->editable &&
		editor->priv->allows_contact_lists;

	if (save_contact)
		eab_editor_save_contact (EAB_EDITOR (editor), TRUE);
	else
		eab_editor_close (EAB_EDITOR (editor));
}

void
contact_list_editor_remove_button_clicked_cb (GtkWidget *widget);

void
contact_list_editor_remove_button_clicked_cb (GtkWidget *widget)
{
	EContactListEditor *editor;
	GtkTreeSelection *selection;
<<<<<<< HEAD
	GtkTreeRowReference *new_selection;
=======
	GtkTreeRowReference *new_selection = NULL;
>>>>>>> 19163c2b
	GtkTreeModel *model;
	GtkTreeView *view;
	GtkTreePath *path;
	GList *list, *liter;

	editor = contact_list_editor_extract (widget);

	view = GTK_TREE_VIEW (WIDGET (TREE_VIEW));
	selection = gtk_tree_view_get_selection (view);
	list = gtk_tree_selection_get_selected_rows (selection, &model);

	/* Convert the GtkTreePaths to GtkTreeRowReferences. */
	for (liter = list; liter != NULL; liter = liter->next) {
		path = liter->data;

		liter->data = gtk_tree_row_reference_new (model, path);

		/* Store reference to next item below current selection */
		if (!liter->next) {
			gtk_tree_path_next (path);
			new_selection = gtk_tree_row_reference_new (model, path);
		}

		gtk_tree_path_free (path);
	}

	/* Delete each row in the list. */
	for (liter = list; liter != NULL; liter = liter->next) {
		GtkTreeRowReference *reference = liter->data;
		GtkTreeIter iter;
		gboolean valid;

		path = gtk_tree_row_reference_get_path (reference);
		valid = gtk_tree_model_get_iter (model, &iter, path);
		gtk_tree_path_free (path);
		g_assert (valid);

		e_contact_list_model_remove_row (E_CONTACT_LIST_MODEL (model), &iter);
		gtk_tree_row_reference_free (reference);
	}

	/* new_selection != NULL when there is at least one item below the
	 * removed selection */
	if (new_selection) {
		path = gtk_tree_row_reference_get_path (new_selection);
		gtk_tree_selection_select_path (selection, path);
		gtk_tree_path_free (path);
		gtk_tree_row_reference_free (new_selection);
	} else {
		/* If selection was including the last item in the list, then
		 * find and select the new last item */
		GtkTreeIter iter, iter2;

		/* When FALSE is returned, there are no items in the list to be selected */
		if (gtk_tree_model_get_iter_first (model, &iter)) {
			iter2 = iter;

			while (gtk_tree_model_iter_next (model, &iter))
				iter2 = iter;

			gtk_tree_selection_select_iter (selection, &iter2);
		}
	}

	g_list_free (list);

	editor->priv->changed = TRUE;
	contact_list_editor_update (editor);
}

void
contact_list_editor_select_button_clicked_cb (GtkWidget *widget);

void
contact_list_editor_select_button_clicked_cb (GtkWidget *widget)
{
	EContactListEditor *editor;
	ENameSelectorDialog *dialog;
	EDestinationStore *store;
	GList *list, *iter;
	GtkWindow *window;

	editor = contact_list_editor_extract (widget);

	dialog = e_name_selector_peek_dialog (editor->priv->name_selector);
	gtk_window_set_title (GTK_WINDOW (dialog), _("Contact List Members"));

	/* We need to empty out the destination store, since we copy its
	 * contents every time.  This sucks, we should really be wired
	 * directly to the EDestinationStore that the name selector uses
	 * in true MVC fashion. */

	e_name_selector_model_peek_section (
		e_name_selector_peek_model (editor->priv->name_selector),
		"Members", NULL, &store);

	list = e_destination_store_list_destinations (store);

	for (iter = list; iter != NULL; iter = iter->next)
		e_destination_store_remove_destination (store, iter->data);

	g_list_free (list);

	window = eab_editor_get_window (EAB_EDITOR (editor));
	e_name_selector_show_dialog (
		editor->priv->name_selector, GTK_WIDGET (window));
	gtk_dialog_run (GTK_DIALOG (dialog));
	gtk_widget_hide (GTK_WIDGET (dialog));

	list = e_destination_store_list_destinations (store);

	for (iter = list; iter != NULL; iter = iter->next) {
		EDestination *destination = iter->data;

		contact_list_editor_add_destination (widget, destination);
		e_destination_store_remove_destination (store, destination);
	}

	g_list_free (list);

	gtk_entry_set_text (GTK_ENTRY (WIDGET (EMAIL_ENTRY)), "");

	editor->priv->changed = TRUE;
	contact_list_editor_update (editor);
}

void
contact_list_editor_source_menu_changed_cb (GtkWidget *widget);

void
contact_list_editor_source_menu_changed_cb (GtkWidget *widget)
{
	EContactListEditor *editor;
	ESource *source;

	editor = contact_list_editor_extract (widget);
	source = e_source_combo_box_get_active (E_SOURCE_COMBO_BOX (widget));

	if (e_source_equal (e_client_get_source (E_CLIENT (editor->priv->book_client)), source))
		return;

	e_client_utils_open_new (
		source, E_CLIENT_SOURCE_TYPE_CONTACTS, FALSE, NULL,
		e_client_utils_authenticate_handler,
		eab_editor_get_window (EAB_EDITOR (editor)),
		contact_list_editor_book_loaded_cb,
		g_object_ref (editor));
}

gboolean
contact_list_editor_tree_view_key_press_event_cb (GtkWidget *widget,
                                                  GdkEventKey *event);
gboolean
contact_list_editor_tree_view_key_press_event_cb (GtkWidget *widget,
                                                  GdkEventKey *event)
{
	EContactListEditor *editor;

	editor = contact_list_editor_extract (widget);

	if (event->keyval == GDK_KEY_Delete) {
		g_signal_emit_by_name (WIDGET (REMOVE_BUTTON), "clicked");
		return TRUE;
	}

	return FALSE;
}

void
contact_list_editor_top_button_clicked_cb (GtkButton *button);

void
contact_list_editor_top_button_clicked_cb (GtkButton *button)
{
	EContactListEditor *editor;
	GtkTreeView *tree_view;
	GtkTreeModel *model;
	GtkTreeSelection *selection;
	GtkTreeIter iter;
	GtkTreePath *path;
	GList *references = NULL;
	GList *l, *selected;

	editor = contact_list_editor_extract (GTK_WIDGET (button));

	tree_view = GTK_TREE_VIEW (WIDGET (TREE_VIEW));
	model = gtk_tree_view_get_model (tree_view);
	selection = gtk_tree_view_get_selection (tree_view);

	selected = gtk_tree_selection_get_selected_rows (selection, &model);

	for (l = selected; l; l = l->next)
		references = g_list_prepend (
			references,
			gtk_tree_row_reference_new (model, l->data));

	for (l = references; l; l = l->next) {
		path = gtk_tree_row_reference_get_path (l->data);
		gtk_tree_model_get_iter (model, &iter, path);
		gtk_tree_store_move_after (
			GTK_TREE_STORE (model), &iter, NULL);
		gtk_tree_path_free (path);
	}

	g_list_foreach (references, (GFunc) gtk_tree_row_reference_free, NULL);
	g_list_foreach (selected, (GFunc) gtk_tree_path_free, NULL);
	g_list_free (references);
	g_list_free (selected);

	contact_list_editor_selection_changed_cb (selection, editor);
}

void
contact_list_editor_up_button_clicked_cb (GtkButton *button);

void
contact_list_editor_up_button_clicked_cb (GtkButton *button)
{
	EContactListEditor *editor;
	GtkTreeView *tree_view;
	GtkTreeModel *model;
	GtkTreeSelection *selection;
	GtkTreeIter iter, iter2;
	GtkTreePath *path;
	GList *selected;

	editor = contact_list_editor_extract (GTK_WIDGET (button));

	tree_view = GTK_TREE_VIEW (WIDGET (TREE_VIEW));
	model = gtk_tree_view_get_model (tree_view);
	selection = gtk_tree_view_get_selection (tree_view);

	selected = gtk_tree_selection_get_selected_rows (selection, &model);

	/* Get iter of item above the first selected item */
	path = gtk_tree_path_copy (selected->data);
	gtk_tree_path_prev (path);
	gtk_tree_model_get_iter (model, &iter, path);
	gtk_tree_path_free (path);

	/* Get iter of the last selected item */
	gtk_tree_model_get_iter (model, &iter2, g_list_last (selected)->data);

	gtk_tree_store_move_after (GTK_TREE_STORE (model), &iter, &iter2);

	g_list_foreach (selected, (GFunc) gtk_tree_path_free, NULL);
	g_list_free (selected);

	contact_list_editor_selection_changed_cb (selection, editor);
}

void
contact_list_editor_down_button_clicked_cb (GtkButton *button);

void
contact_list_editor_down_button_clicked_cb (GtkButton *button)
{
	EContactListEditor *editor;
	GtkTreeView *tree_view;
	GtkTreeModel *model;
	GtkTreeSelection *selection;
	GtkTreeIter iter, iter2;
	GList *selected;

	editor = contact_list_editor_extract (GTK_WIDGET (button));

	tree_view = GTK_TREE_VIEW (WIDGET (TREE_VIEW));
	model = gtk_tree_view_get_model (tree_view);
	selection = gtk_tree_view_get_selection (tree_view);

	selected = gtk_tree_selection_get_selected_rows (selection, &model);

	/* Iter of the first selected item */
	gtk_tree_model_get_iter (model, &iter, selected->data);

	/* Iter of item below the last selected item */
	gtk_tree_model_get_iter (model, &iter2, g_list_last (selected)->data);
	gtk_tree_model_iter_next (model, &iter2);

	gtk_tree_store_move_before (GTK_TREE_STORE (model), &iter2, &iter);

	g_list_foreach (selected, (GFunc) gtk_tree_path_free, NULL);
	g_list_free (selected);

	contact_list_editor_selection_changed_cb (selection, editor);
}

void
contact_list_editor_bottom_button_clicked_cb (GtkButton *button);

void
contact_list_editor_bottom_button_clicked_cb (GtkButton *button)
{
	EContactListEditor *editor;
	GtkTreeView *tree_view;
	GtkTreeModel *model;
	GtkTreeSelection *selection;
	GtkTreeIter iter;
	GtkTreePath *path;
	GList *references = NULL;

	GList *l, *selected;

	editor = contact_list_editor_extract (GTK_WIDGET (button));

	tree_view = GTK_TREE_VIEW (WIDGET (TREE_VIEW));
	model = gtk_tree_view_get_model (tree_view);
	selection = gtk_tree_view_get_selection (tree_view);

	selected = gtk_tree_selection_get_selected_rows (selection, &model);
	for (l = selected; l; l = l->next)
		references = g_list_prepend (
			references,
			gtk_tree_row_reference_new (model, l->data));
	references = g_list_reverse (references);

	for (l = references; l; l = l->next) {
		path = gtk_tree_row_reference_get_path (l->data);
		gtk_tree_model_get_iter (model, &iter, path);
		gtk_tree_store_move_before (
			GTK_TREE_STORE (model), &iter, NULL);
		gtk_tree_path_free (path);
	}

	g_list_foreach (references, (GFunc) gtk_tree_row_reference_free, NULL);
	g_list_foreach (selected, (GFunc) gtk_tree_path_free, NULL);
	g_list_free (references);
	g_list_free (selected);

	contact_list_editor_selection_changed_cb (selection, editor);
}

/******************** GtkBuilder Custom Widgets Functions ********************/

static gpointer
contact_editor_fudge_new (EBookClient *book_client,
                          EContact *contact,
                          gboolean is_new,
                          gboolean editable)
{
	EShell *shell = e_shell_get_default ();

	/* XXX Putting this function signature in libedataserverui
	 *     was a terrible idea.  Now we're stuck with it. */

	return e_contact_editor_new (
		shell, book_client, contact, is_new, editable);
}

static gpointer
contact_list_editor_fudge_new (EBookClient *book_client,
                               EContact *contact,
                               gboolean is_new,
                               gboolean editable)
{
	EShell *shell = e_shell_get_default ();

	/* XXX Putting this function signature in libedataserverui
	 *     was a terrible idea.  Now we're stuck with it. */

	return e_contact_list_editor_new (
		shell, book_client, contact, is_new, editable);
}

static void
setup_custom_widgets (EContactListEditor *editor)
{
	GtkWidget *combo_box;
	ESourceList *source_list;
	ENameSelectorEntry *name_selector_entry;
	GtkWidget *old, *parent;
	EContactListEditorPrivate *priv;
	GError *error = NULL;
	guint ba = 0, la = 0, ra = 0, ta = 0, xo = 0, xp = 0, yo = 0, yp = 0;

	g_return_if_fail (editor != NULL);

	priv = editor->priv;

	combo_box = WIDGET (SOURCE_MENU);
	if (!e_book_client_get_sources (&source_list, &error))
		source_list = NULL;
	g_object_set (combo_box, "source-list", source_list, NULL);
	if (source_list)
		g_object_unref (source_list);

	if (error) {
		g_warning (
			"%s: Failed to get sources: %s",
			G_STRFUNC, error->message);
		g_error_free (error);
	}

	g_signal_connect (
		combo_box, "changed", G_CALLBACK (
		contact_list_editor_source_menu_changed_cb), NULL);

	old = CONTACT_LIST_EDITOR_WIDGET (editor, "email-entry");
	g_return_if_fail (old != NULL);

	name_selector_entry = e_name_selector_peek_section_entry (
		priv->name_selector, "Members");

	gtk_widget_set_name (
		GTK_WIDGET (name_selector_entry),
		gtk_widget_get_name (old));
	parent = gtk_widget_get_parent (old);

	gtk_container_child_get (GTK_CONTAINER (parent), old,
		"bottom-attach", &ba,
		"left-attach", &la,
		"right-attach", &ra,
		"top-attach", &ta,
		"x-options", &xo,
		"x-padding", &xp,
		"y-options", &yo,
		"y-padding", &yp,
		NULL);

	/* only hide it... */
	gtk_widget_hide (old);

	/* ... and place the new name selector to the
	 * exact place as is the old one in UI file */
	gtk_widget_show (GTK_WIDGET (name_selector_entry));
	gtk_table_attach (
		GTK_TABLE (parent), GTK_WIDGET (name_selector_entry),
		la, ra, ta, ba, xo, yo, xp, yp);
	priv->email_entry = name_selector_entry;

	e_name_selector_entry_set_contact_editor_func (
		name_selector_entry, contact_editor_fudge_new);
	e_name_selector_entry_set_contact_list_editor_func (
		name_selector_entry, contact_list_editor_fudge_new);

	g_signal_connect (
		name_selector_entry, "activate", G_CALLBACK (
		contact_list_editor_email_entry_activate_cb), NULL);
	g_signal_connect (
		name_selector_entry, "changed", G_CALLBACK (
		contact_list_editor_email_entry_changed_cb), NULL);
	g_signal_connect (
		name_selector_entry, "key-press-event", G_CALLBACK (
		contact_list_editor_email_entry_key_press_event_cb), NULL);
}

/***************************** GObject Callbacks *****************************/

static GObject *
contact_list_editor_constructor (GType type,
                                 guint n_construct_properties,
                                 GObjectConstructParam *construct_properties)
{
	GObject *object;

	/* Chain up to parent's constructor() method. */
	object = G_OBJECT_CLASS (parent_class)->constructor (
		type, n_construct_properties, construct_properties);

	contact_list_editor_update (E_CONTACT_LIST_EDITOR (object));

	return object;
}

static void
contact_list_editor_set_property (GObject *object,
                                  guint property_id,
                                  const GValue *value,
                                  GParamSpec *pspec)
{
	switch (property_id) {
		case PROP_CLIENT:
			e_contact_list_editor_set_client (
				E_CONTACT_LIST_EDITOR (object),
				g_value_get_object (value));
			return;

		case PROP_CONTACT:
			e_contact_list_editor_set_contact (
				E_CONTACT_LIST_EDITOR (object),
				g_value_get_object (value));
			return;

		case PROP_IS_NEW_LIST:
			e_contact_list_editor_set_is_new_list (
				E_CONTACT_LIST_EDITOR (object),
				g_value_get_boolean (value));
			return;

		case PROP_EDITABLE:
			e_contact_list_editor_set_editable (
				E_CONTACT_LIST_EDITOR (object),
				g_value_get_boolean (value));
			return;
	}

	G_OBJECT_WARN_INVALID_PROPERTY_ID (object, property_id, pspec);
}

static void
contact_list_editor_get_property (GObject *object,
                                  guint property_id,
                                  GValue *value,
                                  GParamSpec *pspec)
{
	switch (property_id) {
		case PROP_CLIENT:
			g_value_set_object (
				value,
				e_contact_list_editor_get_client (
				E_CONTACT_LIST_EDITOR (object)));
			return;

		case PROP_CONTACT:
			g_value_set_object (
				value,
				e_contact_list_editor_get_contact (
				E_CONTACT_LIST_EDITOR (object)));
			return;

		case PROP_IS_NEW_LIST:
			g_value_set_boolean (
				value,
				e_contact_list_editor_get_is_new_list (
				E_CONTACT_LIST_EDITOR (object)));
			return;

		case PROP_EDITABLE:
			g_value_set_boolean (
				value,
				e_contact_list_editor_get_editable (
				E_CONTACT_LIST_EDITOR (object)));
			return;
	}

	G_OBJECT_WARN_INVALID_PROPERTY_ID (object, property_id, pspec);
}

static void
contact_list_editor_dispose (GObject *object)
{
	EContactListEditor *editor = E_CONTACT_LIST_EDITOR (object);
	EContactListEditorPrivate *priv = editor->priv;

	if (priv->name_selector) {
		e_name_selector_cancel_loading (priv->name_selector);
		g_object_unref (priv->name_selector);
		priv->name_selector = NULL;
	}

	if (priv->contact) {
		g_object_unref (priv->contact);
		priv->contact = NULL;
	}

	if (priv->builder) {
		g_object_unref (priv->builder);
		priv->builder = NULL;
	}

	/* Chain up to parent's dispose() method. */
	G_OBJECT_CLASS (parent_class)->dispose (object);
}

static void
contact_list_editor_constructed (GObject *object)
{
	EContactListEditor *editor;
	GtkTreeViewColumn *column;
	GtkCellRenderer *renderer;
	GtkTreeView *view;
	GtkTreeSelection *selection;

	editor = E_CONTACT_LIST_EDITOR (object);

	/* Chain up to parent's constructed() method. */
	G_OBJECT_CLASS (parent_class)->constructed (object);

	editor->priv->editable = TRUE;
	editor->priv->allows_contact_lists = TRUE;

	editor->priv->builder = gtk_builder_new ();
	e_load_ui_builder_definition (
		editor->priv->builder, "contact-list-editor.ui");
	gtk_builder_connect_signals (editor->priv->builder, NULL);

	/* Embed a pointer to the EContactListEditor in the top-level
	 * widget.  Signal handlers can then access the pointer from any
	 * child widget by calling contact_list_editor_extract(widget). */
	g_object_set_data (G_OBJECT (WIDGET (DIALOG)), TOPLEVEL_KEY, editor);

	view = GTK_TREE_VIEW (WIDGET (TREE_VIEW));
	editor->priv->model = e_contact_list_model_new ();
	gtk_tree_view_set_model (view, editor->priv->model);

	selection = gtk_tree_view_get_selection (view);
	gtk_tree_selection_set_mode (selection, GTK_SELECTION_MULTIPLE);
	g_signal_connect (selection, "changed",
		G_CALLBACK (contact_list_editor_selection_changed_cb), editor);

	gtk_tree_view_enable_model_drag_dest (view, NULL, 0, GDK_ACTION_LINK);
	e_drag_dest_add_directory_targets (WIDGET (TREE_VIEW));
	gtk_drag_dest_add_text_targets (WIDGET (TREE_VIEW));

	column = gtk_tree_view_column_new ();
	renderer = gtk_cell_renderer_text_new ();
	g_object_set (renderer, "ellipsize", PANGO_ELLIPSIZE_END, NULL);
	gtk_tree_view_column_pack_start (column, renderer, TRUE);
	gtk_tree_view_append_column (view, column);

	gtk_tree_view_column_set_cell_data_func (
		column, renderer, (GtkTreeCellDataFunc)
		contact_list_editor_render_destination, NULL, NULL);

	editor->priv->name_selector = e_name_selector_new ();

	e_name_selector_model_add_section (
		e_name_selector_peek_model (editor->priv->name_selector),
		"Members", _("_Members"), NULL);

	g_signal_connect (
		editor, "notify::book",
		G_CALLBACK (contact_list_editor_notify_cb), NULL);
	g_signal_connect (
		editor, "notify::editable",
		G_CALLBACK (contact_list_editor_notify_cb), NULL);

	gtk_widget_show_all (WIDGET (DIALOG));

	setup_custom_widgets (editor);

	e_name_selector_load_books (editor->priv->name_selector);
}

/**************************** EABEditor Callbacks ****************************/

static void
contact_list_editor_show (EABEditor *editor)
{
	gtk_widget_show (WIDGET (DIALOG));
}

static void
contact_list_editor_close (EABEditor *editor)
{
	gtk_widget_destroy (WIDGET (DIALOG));
	eab_editor_closed (editor);
}

static void
contact_list_editor_raise (EABEditor *editor)
{
	GdkWindow *window;

	window = gtk_widget_get_window (WIDGET (DIALOG));
	gdk_window_raise (window);
}

static void
contact_list_editor_save_contact (EABEditor *eab_editor,
                                  gboolean should_close)
{
	EContactListEditor *editor = E_CONTACT_LIST_EDITOR (eab_editor);
	EContactListEditorPrivate *priv = editor->priv;
	EditorCloseStruct *ecs;
	EContact *contact;

	contact = e_contact_list_editor_get_contact (editor);

	if (priv->book_client == NULL)
		return;

	ecs = g_new (EditorCloseStruct, 1);
	ecs->editor = g_object_ref (editor);
	ecs->should_close = should_close;

	gtk_widget_set_sensitive (WIDGET (DIALOG), FALSE);
	priv->in_async_call = TRUE;

	if (priv->is_new_list)
		eab_merging_book_add_contact (
			priv->book_client, contact,
			contact_list_editor_list_added_cb, ecs);
	else
		eab_merging_book_modify_contact (
			priv->book_client, contact,
			contact_list_editor_list_modified_cb, ecs);

	priv->changed = FALSE;
}

static gboolean
contact_list_editor_is_valid (EABEditor *editor)
{
	GtkEditable *editable;
	gboolean valid;
	gchar *chars;

	editable = GTK_EDITABLE (WIDGET (LIST_NAME_ENTRY));
	chars = gtk_editable_get_chars (editable, 0, -1);
	valid = (chars != NULL && *chars != '\0');
	g_free (chars);

	return valid;
}

static gboolean
contact_list_editor_is_changed (EABEditor *editor)
{
	return E_CONTACT_LIST_EDITOR (editor)->priv->changed;
}

static GtkWindow *
contact_list_editor_get_window (EABEditor *editor)
{
	return GTK_WINDOW (WIDGET (DIALOG));
}

static void
contact_list_editor_contact_added (EABEditor *editor,
                                   const GError *error,
                                   EContact *contact)
{
	if (!error)
		return;

	if (g_error_matches (error, E_CLIENT_ERROR, E_CLIENT_ERROR_CANCELLED) ||
	    g_error_matches (error, G_IO_ERROR, G_IO_ERROR_CANCELLED))
		return;

	eab_error_dialog (NULL, _("Error adding list"), error);
}

static void
contact_list_editor_contact_modified (EABEditor *editor,
                                      const GError *error,
                                      EContact *contact)
{
	if (!error)
		return;

	if (g_error_matches (error, E_CLIENT_ERROR, E_CLIENT_ERROR_CANCELLED) ||
	    g_error_matches (error, G_IO_ERROR, G_IO_ERROR_CANCELLED))
		return;

	eab_error_dialog (NULL, _("Error modifying list"), error);
}

static void
contact_list_editor_contact_deleted (EABEditor *editor,
                                     const GError *error,
                                     EContact *contact)
{
	if (!error)
		return;

	if (g_error_matches (error, E_CLIENT_ERROR, E_CLIENT_ERROR_CANCELLED) ||
	    g_error_matches (error, G_IO_ERROR, G_IO_ERROR_CANCELLED))
		return;

	eab_error_dialog (NULL, _("Error removing list"), error);
}

static void
contact_list_editor_closed (EABEditor *editor)
{
	g_object_unref (editor);
}

/****************************** GType Callbacks ******************************/

static void
contact_list_editor_class_init (EContactListEditorClass *class)
{
	GObjectClass *object_class;
	EABEditorClass *editor_class;

	parent_class = g_type_class_peek_parent (class);
	g_type_class_add_private (class, sizeof (EContactListEditorPrivate));

	object_class = G_OBJECT_CLASS (class);
	object_class->constructor = contact_list_editor_constructor;
	object_class->set_property = contact_list_editor_set_property;
	object_class->get_property = contact_list_editor_get_property;
	object_class->dispose = contact_list_editor_dispose;
	object_class->constructed = contact_list_editor_constructed;

	editor_class = EAB_EDITOR_CLASS (class);
	editor_class->show = contact_list_editor_show;
	editor_class->close = contact_list_editor_close;
	editor_class->raise = contact_list_editor_raise;
	editor_class->save_contact = contact_list_editor_save_contact;
	editor_class->is_valid = contact_list_editor_is_valid;
	editor_class->is_changed = contact_list_editor_is_changed;
	editor_class->get_window = contact_list_editor_get_window;
	editor_class->contact_added = contact_list_editor_contact_added;
	editor_class->contact_modified = contact_list_editor_contact_modified;
	editor_class->contact_deleted = contact_list_editor_contact_deleted;
	editor_class->editor_closed = contact_list_editor_closed;

	g_object_class_install_property (
		object_class,
		PROP_CLIENT,
		g_param_spec_object (
			"client",
			"EBookClient",
			NULL,
			E_TYPE_BOOK_CLIENT,
			G_PARAM_READWRITE));

	g_object_class_install_property (
		object_class,
		PROP_CONTACT,
		g_param_spec_object (
			"contact",
			"Contact",
			NULL,
			E_TYPE_CONTACT,
			G_PARAM_READWRITE));

	g_object_class_install_property (
		object_class,
		PROP_IS_NEW_LIST,
		g_param_spec_boolean (
			"is_new_list",
			"Is New List",
			NULL,
			FALSE,
			G_PARAM_READWRITE));

	g_object_class_install_property (
		object_class,
		PROP_EDITABLE,
		g_param_spec_boolean (
			"editable",
			"Editable",
			NULL,
			FALSE,
			G_PARAM_READWRITE));
}

static void
contact_list_editor_init (EContactListEditor *editor)
{
<<<<<<< HEAD
	EContactListEditorPrivate *priv;
	GtkTreeViewColumn *column;
	GtkCellRenderer *renderer;
	GtkTreeView *view;
	GtkTreeSelection *selection;

	editor->priv = priv = G_TYPE_INSTANCE_GET_PRIVATE (
		editor, E_TYPE_CONTACT_LIST_EDITOR, EContactListEditorPrivate);

	priv->editable = TRUE;
	priv->allows_contact_lists = TRUE;

	priv->builder = gtk_builder_new ();
	e_load_ui_builder_definition (priv->builder, "contact-list-editor.ui");
	gtk_builder_connect_signals (priv->builder, NULL);

	/* Embed a pointer to the EContactListEditor in the top-level
	 * widget.  Signal handlers can then access the pointer from any
	 * child widget by calling contact_list_editor_extract(widget). */
	g_object_set_data (G_OBJECT (WIDGET (DIALOG)), TOPLEVEL_KEY, editor);

	view = GTK_TREE_VIEW (WIDGET (TREE_VIEW));
	priv->model = e_contact_list_model_new ();
	gtk_tree_view_set_model (view, priv->model);

	selection = gtk_tree_view_get_selection (view);
	gtk_tree_selection_set_mode (selection, GTK_SELECTION_MULTIPLE);
	g_signal_connect (selection, "changed",
		G_CALLBACK (contact_list_editor_selection_changed_cb), editor);

	gtk_tree_view_enable_model_drag_dest (view, NULL, 0, GDK_ACTION_LINK);
	e_drag_dest_add_directory_targets (WIDGET (TREE_VIEW));
	gtk_drag_dest_add_text_targets (WIDGET (TREE_VIEW));

	column = gtk_tree_view_column_new ();
	renderer = gtk_cell_renderer_text_new ();
	g_object_set (renderer, "ellipsize", PANGO_ELLIPSIZE_END, NULL);
	gtk_tree_view_column_pack_start (column, renderer, TRUE);
	gtk_tree_view_append_column (view, column);

	gtk_tree_view_column_set_cell_data_func (
		column, renderer, (GtkTreeCellDataFunc)
		contact_list_editor_render_destination, NULL, NULL);

	priv->name_selector = e_name_selector_new ();

	e_name_selector_model_add_section (
		e_name_selector_peek_model (priv->name_selector),
		"Members", _("_Members"), NULL);

	g_signal_connect (
		editor, "notify::book",
		G_CALLBACK (contact_list_editor_notify_cb), NULL);
	g_signal_connect (
		editor, "notify::editable",
		G_CALLBACK (contact_list_editor_notify_cb), NULL);

	gtk_widget_show_all (WIDGET (DIALOG));

	setup_custom_widgets (editor);

	e_name_selector_load_books (priv->name_selector);
=======
	editor->priv = E_CONTACT_LIST_EDITOR_GET_PRIVATE (editor);
>>>>>>> 19163c2b
}

/***************************** Public Interface ******************************/

GType
e_contact_list_editor_get_type (void)
{
	static GType type = 0;

	if (G_UNLIKELY (type == 0))
		type = g_type_register_static_simple (
			EAB_TYPE_EDITOR,
			"EContactListEditor",
			sizeof (EContactListEditorClass),
			(GClassInitFunc) contact_list_editor_class_init,
			sizeof (EContactListEditor),
			(GInstanceInitFunc) contact_list_editor_init, 0);

	return type;
}

EABEditor *
e_contact_list_editor_new (EShell *shell,
                           EBookClient *book_client,
                           EContact *list_contact,
                           gboolean is_new_list,
                           gboolean editable)
{
	EABEditor *editor;

	g_return_val_if_fail (E_IS_SHELL (shell), NULL);

	editor = g_object_new (
		E_TYPE_CONTACT_LIST_EDITOR,
		"shell", shell, NULL);

	g_object_set (editor,
		      "client", book_client,
		      "contact", list_contact,
		      "is_new_list", is_new_list,
		      "editable", editable,
		      NULL);

	return editor;
}

EBookClient *
e_contact_list_editor_get_client (EContactListEditor *editor)
{
	g_return_val_if_fail (E_IS_CONTACT_LIST_EDITOR (editor), NULL);

	return editor->priv->book_client;
}

void
e_contact_list_editor_set_client (EContactListEditor *editor,
                                  EBookClient *book_client)
{
	g_return_if_fail (E_IS_CONTACT_LIST_EDITOR (editor));
	g_return_if_fail (E_IS_BOOK_CLIENT (book_client));

	if (editor->priv->book_client != NULL)
		g_object_unref (editor->priv->book_client);
	editor->priv->book_client = g_object_ref (book_client);

	editor->priv->allows_contact_lists = e_client_check_capability (
		E_CLIENT (editor->priv->book_client), "contact-lists");

	contact_list_editor_update (editor);

	g_object_notify (G_OBJECT (editor), "client");
}

static void
save_contact_list (GtkTreeModel *model,
                   GtkTreeIter *iter,
                   GSList **attrs,
                   gint *parent_id)
{
	EDestination *dest;
	EVCardAttribute *attr;
	gchar *pid_str = g_strdup_printf ("%d", *parent_id);

	do {
		gtk_tree_model_get (model, iter, 0, &dest, -1);

		if (gtk_tree_model_iter_has_child (model, iter)) {
			GtkTreeIter new_iter;
			gchar *uid;

			(*parent_id)++;
			uid = g_strdup_printf ("%d", *parent_id);

			attr = e_vcard_attribute_new (NULL, EVC_CONTACT_LIST);
			e_vcard_attribute_add_param_with_value (attr,
				e_vcard_attribute_param_new (EVC_CL_UID), uid);
			e_vcard_attribute_add_value (attr,
				e_destination_get_name (dest));

			g_free (uid);

			/* Set new_iter to first child of iter */
			gtk_tree_model_iter_children (model, &new_iter, iter);

			/* Go recursive */
			save_contact_list (model, &new_iter, attrs, parent_id);
		} else {
			attr = e_vcard_attribute_new (NULL, EVC_EMAIL);
			e_destination_export_to_vcard_attribute (dest, attr);
		}

		e_vcard_attribute_add_param_with_value (attr,
			e_vcard_attribute_param_new (EVC_PARENT_CL), pid_str);

		*attrs = g_slist_prepend (*attrs, attr);

		g_object_unref (dest);

	} while (gtk_tree_model_iter_next (model, iter));

	g_free (pid_str);
}

EContact *
e_contact_list_editor_get_contact (EContactListEditor *editor)
{
	GtkTreeModel *model;
	EContact *contact;
	GtkTreeIter iter;
	const gchar *text;
	GSList *attrs = NULL, *a;
	gint parent_id = 0;

	g_return_val_if_fail (E_IS_CONTACT_LIST_EDITOR (editor), NULL);

	model = editor->priv->model;
	contact = editor->priv->contact;

	if (contact == NULL)
		return NULL;

	text = gtk_entry_get_text (GTK_ENTRY (WIDGET (LIST_NAME_ENTRY)));
	if (text != NULL && *text != '\0') {
		e_contact_set (contact, E_CONTACT_FILE_AS, text);
		e_contact_set (contact, E_CONTACT_FULL_NAME, text);
	}

	e_contact_set (contact, E_CONTACT_LOGO, NULL);
	e_contact_set (contact, E_CONTACT_IS_LIST, GINT_TO_POINTER (TRUE));

	e_contact_set (
		contact, E_CONTACT_LIST_SHOW_ADDRESSES,
		GINT_TO_POINTER (!gtk_toggle_button_get_active (
		GTK_TOGGLE_BUTTON (WIDGET (CHECK_BUTTON)))));

	e_vcard_remove_attributes (E_VCARD (contact), "", EVC_EMAIL);
	e_vcard_remove_attributes (E_VCARD (contact), "", EVC_CONTACT_LIST);

	if (gtk_tree_model_get_iter_first (model, &iter))
		save_contact_list (model, &iter, &attrs, &parent_id);

	/* Put it in reverse order because e_vcard_add_attribute also uses prepend,
	 * but we want to keep order of mails there. Hopefully noone will change
	 * the behaviour of the e_vcard_add_attribute. */
	for (a = attrs; a; a = a->next) {
		e_vcard_add_attribute (E_VCARD (contact), a->data);
	}

	g_slist_free (attrs);

	return contact;
}

void
e_contact_list_editor_set_contact (EContactListEditor *editor,
                                   EContact *contact)
{
	EContactListEditorPrivate *priv;

	g_return_if_fail (E_IS_CONTACT_LIST_EDITOR (editor));
	g_return_if_fail (E_IS_CONTACT (contact));

	priv = editor->priv;

	if (priv->contact != NULL)
		g_object_unref (priv->contact);

	priv->contact = e_contact_duplicate (contact);

	if (priv->contact != NULL) {
		const gchar *file_as;
		gboolean show_addresses;
		const GList *dests, *dest;

		/* The root destination */
		EDestination *list_dest = e_destination_new ();

		file_as = e_contact_get_const (
			priv->contact, E_CONTACT_FILE_AS);
		show_addresses = GPOINTER_TO_INT (e_contact_get (
			priv->contact, E_CONTACT_LIST_SHOW_ADDRESSES));

		if (file_as == NULL)
			file_as = "";

		gtk_entry_set_text (
			GTK_ENTRY (WIDGET (LIST_NAME_ENTRY)), file_as);

		gtk_toggle_button_set_active (
			GTK_TOGGLE_BUTTON (WIDGET (CHECK_BUTTON)),
			!show_addresses);

		e_contact_list_model_remove_all (
			E_CONTACT_LIST_MODEL (priv->model));

		e_destination_set_name (list_dest, file_as);
		e_destination_set_contact (list_dest, priv->contact, 0);

		dests = e_destination_list_get_root_dests (list_dest);
		for (dest = dests; dest; dest = dest->next) {
			GtkTreePath *path;
			path = e_contact_list_model_add_destination (
				E_CONTACT_LIST_MODEL (priv->model),
				dest->data, NULL, TRUE);
			gtk_tree_path_free (path);
		}

		g_object_unref (list_dest);

		gtk_tree_view_expand_all (GTK_TREE_VIEW (WIDGET (TREE_VIEW)));
	}

	if (priv->book_client != NULL) {
		e_source_combo_box_set_active (
			E_SOURCE_COMBO_BOX (WIDGET (SOURCE_MENU)),
			e_client_get_source (E_CLIENT (priv->book_client)));
		gtk_widget_set_sensitive (
			WIDGET (SOURCE_MENU), priv->is_new_list);
	}

	priv->changed = FALSE;
	contact_list_editor_update (editor);

	g_object_notify (G_OBJECT (editor), "contact");

}

gboolean
e_contact_list_editor_get_is_new_list (EContactListEditor *editor)
{
	g_return_val_if_fail (E_IS_CONTACT_LIST_EDITOR (editor), FALSE);

	return editor->priv->is_new_list;
}

void
e_contact_list_editor_set_is_new_list (EContactListEditor *editor,
                                       gboolean is_new_list)
{

	g_return_if_fail (E_IS_CONTACT_LIST_EDITOR (editor));

	editor->priv->is_new_list = is_new_list;
	contact_list_editor_update (editor);

	g_object_notify (G_OBJECT (editor), "is_new_list");
}

gboolean
e_contact_list_editor_get_editable (EContactListEditor *editor)
{
	g_return_val_if_fail (E_IS_CONTACT_LIST_EDITOR (editor), FALSE);

	return editor->priv->editable;
}

void
e_contact_list_editor_set_editable (EContactListEditor *editor,
                                    gboolean editable)
{
	g_return_if_fail (E_IS_CONTACT_LIST_EDITOR (editor));

	editor->priv->editable = editable;
	contact_list_editor_update (editor);

	g_object_notify (G_OBJECT (editor), "editable");
}<|MERGE_RESOLUTION|>--- conflicted
+++ resolved
@@ -49,13 +49,10 @@
 #include "e-contact-list-model.h"
 #include "eab-contact-merging.h"
 
-<<<<<<< HEAD
-=======
 #define E_CONTACT_LIST_EDITOR_GET_PRIVATE(obj) \
 	(G_TYPE_INSTANCE_GET_PRIVATE \
 	((obj), E_TYPE_CONTACT_LIST_EDITOR, EContactListEditorPrivate))
 
->>>>>>> 19163c2b
 #define CONTACT_LIST_EDITOR_WIDGET(editor, name) \
 	(e_builder_get_widget \
 	(E_CONTACT_LIST_EDITOR (editor)->priv->builder, name))
@@ -783,11 +780,7 @@
 {
 	EContactListEditor *editor;
 	GtkTreeSelection *selection;
-<<<<<<< HEAD
-	GtkTreeRowReference *new_selection;
-=======
 	GtkTreeRowReference *new_selection = NULL;
->>>>>>> 19163c2b
 	GtkTreeModel *model;
 	GtkTreeView *view;
 	GtkTreePath *path;
@@ -1632,72 +1625,7 @@
 static void
 contact_list_editor_init (EContactListEditor *editor)
 {
-<<<<<<< HEAD
-	EContactListEditorPrivate *priv;
-	GtkTreeViewColumn *column;
-	GtkCellRenderer *renderer;
-	GtkTreeView *view;
-	GtkTreeSelection *selection;
-
-	editor->priv = priv = G_TYPE_INSTANCE_GET_PRIVATE (
-		editor, E_TYPE_CONTACT_LIST_EDITOR, EContactListEditorPrivate);
-
-	priv->editable = TRUE;
-	priv->allows_contact_lists = TRUE;
-
-	priv->builder = gtk_builder_new ();
-	e_load_ui_builder_definition (priv->builder, "contact-list-editor.ui");
-	gtk_builder_connect_signals (priv->builder, NULL);
-
-	/* Embed a pointer to the EContactListEditor in the top-level
-	 * widget.  Signal handlers can then access the pointer from any
-	 * child widget by calling contact_list_editor_extract(widget). */
-	g_object_set_data (G_OBJECT (WIDGET (DIALOG)), TOPLEVEL_KEY, editor);
-
-	view = GTK_TREE_VIEW (WIDGET (TREE_VIEW));
-	priv->model = e_contact_list_model_new ();
-	gtk_tree_view_set_model (view, priv->model);
-
-	selection = gtk_tree_view_get_selection (view);
-	gtk_tree_selection_set_mode (selection, GTK_SELECTION_MULTIPLE);
-	g_signal_connect (selection, "changed",
-		G_CALLBACK (contact_list_editor_selection_changed_cb), editor);
-
-	gtk_tree_view_enable_model_drag_dest (view, NULL, 0, GDK_ACTION_LINK);
-	e_drag_dest_add_directory_targets (WIDGET (TREE_VIEW));
-	gtk_drag_dest_add_text_targets (WIDGET (TREE_VIEW));
-
-	column = gtk_tree_view_column_new ();
-	renderer = gtk_cell_renderer_text_new ();
-	g_object_set (renderer, "ellipsize", PANGO_ELLIPSIZE_END, NULL);
-	gtk_tree_view_column_pack_start (column, renderer, TRUE);
-	gtk_tree_view_append_column (view, column);
-
-	gtk_tree_view_column_set_cell_data_func (
-		column, renderer, (GtkTreeCellDataFunc)
-		contact_list_editor_render_destination, NULL, NULL);
-
-	priv->name_selector = e_name_selector_new ();
-
-	e_name_selector_model_add_section (
-		e_name_selector_peek_model (priv->name_selector),
-		"Members", _("_Members"), NULL);
-
-	g_signal_connect (
-		editor, "notify::book",
-		G_CALLBACK (contact_list_editor_notify_cb), NULL);
-	g_signal_connect (
-		editor, "notify::editable",
-		G_CALLBACK (contact_list_editor_notify_cb), NULL);
-
-	gtk_widget_show_all (WIDGET (DIALOG));
-
-	setup_custom_widgets (editor);
-
-	e_name_selector_load_books (priv->name_selector);
-=======
 	editor->priv = E_CONTACT_LIST_EDITOR_GET_PRIVATE (editor);
->>>>>>> 19163c2b
 }
 
 /***************************** Public Interface ******************************/
