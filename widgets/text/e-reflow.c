/* -*- Mode: C; tab-width: 8; indent-tabs-mode: t; c-basic-offset: 8 -*- */
/*
 * This program is free software; you can redistribute it and/or
 * modify it under the terms of the GNU Lesser General Public
 * License as published by the Free Software Foundation; either
 * version 2 of the License, or (at your option) version 3.
 *
 * This program is distributed in the hope that it will be useful,
 * but WITHOUT ANY WARRANTY; without even the implied warranty of
 * MERCHANTABILITY or FITNESS FOR A PARTICULAR PURPOSE.  See the GNU
 * Lesser General Public License for more details.
 *
 * You should have received a copy of the GNU Lesser General Public
 * License along with the program; if not, see <http://www.gnu.org/licenses/>
 *
 *
 * Authors:
 *              Chris Lahey <clahey@ximian.com>
 *
 * Copyright (C) 1999-2008 Novell, Inc. (www.novell.com)
 */

#ifdef HAVE_CONFIG_H
#include <config.h>
#endif

#include <math.h>
#include <string.h>

#include <gdk/gdkkeysyms.h>
#include <gtk/gtk.h>

#include "text/e-text.h"
#include <glib/gi18n.h>
#include "e-util/e-util.h"
#include "e-util/e-unicode.h"

#include "misc/e-canvas.h"
#include "misc/e-canvas-utils.h"
#include "e-reflow.h"
#include "misc/e-selection-model-simple.h"

static gboolean e_reflow_event (GnomeCanvasItem *item, GdkEvent *event);
static void e_reflow_realize (GnomeCanvasItem *item);
static void e_reflow_unrealize (GnomeCanvasItem *item);
static void e_reflow_draw (GnomeCanvasItem *item, cairo_t *cr,
				    gint x, gint y, gint width, gint height);
static void e_reflow_update (GnomeCanvasItem *item, const cairo_matrix_t *i2c, gint flags);
static GnomeCanvasItem *e_reflow_point (GnomeCanvasItem *item, gdouble x, gdouble y, gint cx, gint cy);
static void e_reflow_reflow (GnomeCanvasItem *item, gint flags);
static void set_empty (EReflow *reflow);

static void e_reflow_resize_children (GnomeCanvasItem *item);

#define E_REFLOW_DIVIDER_WIDTH 2
#define E_REFLOW_BORDER_WIDTH 7
#define E_REFLOW_FULL_GUTTER (E_REFLOW_DIVIDER_WIDTH + E_REFLOW_BORDER_WIDTH * 2)

G_DEFINE_TYPE (EReflow, e_reflow, GNOME_TYPE_CANVAS_GROUP)

/* The arguments we take */
enum {
	PROP_0,
	PROP_MINIMUM_WIDTH,
	PROP_WIDTH,
	PROP_HEIGHT,
	PROP_EMPTY_MESSAGE,
	PROP_MODEL,
	PROP_COLUMN_WIDTH
};

enum {
	SELECTION_EVENT,
	COLUMN_WIDTH_CHANGED,
	LAST_SIGNAL
};

static guint signals[LAST_SIGNAL] = {0, };

static GHashTable *
er_create_cmp_cache (gpointer user_data)
{
	EReflow *reflow = user_data;
	return e_reflow_model_create_cmp_cache (reflow->model);
}

static gint
er_compare (gint i1,
            gint i2,
            GHashTable *cmp_cache,
            gpointer user_data)
{
	EReflow *reflow = user_data;
	return e_reflow_model_compare (reflow->model, i1, i2, cmp_cache);
}

static gint
e_reflow_pick_line (EReflow *reflow,
                    gdouble x)
{
	x += E_REFLOW_BORDER_WIDTH + E_REFLOW_DIVIDER_WIDTH;
	x /= reflow->column_width + E_REFLOW_FULL_GUTTER;
	return x;
}

static gint
er_find_item (EReflow *reflow,
              GnomeCanvasItem *item)
{
	gint i;
	for (i = 0; i < reflow->count; i++) {
		if (reflow->items[i] == item)
			return i;
	}
	return -1;
}

static void
e_reflow_resize_children (GnomeCanvasItem *item)
{
	EReflow *reflow;
	gint i;
	gint count;

	reflow = E_REFLOW (item);

	count = reflow->count;
	for (i = 0; i < count; i++) {
		if (reflow->items[i])
			gnome_canvas_item_set (reflow->items[i],
					      "width", (gdouble) reflow->column_width,
					      NULL);
	}
}

static inline void
e_reflow_update_selection_row (EReflow *reflow,
                               gint row)
{
	if (reflow->items[row]) {
		g_object_set (reflow->items[row],
			     "selected", e_selection_model_is_row_selected(E_SELECTION_MODEL(reflow->selection), row),
			     NULL);
	} else if (e_selection_model_is_row_selected (E_SELECTION_MODEL (reflow->selection), row)) {
		reflow->items[row] = e_reflow_model_incarnate (reflow->model, row, GNOME_CANVAS_GROUP (reflow));
		g_object_set (reflow->items[row],
			      "selected", e_selection_model_is_row_selected(E_SELECTION_MODEL(reflow->selection), row),
			      "width", (gdouble) reflow->column_width,
			      NULL);
	}
}

static void
e_reflow_update_selection (EReflow *reflow)
{
	gint i;
	gint count;

	count = reflow->count;
	for (i = 0; i < count; i++) {
		e_reflow_update_selection_row (reflow, i);
	}
}

static void
selection_changed (ESelectionModel *selection,
                   EReflow *reflow)
{
	e_reflow_update_selection (reflow);
}

static void
selection_row_changed (ESelectionModel *selection,
                       gint row,
                       EReflow *reflow)
{
	e_reflow_update_selection_row (reflow, row);
}

static gboolean
do_adjustment (gpointer user_data)
{
	gint row;
	GtkLayout *layout;
	GtkAdjustment *adjustment;
	gdouble page_size;
	gdouble value, min_value, max_value;
	EReflow *reflow = user_data;

	row = reflow->cursor_row;
	if (row == -1)
		return FALSE;

	layout = GTK_LAYOUT (GNOME_CANVAS_ITEM (reflow)->canvas);
	adjustment = gtk_scrollable_get_hadjustment (GTK_SCROLLABLE (layout));

	value = gtk_adjustment_get_value (adjustment);
	page_size = gtk_adjustment_get_page_size (adjustment);

	if ((!reflow->items) || (!reflow->items[row]))
		return TRUE;
	min_value = reflow->items[row]->x2 - page_size;
	max_value = reflow->items[row]->x1;

	if (value < min_value)
		value = min_value;

	if (value > max_value)
		value = max_value;

	if (value != gtk_adjustment_get_value (adjustment))
		gtk_adjustment_set_value (adjustment, value);

	reflow->do_adjustment_idle_id = 0;

	return FALSE;
}

static void
cursor_changed (ESelectionModel *selection,
                gint row,
                gint col,
                EReflow *reflow)
{
	gint count = reflow->count;
	gint old_cursor = reflow->cursor_row;

	if (old_cursor < count && old_cursor >= 0) {
		if (reflow->items[old_cursor]) {
			g_object_set (reflow->items[old_cursor],
				      "has_cursor", FALSE,
				      NULL);
		}
	}

	reflow->cursor_row = row;

	if (row < count && row >= 0) {
		if (reflow->items[row]) {
			g_object_set (reflow->items[row],
				      "has_cursor", TRUE,
				      NULL);
		} else {
			reflow->items[row] = e_reflow_model_incarnate (reflow->model, row, GNOME_CANVAS_GROUP (reflow));
			g_object_set (reflow->items[row],
				      "has_cursor", TRUE,
				      "width", (gdouble) reflow->column_width,
				      NULL);
		}
	}

	if (reflow->do_adjustment_idle_id == 0)
		reflow->do_adjustment_idle_id = g_idle_add (do_adjustment, reflow);

}

static void
incarnate (EReflow *reflow)
{
	gint column_width;
	gint first_column;
	gint last_column;
	gint first_cell;
	gint last_cell;
	gint i;
	GtkLayout *layout;
	GtkAdjustment *adjustment;
	gdouble value;
	gdouble page_size;

	layout = GTK_LAYOUT (GNOME_CANVAS_ITEM (reflow)->canvas);
	adjustment = gtk_scrollable_get_hadjustment (GTK_SCROLLABLE (layout));

	value = gtk_adjustment_get_value (adjustment);
	page_size = gtk_adjustment_get_page_size (adjustment);

	column_width = reflow->column_width;

	first_column = value - 1 + E_REFLOW_BORDER_WIDTH;
	first_column /= column_width + E_REFLOW_FULL_GUTTER;

	last_column = value + page_size + 1 - E_REFLOW_BORDER_WIDTH - E_REFLOW_DIVIDER_WIDTH;
	last_column /= column_width + E_REFLOW_FULL_GUTTER;
	last_column++;

	if (first_column >= 0 && first_column < reflow->column_count)
		first_cell = reflow->columns[first_column];
	else
		first_cell = 0;

	if (last_column >= 0 && last_column < reflow->column_count)
		last_cell = reflow->columns[last_column];
	else
		last_cell = reflow->count;

	for (i = first_cell; i < last_cell; i++) {
		gint unsorted = e_sorter_sorted_to_model (E_SORTER (reflow->sorter), i);
		if (reflow->items[unsorted] == NULL) {
			if (reflow->model) {
				reflow->items[unsorted] = e_reflow_model_incarnate (reflow->model, unsorted, GNOME_CANVAS_GROUP (reflow));
				g_object_set (reflow->items[unsorted],
					      "selected", e_selection_model_is_row_selected(E_SELECTION_MODEL(reflow->selection), unsorted),
					      "width", (gdouble) reflow->column_width,
					      NULL);
			}
		}
	}
	reflow->incarnate_idle_id = 0;
}

static gboolean
invoke_incarnate (gpointer user_data)
{
	EReflow *reflow = user_data;
	incarnate (reflow);
	return FALSE;
}

static void
queue_incarnate (EReflow *reflow)
{
	if (reflow->incarnate_idle_id == 0)
		reflow->incarnate_idle_id =
			g_idle_add_full (25, invoke_incarnate, reflow, NULL);
}

static void
reflow_columns (EReflow *reflow)
{
	GSList *list;
	gint count;
	gint start;
	gint i;
	gint column_count, column_start;
	gdouble running_height;

	if (reflow->reflow_from_column <= 1) {
		start = 0;
		column_count = 1;
		column_start = 0;
	}
	else {
		/* we start one column before the earliest new entry,
		 * so we can handle the case where the new entry is
		 * inserted at the start of the column */
		column_start = reflow->reflow_from_column - 1;
		start = reflow->columns[column_start];
		column_count = column_start + 1;
	}

	list = NULL;

	running_height = E_REFLOW_BORDER_WIDTH;

	count = reflow->count - start;
	for (i = start; i < count; i++) {
		gint unsorted = e_sorter_sorted_to_model (E_SORTER (reflow->sorter), i);
		if (i != 0 && running_height + reflow->heights[unsorted] + E_REFLOW_BORDER_WIDTH > reflow->height) {
			list = g_slist_prepend (list, GINT_TO_POINTER (i));
			column_count++;
			running_height = E_REFLOW_BORDER_WIDTH * 2 + reflow->heights[unsorted];
		} else
			running_height += reflow->heights[unsorted] + E_REFLOW_BORDER_WIDTH;
	}

	reflow->column_count = column_count;
	reflow->columns = g_renew (int, reflow->columns, column_count);
	column_count--;

	for (; column_count > column_start; column_count--) {
		GSList *to_free;
		reflow->columns[column_count] = GPOINTER_TO_INT (list->data);
		to_free = list;
		list = list->next;
		g_slist_free_1 (to_free);
	}
	reflow->columns[column_start] = start;

	queue_incarnate (reflow);

	reflow->need_reflow_columns = FALSE;
	reflow->reflow_from_column = -1;
}

static void
item_changed (EReflowModel *model,
              gint i,
              EReflow *reflow)
{
	if (i < 0 || i >= reflow->count)
		return;

	reflow->heights[i] = e_reflow_model_height (reflow->model, i, GNOME_CANVAS_GROUP (reflow));
	if (reflow->items[i] != NULL)
		e_reflow_model_reincarnate (model, i, reflow->items[i]);
	e_sorter_array_clean (reflow->sorter);
	reflow->reflow_from_column = -1;
	reflow->need_reflow_columns = TRUE;
	e_canvas_item_request_reflow (GNOME_CANVAS_ITEM (reflow));
}

static void
item_removed (EReflowModel *model,
              gint i,
              EReflow *reflow)
{
	gint c;
	gint sorted;

	if (i < 0 || i >= reflow->count)
		return;

	sorted = e_sorter_model_to_sorted (E_SORTER (reflow->sorter), i);
	for (c = reflow->column_count - 1; c >= 0; c--) {
		gint start_of_column = reflow->columns[c];

		if (start_of_column <= sorted) {
			if (reflow->reflow_from_column == -1
			    || reflow->reflow_from_column > c) {
				reflow->reflow_from_column = c;
			}
			break;
		}
	}

	if (reflow->items[i])
		g_object_run_dispose (G_OBJECT (reflow->items[i]));

	memmove (reflow->heights + i, reflow->heights + i + 1, (reflow->count - i - 1) * sizeof (gint));
	memmove (reflow->items + i, reflow->items + i + 1, (reflow->count - i - 1) * sizeof (GnomeCanvasItem *));

	reflow->count--;

	reflow->heights[reflow->count] = 0;
	reflow->items[reflow->count] = NULL;

	reflow->need_reflow_columns = TRUE;
	set_empty (reflow);
	e_canvas_item_request_reflow (GNOME_CANVAS_ITEM (reflow));

	e_sorter_array_set_count (reflow->sorter, reflow->count);

	e_selection_model_simple_delete_rows (E_SELECTION_MODEL_SIMPLE (reflow->selection), i, 1);
}

static void
items_inserted (EReflowModel *model,
                gint position,
                gint count,
                EReflow *reflow)
{
	gint i, oldcount;

	if (position < 0 || position > reflow->count)
		return;

	oldcount = reflow->count;

	reflow->count += count;

	if (reflow->count > reflow->allocated_count) {
		while (reflow->count > reflow->allocated_count)
			reflow->allocated_count += 256;
		reflow->heights = g_renew (int, reflow->heights, reflow->allocated_count);
		reflow->items = g_renew (GnomeCanvasItem *, reflow->items, reflow->allocated_count);
	}
	memmove (reflow->heights + position + count, reflow->heights + position, (reflow->count - position - count) * sizeof (gint));
	memmove (reflow->items + position + count, reflow->items + position, (reflow->count - position - count) * sizeof (GnomeCanvasItem *));
	for (i = position; i < position + count; i++) {
		reflow->items[i] = NULL;
		reflow->heights[i] = e_reflow_model_height (reflow->model, i, GNOME_CANVAS_GROUP (reflow));
	}

	e_selection_model_simple_set_row_count (E_SELECTION_MODEL_SIMPLE (reflow->selection), reflow->count);
	if (position == oldcount)
		e_sorter_array_append (reflow->sorter, count);
	else
		e_sorter_array_set_count (reflow->sorter, reflow->count);

	for (i = position; i < position + count; i++) {
		gint sorted = e_sorter_model_to_sorted (E_SORTER (reflow->sorter), i);
		gint c;

		for (c = reflow->column_count - 1; c >= 0; c--) {
			gint start_of_column = reflow->columns[c];

			if (start_of_column <= sorted) {
				if (reflow->reflow_from_column == -1
				    || reflow->reflow_from_column > c) {
					reflow->reflow_from_column = c;
				}
				break;
			}
		}
	}

	reflow->need_reflow_columns = TRUE;
	set_empty (reflow);
	e_canvas_item_request_reflow (GNOME_CANVAS_ITEM (reflow));
}

static void
model_changed (EReflowModel *model,
               EReflow *reflow)
{
	gint i;
	gint count;
	gint oldcount;

	count = reflow->count;
	oldcount = count;

	for (i = 0; i < count; i++) {
		if (reflow->items[i])
			g_object_run_dispose (G_OBJECT (reflow->items[i]));
	}
	g_free (reflow->items);
	g_free (reflow->heights);
	reflow->count = e_reflow_model_count (model);
	reflow->allocated_count = reflow->count;
	reflow->items = g_new (GnomeCanvasItem *, reflow->count);
	reflow->heights = g_new (int, reflow->count);

	count = reflow->count;
	for (i = 0; i < count; i++) {
		reflow->items[i] = NULL;
		reflow->heights[i] = e_reflow_model_height (reflow->model, i, GNOME_CANVAS_GROUP (reflow));
	}

	e_selection_model_simple_set_row_count (E_SELECTION_MODEL_SIMPLE (reflow->selection), count);
	e_sorter_array_set_count (reflow->sorter, reflow->count);

	reflow->need_reflow_columns = TRUE;
	if (oldcount > reflow->count)
		reflow_columns (reflow);
	set_empty (reflow);
	e_canvas_item_request_reflow (GNOME_CANVAS_ITEM (reflow));
}

static void
comparison_changed (EReflowModel *model,
                    EReflow *reflow)
{
	e_sorter_array_clean (reflow->sorter);
	reflow->reflow_from_column = -1;
	reflow->need_reflow_columns = TRUE;
	e_canvas_item_request_reflow (GNOME_CANVAS_ITEM (reflow));
}

static void
set_empty (EReflow *reflow)
{
	if (reflow->count == 0) {
		if (reflow->empty_text) {
			if (reflow->empty_message) {
				gnome_canvas_item_set (reflow->empty_text,
						      "width", reflow->minimum_width,
						      "text", reflow->empty_message,
						      NULL);
				e_canvas_item_move_absolute (reflow->empty_text,
							    reflow->minimum_width / 2,
							    0);
			} else {
				g_object_run_dispose (G_OBJECT (reflow->empty_text));
				reflow->empty_text = NULL;
			}
		} else {
			if (reflow->empty_message) {
				reflow->empty_text =
					gnome_canvas_item_new (GNOME_CANVAS_GROUP (reflow),
							      e_text_get_type (),
							      "width", reflow->minimum_width,
							      "clip", TRUE,
							      "use_ellipsis", TRUE,
							      "justification", GTK_JUSTIFY_CENTER,
							      "text", reflow->empty_message,
							      "draw_background", FALSE,
							      NULL);
				e_canvas_item_move_absolute (reflow->empty_text,
							    reflow->minimum_width / 2,
							    0);
			}
		}
	} else {
		if (reflow->empty_text) {
			g_object_run_dispose (G_OBJECT (reflow->empty_text));
			reflow->empty_text = NULL;
		}
	}
}

static void
disconnect_model (EReflow *reflow)
{
	if (reflow->model == NULL)
		return;

	g_signal_handler_disconnect (reflow->model,
				     reflow->model_changed_id);
	g_signal_handler_disconnect (reflow->model,
				     reflow->comparison_changed_id);
	g_signal_handler_disconnect (reflow->model,
				     reflow->model_items_inserted_id);
	g_signal_handler_disconnect (reflow->model,
				     reflow->model_item_removed_id);
	g_signal_handler_disconnect (reflow->model,
				     reflow->model_item_changed_id);
	g_object_unref (reflow->model);

	reflow->model_changed_id        = 0;
	reflow->comparison_changed_id   = 0;
	reflow->model_items_inserted_id = 0;
	reflow->model_item_removed_id   = 0;
	reflow->model_item_changed_id   = 0;
	reflow->model                   = NULL;
}

static void
disconnect_selection (EReflow *reflow)
{
	if (reflow->selection == NULL)
		return;

	g_signal_handler_disconnect (reflow->selection,
				     reflow->selection_changed_id);
	g_signal_handler_disconnect (reflow->selection,
				     reflow->selection_row_changed_id);
	g_signal_handler_disconnect (reflow->selection,
				     reflow->cursor_changed_id);
	g_object_unref (reflow->selection);

	reflow->selection_changed_id = 0;
	reflow->selection_row_changed_id = 0;
	reflow->cursor_changed_id = 0;
	reflow->selection            = NULL;
}

static void
connect_model (EReflow *reflow,
               EReflowModel *model)
{
	if (reflow->model != NULL)
		disconnect_model (reflow);

	if (model == NULL)
		return;

	reflow->model = model;
	g_object_ref (reflow->model);
	reflow->model_changed_id =
		g_signal_connect (reflow->model, "model_changed",
				  G_CALLBACK (model_changed), reflow);
	reflow->comparison_changed_id =
		g_signal_connect (reflow->model, "comparison_changed",
				  G_CALLBACK (comparison_changed), reflow);
	reflow->model_items_inserted_id =
		g_signal_connect (reflow->model, "model_items_inserted",
				  G_CALLBACK (items_inserted), reflow);
	reflow->model_item_removed_id =
		g_signal_connect (reflow->model, "model_item_removed",
				  G_CALLBACK (item_removed), reflow);
	reflow->model_item_changed_id =
		g_signal_connect (reflow->model, "model_item_changed",
				  G_CALLBACK (item_changed), reflow);
	model_changed (model, reflow);
}

static void
adjustment_changed (GtkAdjustment *adjustment,
                    EReflow *reflow)
{
	queue_incarnate (reflow);
}

static void
disconnect_adjustment (EReflow *reflow)
{
	if (reflow->adjustment == NULL)
		return;

	g_signal_handler_disconnect (reflow->adjustment,
				     reflow->adjustment_changed_id);
	g_signal_handler_disconnect (reflow->adjustment,
				     reflow->adjustment_value_changed_id);

	g_object_unref (reflow->adjustment);

	reflow->adjustment_changed_id = 0;
	reflow->adjustment_value_changed_id = 0;
	reflow->adjustment = NULL;
}

static void
connect_adjustment (EReflow *reflow,
                    GtkAdjustment *adjustment)
{
	if (reflow->adjustment != NULL)
		disconnect_adjustment (reflow);

	if (adjustment == NULL)
		return;

	reflow->adjustment = adjustment;
	reflow->adjustment_changed_id =
		g_signal_connect (adjustment, "changed",
				  G_CALLBACK (adjustment_changed), reflow);
	reflow->adjustment_value_changed_id =
		g_signal_connect (adjustment, "value_changed",
				  G_CALLBACK (adjustment_changed), reflow);
	g_object_ref (adjustment);
}

#if 0
static void
set_scroll_adjustments (GtkLayout *layout,
                        GtkAdjustment *hadj,
                        GtkAdjustment *vadj,
                        EReflow *reflow)
{
	connect_adjustment (reflow, hadj);
}

static void
connect_set_adjustment (EReflow *reflow)
{
	reflow->set_scroll_adjustments_id =
		g_signal_connect (GNOME_CANVAS_ITEM (reflow)->canvas,
				  "set_scroll_adjustments",
				  G_CALLBACK (set_scroll_adjustments), reflow);
}
#endif

static void
disconnect_set_adjustment (EReflow *reflow)
{
	if (reflow->set_scroll_adjustments_id != 0) {
		g_signal_handler_disconnect (GNOME_CANVAS_ITEM (reflow)->canvas,
					     reflow->set_scroll_adjustments_id);
		reflow->set_scroll_adjustments_id = 0;
	}
}

static void
column_width_changed (EReflow *reflow)
{
	g_signal_emit (reflow, signals[COLUMN_WIDTH_CHANGED], 0, reflow->column_width);
}

/* Virtual functions */
static void
e_reflow_set_property (GObject *object,
                       guint property_id,
                       const GValue *value,
                       GParamSpec *pspec)
{
	GnomeCanvasItem *item;
	EReflow *reflow;

	item = GNOME_CANVAS_ITEM (object);
	reflow = E_REFLOW (object);

	switch (property_id) {
	case PROP_HEIGHT:
		reflow->height = g_value_get_double (value);
		reflow->need_reflow_columns = TRUE;
		e_canvas_item_request_reflow (item);
		break;
	case PROP_MINIMUM_WIDTH:
		reflow->minimum_width = g_value_get_double (value);
		if (item->flags & GNOME_CANVAS_ITEM_REALIZED)
			set_empty (reflow);
		e_canvas_item_request_reflow (item);
		break;
	case PROP_EMPTY_MESSAGE:
		g_free (reflow->empty_message);
		reflow->empty_message = g_strdup (g_value_get_string (value));
		if (item->flags & GNOME_CANVAS_ITEM_REALIZED)
			set_empty (reflow);
		break;
	case PROP_MODEL:
		connect_model (reflow, (EReflowModel *) g_value_get_object (value));
		break;
	case PROP_COLUMN_WIDTH:
		if (reflow->column_width != g_value_get_double (value)) {
			GtkLayout *layout;
			GtkAdjustment *adjustment;
			gdouble old_width = reflow->column_width;
			gdouble step_increment;
			gdouble page_size;

			layout = GTK_LAYOUT (item->canvas);
			adjustment = gtk_scrollable_get_hadjustment (GTK_SCROLLABLE (layout));
			page_size = gtk_adjustment_get_page_size (adjustment);

			reflow->column_width = g_value_get_double (value);
			step_increment = (reflow->column_width +
				E_REFLOW_FULL_GUTTER) / 2;
			gtk_adjustment_set_step_increment (
				adjustment, step_increment);
			gtk_adjustment_set_page_increment (
				adjustment, page_size - step_increment);
			e_reflow_resize_children (item);
			e_canvas_item_request_reflow (item);

			reflow->need_column_resize = TRUE;
			gnome_canvas_item_request_update (item);

			if (old_width != reflow->column_width)
				column_width_changed (reflow);
		}
		break;
	}
}

static void
e_reflow_get_property (GObject *object,
                       guint property_id,
                       GValue *value,
                       GParamSpec *pspec)
{
	EReflow *reflow;

	reflow = E_REFLOW (object);

	switch (property_id) {
	case PROP_MINIMUM_WIDTH:
		g_value_set_double (value, reflow->minimum_width);
		break;
	case PROP_WIDTH:
		g_value_set_double (value, reflow->width);
		break;
	case PROP_HEIGHT:
		g_value_set_double (value, reflow->height);
		break;
	case PROP_EMPTY_MESSAGE:
		g_value_set_string (value, reflow->empty_message);
		break;
	case PROP_MODEL:
		g_value_set_object (value, reflow->model);
		break;
	case PROP_COLUMN_WIDTH:
		g_value_set_double (value, reflow->column_width);
		break;
	default:
		G_OBJECT_WARN_INVALID_PROPERTY_ID (object, property_id, pspec);
		break;
	}
}

static void
e_reflow_dispose (GObject *object)
{
	EReflow *reflow = E_REFLOW (object);

	g_free (reflow->items);
	g_free (reflow->heights);
	g_free (reflow->columns);

	reflow->items          = NULL;
	reflow->heights        = NULL;
	reflow->columns        = NULL;
	reflow->count          = 0;
	reflow->allocated_count = 0;

	if (reflow->incarnate_idle_id)
		g_source_remove (reflow->incarnate_idle_id);
	reflow->incarnate_idle_id = 0;

	if (reflow->do_adjustment_idle_id)
		g_source_remove (reflow->do_adjustment_idle_id);
	reflow->do_adjustment_idle_id = 0;

	disconnect_model (reflow);
	disconnect_selection (reflow);

	g_free (reflow->empty_message);
	reflow->empty_message = NULL;

	if (reflow->sorter) {
		g_object_unref (reflow->sorter);
		reflow->sorter = NULL;
	}

	G_OBJECT_CLASS (e_reflow_parent_class)->dispose (object);
}

static void
e_reflow_realize (GnomeCanvasItem *item)
{
	EReflow *reflow;
	GtkAdjustment *adjustment;
	gdouble page_increment;
	gdouble step_increment;
	gdouble page_size;
	gint count;
	gint i;

	reflow = E_REFLOW (item);

	if (GNOME_CANVAS_ITEM_CLASS (e_reflow_parent_class)->realize)
		(* GNOME_CANVAS_ITEM_CLASS (e_reflow_parent_class)->realize) (item);

	reflow->arrow_cursor = gdk_cursor_new (GDK_SB_H_DOUBLE_ARROW);
	reflow->default_cursor = gdk_cursor_new (GDK_LEFT_PTR);

	count = reflow->count;
	for (i = 0; i < count; i++) {
		if (reflow->items[i])
			gnome_canvas_item_set (reflow->items[i],
					      "width", reflow->column_width,
					      NULL);
	}

	set_empty (reflow);

	reflow->need_reflow_columns = TRUE;
	e_canvas_item_request_reflow (item);

	adjustment = gtk_scrollable_get_hadjustment (GTK_SCROLLABLE (item->canvas));

#if 0
	connect_set_adjustment (reflow);
#endif
	connect_adjustment (reflow, adjustment);

	page_size = gtk_adjustment_get_page_size (adjustment);
	step_increment = (reflow->column_width + E_REFLOW_FULL_GUTTER) / 2;
	page_increment = page_size - step_increment;
	gtk_adjustment_set_step_increment (adjustment, step_increment);
	gtk_adjustment_set_page_increment (adjustment, page_increment);
}

static void
e_reflow_unrealize (GnomeCanvasItem *item)
{
	EReflow *reflow;

	reflow = E_REFLOW (item);

	g_object_unref (reflow->arrow_cursor);
	g_object_unref (reflow->default_cursor);
	reflow->arrow_cursor = NULL;
	reflow->default_cursor = NULL;

	g_free (reflow->columns);
	reflow->columns = NULL;

	disconnect_set_adjustment (reflow);
	disconnect_adjustment (reflow);

	if (GNOME_CANVAS_ITEM_CLASS (e_reflow_parent_class)->unrealize)
		(* GNOME_CANVAS_ITEM_CLASS (e_reflow_parent_class)->unrealize) (item);
}

static gboolean
e_reflow_event (GnomeCanvasItem *item,
                GdkEvent *event)
{
	EReflow *reflow;
	gint return_val = FALSE;

	reflow = E_REFLOW (item);

	switch (event->type)
		{
		case GDK_KEY_PRESS:
			return_val = e_selection_model_key_press (reflow->selection, (GdkEventKey *) event);
			break;
#if 0
			if (event->key.keyval == GDK_Tab ||
			    event->key.keyval == GDK_KEY_KP_Tab ||
			    event->key.keyval == GDK_ISO_Left_Tab) {
				gint i;
				gint count;
				count = reflow->count;
				for (i = 0; i < count; i++) {
					gint unsorted = e_sorter_sorted_to_model (E_SORTER (reflow->sorter), i);
					GnomeCanvasItem *item = reflow->items[unsorted];
					EFocus has_focus;
					if (item) {
						g_object_get (item,
							     "has_focus", &has_focus,
							     NULL);
						if (has_focus) {
							if (event->key.state & GDK_SHIFT_MASK) {
								if (i == 0)
									return FALSE;
								i--;
							} else {
								if (i == count - 1)
									return FALSE;
								i++;
							}

							unsorted = e_sorter_sorted_to_model (E_SORTER (reflow->sorter), i);
							if (reflow->items[unsorted] == NULL) {
								reflow->items[unsorted] = e_reflow_model_incarnate (reflow->model, unsorted, GNOME_CANVAS_GROUP (reflow));
							}

							item = reflow->items[unsorted];
							gnome_canvas_item_set (item,
									      "has_focus", (event->key.state & GDK_SHIFT_MASK) ? E_FOCUS_END : E_FOCUS_START,
									      NULL);
							return TRUE;
						}
					}
				}
			}
#endif
		case GDK_BUTTON_PRESS:
			switch (event->button.button)
				{
				case 1:
					{
						GdkEventButton *button = (GdkEventButton *) event;
						gdouble n_x;
						n_x = button->x;
						n_x += E_REFLOW_BORDER_WIDTH + E_REFLOW_DIVIDER_WIDTH;
						n_x = fmod (n_x,(reflow->column_width + E_REFLOW_FULL_GUTTER));

						if (button->y >= E_REFLOW_BORDER_WIDTH && button->y <= reflow->height - E_REFLOW_BORDER_WIDTH && n_x < E_REFLOW_FULL_GUTTER) {
							/* don't allow to drag the first line*/
							if (e_reflow_pick_line (reflow, button->x) == 0)
								return TRUE;
							reflow->which_column_dragged = e_reflow_pick_line (reflow, button->x);
							reflow->start_x = reflow->which_column_dragged * (reflow->column_width + E_REFLOW_FULL_GUTTER) - E_REFLOW_DIVIDER_WIDTH / 2;
							reflow->temp_column_width = reflow->column_width;
							reflow->column_drag = TRUE;

							gnome_canvas_item_grab (item,
										GDK_BUTTON_RELEASE_MASK | GDK_POINTER_MOTION_MASK,
										reflow->arrow_cursor,
										button->time);

							reflow->previous_temp_column_width = -1;
							reflow->need_column_resize = TRUE;
							gnome_canvas_item_request_update (item);
							return TRUE;
						}
					}
					break;
				case 4:
					{
						GtkLayout *layout;
						GtkAdjustment *adjustment;
						gdouble new_value;

						layout = GTK_LAYOUT (item->canvas);
						adjustment = gtk_scrollable_get_hadjustment (GTK_SCROLLABLE (layout));
						new_value = gtk_adjustment_get_value (adjustment);
						new_value -= gtk_adjustment_get_step_increment (adjustment);
						gtk_adjustment_set_value (adjustment, new_value);
					}
					break;
				case 5:
					{
						GtkLayout *layout;
						GtkAdjustment *adjustment;
						gdouble new_value;
						gdouble page_size;
						gdouble upper;

						layout = GTK_LAYOUT (item->canvas);
						adjustment = gtk_scrollable_get_hadjustment (GTK_SCROLLABLE (layout));
						new_value = gtk_adjustment_get_value (adjustment);
						new_value += gtk_adjustment_get_step_increment (adjustment);
						upper = gtk_adjustment_get_upper (adjustment);
						page_size = gtk_adjustment_get_page_size (adjustment);
						if (new_value > upper - page_size)
							new_value = upper - page_size;
						gtk_adjustment_set_value (adjustment, new_value);
					}
					break;
				}
			break;
		case GDK_BUTTON_RELEASE:
			if (reflow->column_drag) {
				gdouble old_width = reflow->column_width;
				GdkEventButton *button = (GdkEventButton *) event;
				GtkAdjustment *adjustment;
				GtkLayout *layout;
				gdouble value;

				layout = GTK_LAYOUT (item->canvas);
				adjustment = gtk_scrollable_get_hadjustment (GTK_SCROLLABLE (layout));
				value = gtk_adjustment_get_value (adjustment);

				reflow->temp_column_width = reflow->column_width +
					(button->x - reflow->start_x) / (reflow->which_column_dragged - e_reflow_pick_line (reflow, value));
				if (reflow->temp_column_width < 50)
					reflow->temp_column_width = 50;
				reflow->column_drag = FALSE;
				if (old_width != reflow->temp_column_width) {
					gdouble page_increment;
					gdouble step_increment;
					gdouble page_size;

					page_size = gtk_adjustment_get_page_size (adjustment);
					gtk_adjustment_set_value (adjustment, value + e_reflow_pick_line (reflow, value) * (reflow->temp_column_width - reflow->column_width));
					reflow->column_width = reflow->temp_column_width;
					step_increment = (reflow->column_width + E_REFLOW_FULL_GUTTER) / 2;
					page_increment = page_size - step_increment;
					gtk_adjustment_set_step_increment (adjustment, step_increment);
					gtk_adjustment_set_page_increment (adjustment, page_increment);
					e_reflow_resize_children (item);
					e_canvas_item_request_reflow (item);
					gnome_canvas_request_redraw (item->canvas, 0, 0, reflow->width, reflow->height);
					column_width_changed (reflow);
				}
				reflow->need_column_resize = TRUE;
				gnome_canvas_item_request_update (item);
				gnome_canvas_item_ungrab (item, button->time);
				return TRUE;
			}
			break;
		case GDK_MOTION_NOTIFY:
			if (reflow->column_drag) {
				gdouble old_width = reflow->temp_column_width;
				GdkEventMotion *motion = (GdkEventMotion *) event;
				GtkAdjustment *adjustment;
				GtkLayout *layout;
				gdouble value;

				layout = GTK_LAYOUT (item->canvas);
				adjustment = gtk_scrollable_get_hadjustment (GTK_SCROLLABLE (layout));
				value = gtk_adjustment_get_value (adjustment);

				reflow->temp_column_width = reflow->column_width +
					(motion->x - reflow->start_x) / (reflow->which_column_dragged - e_reflow_pick_line (reflow, value));
				if (reflow->temp_column_width < 50)
					reflow->temp_column_width = 50;
				if (old_width != reflow->temp_column_width) {
					reflow->need_column_resize = TRUE;
					gnome_canvas_item_request_update (item);
				}
				return TRUE;
			} else {
				GdkEventMotion *motion = (GdkEventMotion *) event;
				GdkWindow *window;
				gdouble n_x;

				n_x = motion->x;
				n_x += E_REFLOW_BORDER_WIDTH + E_REFLOW_DIVIDER_WIDTH;
				n_x = fmod (n_x,(reflow->column_width + E_REFLOW_FULL_GUTTER));

				window = gtk_widget_get_window (GTK_WIDGET (item->canvas));

				if (motion->y >= E_REFLOW_BORDER_WIDTH && motion->y <= reflow->height - E_REFLOW_BORDER_WIDTH && n_x < E_REFLOW_FULL_GUTTER) {
					if (reflow->default_cursor_shown) {
						gdk_window_set_cursor (window, reflow->arrow_cursor);
						reflow->default_cursor_shown = FALSE;
					}
				} else
					if (!reflow->default_cursor_shown) {
						gdk_window_set_cursor (window, reflow->default_cursor);
						reflow->default_cursor_shown = TRUE;
					}

			}
			break;
		case GDK_ENTER_NOTIFY:
			if (!reflow->column_drag) {
				GdkEventCrossing *crossing = (GdkEventCrossing *) event;
				GdkWindow *window;
				gdouble n_x;

				n_x = crossing->x;
				n_x += E_REFLOW_BORDER_WIDTH + E_REFLOW_DIVIDER_WIDTH;
				n_x = fmod (n_x,(reflow->column_width + E_REFLOW_FULL_GUTTER));

				window = gtk_widget_get_window (GTK_WIDGET (item->canvas));

				if (crossing->y >= E_REFLOW_BORDER_WIDTH && crossing->y <= reflow->height - E_REFLOW_BORDER_WIDTH && n_x < E_REFLOW_FULL_GUTTER) {
					if (reflow->default_cursor_shown) {
						gdk_window_set_cursor (window, reflow->arrow_cursor);
						reflow->default_cursor_shown = FALSE;
					}
				}
			}
			break;
		case GDK_LEAVE_NOTIFY:
			if (!reflow->column_drag) {
				GdkEventCrossing *crossing = (GdkEventCrossing *) event;
				GdkWindow *window;
				gdouble n_x;

				n_x = crossing->x;
				n_x += E_REFLOW_BORDER_WIDTH + E_REFLOW_DIVIDER_WIDTH;
				n_x = fmod (n_x,(reflow->column_width + E_REFLOW_FULL_GUTTER));

				window = gtk_widget_get_window (GTK_WIDGET (item->canvas));

				if (!( crossing->y >= E_REFLOW_BORDER_WIDTH && crossing->y <= reflow->height - E_REFLOW_BORDER_WIDTH && n_x < E_REFLOW_FULL_GUTTER )) {
					if (!reflow->default_cursor_shown) {
						gdk_window_set_cursor (window, reflow->default_cursor);
						reflow->default_cursor_shown = TRUE;
					}
				}
			}
			break;
		default:
			break;
		}
	if (return_val)
		return return_val;
	else if (GNOME_CANVAS_ITEM_CLASS ( e_reflow_parent_class )->event)
		return (* GNOME_CANVAS_ITEM_CLASS ( e_reflow_parent_class )->event) (item, event);
	else
		return FALSE;
}

static void
e_reflow_draw (GnomeCanvasItem *item,
               cairo_t *cr,
               gint x,
               gint y,
               gint width,
               gint height)
{
	GtkStyle *style;
	gint x_rect, y_rect, width_rect, height_rect;
	gdouble running_width;
	EReflow *reflow = E_REFLOW (item);
	gint i;
	gdouble column_width;

	if (GNOME_CANVAS_ITEM_CLASS (e_reflow_parent_class)->draw)
		GNOME_CANVAS_ITEM_CLASS (e_reflow_parent_class)->draw (item, cr, x, y, width, height);
	column_width = reflow->column_width;
	running_width = E_REFLOW_BORDER_WIDTH + column_width + E_REFLOW_BORDER_WIDTH;
	y_rect = E_REFLOW_BORDER_WIDTH;
	width_rect = E_REFLOW_DIVIDER_WIDTH;
	height_rect = reflow->height - (E_REFLOW_BORDER_WIDTH * 2);

	/* Compute first column to draw. */
	i = x;
	i /= column_width + E_REFLOW_FULL_GUTTER;
	running_width += i * (column_width + E_REFLOW_FULL_GUTTER);

	style = gtk_widget_get_style (GTK_WIDGET (item->canvas));

	for (; i < reflow->column_count; i++) {
		if (running_width > x + width)
			break;
		x_rect = running_width;
		gtk_paint_flat_box (style,
				   cr,
				   GTK_STATE_ACTIVE,
				   GTK_SHADOW_NONE,
				   GTK_WIDGET (item->canvas),
				   "reflow",
				   x_rect - x,
				   y_rect - y,
				   width_rect,
				   height_rect);
		running_width += E_REFLOW_DIVIDER_WIDTH + E_REFLOW_BORDER_WIDTH + column_width + E_REFLOW_BORDER_WIDTH;
	}
	if (reflow->column_drag) {
		GtkAdjustment *adjustment;
		GtkLayout *layout;
		gdouble value;
		gint start_line;

		layout = GTK_LAYOUT (item->canvas);
		adjustment = gtk_scrollable_get_hadjustment (GTK_SCROLLABLE (layout));
		value = gtk_adjustment_get_value (adjustment);

		start_line = e_reflow_pick_line (reflow, value);
		i = x - start_line * (column_width + E_REFLOW_FULL_GUTTER);
		running_width = start_line * (column_width + E_REFLOW_FULL_GUTTER);
		column_width = reflow->temp_column_width;
		running_width -= start_line * (column_width + E_REFLOW_FULL_GUTTER);
		i += start_line * (column_width + E_REFLOW_FULL_GUTTER);
		running_width += E_REFLOW_BORDER_WIDTH + column_width + E_REFLOW_BORDER_WIDTH;
		y_rect = E_REFLOW_BORDER_WIDTH;
		width_rect = E_REFLOW_DIVIDER_WIDTH;
		height_rect = reflow->height - (E_REFLOW_BORDER_WIDTH * 2);

		/* Compute first column to draw. */
		i /= column_width + E_REFLOW_FULL_GUTTER;
		running_width += i * (column_width + E_REFLOW_FULL_GUTTER);

		cairo_save (cr);
		gdk_cairo_set_source_color (cr, &style->fg[GTK_STATE_NORMAL]);

		for (; i < reflow->column_count; i++) {
			if (running_width > x + width)
				break;
			x_rect = running_width;
			cairo_rectangle (cr,
					 x_rect - x,
					 y_rect - y,
					 width_rect - 1,
					 height_rect - 1);
			cairo_fill (cr);
			running_width += E_REFLOW_DIVIDER_WIDTH + E_REFLOW_BORDER_WIDTH + column_width + E_REFLOW_BORDER_WIDTH;
		}
		cairo_restore (cr);
	}
}

static void
e_reflow_update (GnomeCanvasItem *item,
                 const cairo_matrix_t *i2c,
                 gint flags)
{
	EReflow *reflow;
	gdouble x0, x1, y0, y1;

	reflow = E_REFLOW (item);

	if (GNOME_CANVAS_ITEM_CLASS (e_reflow_parent_class)->update)
		GNOME_CANVAS_ITEM_CLASS (e_reflow_parent_class)->update (item, i2c, flags);

	x0 = item->x1;
	y0 = item->y1;
	x1 = item->x2;
	y1 = item->y2;
	if (x1 < x0 + reflow->width)
		x1 = x0 + reflow->width;
	if (y1 < y0 + reflow->height)
		y1 = y0 + reflow->height;
	item->x2 = x1;
	item->y2 = y1;

	if (reflow->need_height_update) {
		x0 = item->x1;
		y0 = item->y1;
		x1 = item->x2;
		y1 = item->y2;
		if (x0 > 0)
			x0 = 0;
		if (y0 > 0)
			y0 = 0;
		if (x1 < E_REFLOW (item)->width)
			x1 = E_REFLOW (item)->width;
		if (x1 < E_REFLOW (item)->height)
			x1 = E_REFLOW (item)->height;

		gnome_canvas_request_redraw (item->canvas, x0, y0, x1, y1);
		reflow->need_height_update = FALSE;
	} else if (reflow->need_column_resize) {
		GtkLayout *layout;
		GtkAdjustment *adjustment;
		gint x_rect, y_rect, width_rect, height_rect;
		gint start_line;
		gdouble running_width;
		gint i;
		gdouble column_width;
		gdouble value;

		layout = GTK_LAYOUT (item->canvas);
		adjustment = gtk_scrollable_get_hadjustment (GTK_SCROLLABLE (layout));
		value = gtk_adjustment_get_value (adjustment);
		start_line = e_reflow_pick_line (reflow, value);

		if (reflow->previous_temp_column_width != -1) {
			running_width = start_line * (reflow->column_width + E_REFLOW_FULL_GUTTER);
			column_width = reflow->previous_temp_column_width;
			running_width -= start_line * (column_width + E_REFLOW_FULL_GUTTER);
			running_width += E_REFLOW_BORDER_WIDTH + column_width + E_REFLOW_BORDER_WIDTH;
			y_rect = E_REFLOW_BORDER_WIDTH;
			width_rect = E_REFLOW_DIVIDER_WIDTH;
			height_rect = reflow->height - (E_REFLOW_BORDER_WIDTH * 2);

			for ( i = 0; i < reflow->column_count; i++) {
				x_rect = running_width;
				gnome_canvas_request_redraw (item->canvas, x_rect, y_rect, x_rect + width_rect, y_rect + height_rect);
				running_width += E_REFLOW_DIVIDER_WIDTH + E_REFLOW_BORDER_WIDTH + column_width + E_REFLOW_BORDER_WIDTH;
			}
		}

		if (reflow->temp_column_width != -1) {
			running_width = start_line * (reflow->column_width + E_REFLOW_FULL_GUTTER);
			column_width = reflow->temp_column_width;
			running_width -= start_line * (column_width + E_REFLOW_FULL_GUTTER);
			running_width += E_REFLOW_BORDER_WIDTH + column_width + E_REFLOW_BORDER_WIDTH;
			y_rect = E_REFLOW_BORDER_WIDTH;
			width_rect = E_REFLOW_DIVIDER_WIDTH;
			height_rect = reflow->height - (E_REFLOW_BORDER_WIDTH * 2);

			for ( i = 0; i < reflow->column_count; i++) {
				x_rect = running_width;
				gnome_canvas_request_redraw (item->canvas, x_rect, y_rect, x_rect + width_rect, y_rect + height_rect);
				running_width += E_REFLOW_DIVIDER_WIDTH + E_REFLOW_BORDER_WIDTH + column_width + E_REFLOW_BORDER_WIDTH;
			}
		}

		reflow->previous_temp_column_width = reflow->temp_column_width;
		reflow->need_column_resize = FALSE;
	}
}

static GnomeCanvasItem *
e_reflow_point (GnomeCanvasItem *item,
                gdouble x,
                gdouble y,
                gint cx,
                gint cy)
{
<<<<<<< HEAD
	GnomeCanvasItem *child;
=======
	GnomeCanvasItem *child = NULL;
>>>>>>> 19163c2b

	if (GNOME_CANVAS_ITEM_CLASS (e_reflow_parent_class)->point)
		child = GNOME_CANVAS_ITEM_CLASS (e_reflow_parent_class)->point (item, x, y, cx, cy);

	return child ? child : item;
#if 0
	if (y >= E_REFLOW_BORDER_WIDTH && y <= reflow->height - E_REFLOW_BORDER_WIDTH) {
		gfloat n_x;
		n_x = x;
		n_x += E_REFLOW_BORDER_WIDTH + E_REFLOW_DIVIDER_WIDTH;
		n_x = fmod (n_x, (reflow->column_width + E_REFLOW_FULL_GUTTER));
		if (n_x < E_REFLOW_FULL_GUTTER) {
			*actual_item = item;
			return 0;
		}
	}
	return distance;
#endif
}

static void
e_reflow_reflow (GnomeCanvasItem *item,
                 gint flags)
{
	EReflow *reflow = E_REFLOW (item);
	gdouble old_width;
	gdouble running_width;
	gdouble running_height;
	gint next_column;
	gint i;

	if (!(item->flags & GNOME_CANVAS_ITEM_REALIZED))
		return;

	if (reflow->need_reflow_columns) {
		reflow_columns (reflow);
	}

	old_width = reflow->width;

	running_width = E_REFLOW_BORDER_WIDTH;
	running_height = E_REFLOW_BORDER_WIDTH;

	next_column = 1;

	for (i = 0; i < reflow->count; i++) {
		gint unsorted = e_sorter_sorted_to_model (E_SORTER (reflow->sorter), i);
		if (next_column < reflow->column_count && i == reflow->columns[next_column]) {
			running_height = E_REFLOW_BORDER_WIDTH;
			running_width += reflow->column_width + E_REFLOW_FULL_GUTTER;
			next_column++;
		}

		if (unsorted >= 0 && reflow->items[unsorted]) {
			e_canvas_item_move_absolute (GNOME_CANVAS_ITEM (reflow->items[unsorted]),
						    (gdouble) running_width,
						    (gdouble) running_height);
			running_height += reflow->heights[unsorted] + E_REFLOW_BORDER_WIDTH;
		}
	}
	reflow->width = running_width + reflow->column_width + E_REFLOW_BORDER_WIDTH;
	if (reflow->width < reflow->minimum_width)
		reflow->width = reflow->minimum_width;
	if (old_width != reflow->width)
		e_canvas_item_request_parent_reflow (item);
}

static gint
e_reflow_selection_event_real (EReflow *reflow,
                               GnomeCanvasItem *item,
                               GdkEvent *event)
{
	gint row;
	gint return_val = TRUE;
	switch (event->type) {
	case GDK_BUTTON_PRESS:
		switch (event->button.button) {
		case 1: /* Fall through. */
		case 2:
			row = er_find_item (reflow, item);
			if (event->button.button == 1) {
				reflow->maybe_did_something =
					e_selection_model_maybe_do_something (reflow->selection, row, 0, event->button.state);
				reflow->maybe_in_drag = TRUE;
			} else {
				e_selection_model_do_something (reflow->selection, row, 0, event->button.state);
			}
			break;
		case 3:
			row = er_find_item (reflow, item);
			e_selection_model_right_click_down (reflow->selection, row, 0, 0);
			break;
		default:
			return_val = FALSE;
			break;
		}
		break;
	case GDK_BUTTON_RELEASE:
		if (event->button.button == 1) {
			if (reflow->maybe_in_drag) {
				reflow->maybe_in_drag = FALSE;
				if (!reflow->maybe_did_something) {
					row = er_find_item (reflow, item);
					e_selection_model_do_something (reflow->selection, row, 0, event->button.state);
				}
			}
		}
		break;
	case GDK_KEY_PRESS:
		return_val = e_selection_model_key_press (reflow->selection, (GdkEventKey *) event);
		break;
	default:
		return_val = FALSE;
		break;
	}

	return return_val;
}

static void
e_reflow_class_init (EReflowClass *klass)
{
	GObjectClass *object_class;
	GnomeCanvasItemClass *item_class;

	object_class = (GObjectClass *) klass;
	item_class = (GnomeCanvasItemClass *) klass;

	object_class->set_property  = e_reflow_set_property;
	object_class->get_property  = e_reflow_get_property;
	object_class->dispose  = e_reflow_dispose;

	/* GnomeCanvasItem method overrides */
	item_class->event      = e_reflow_event;
	item_class->realize    = e_reflow_realize;
	item_class->unrealize  = e_reflow_unrealize;
	item_class->draw       = e_reflow_draw;
	item_class->update     = e_reflow_update;
	item_class->point      = e_reflow_point;

	klass->selection_event = e_reflow_selection_event_real;
	klass->column_width_changed = NULL;

	g_object_class_install_property (object_class, PROP_MINIMUM_WIDTH,
					 g_param_spec_double ("minimum_width",
							      "Minimum width",
							      "Minimum Width",
							      0.0, G_MAXDOUBLE, 0.0,
							      G_PARAM_READWRITE));

	g_object_class_install_property (object_class, PROP_WIDTH,
					 g_param_spec_double ("width",
							      "Width",
							      "Width",
							      0.0, G_MAXDOUBLE, 0.0,
							      G_PARAM_READABLE));

	g_object_class_install_property (object_class, PROP_HEIGHT,
					 g_param_spec_double ("height",
							      "Height",
							      "Height",
							      0.0, G_MAXDOUBLE, 0.0,
							      G_PARAM_READWRITE));

	g_object_class_install_property (object_class, PROP_EMPTY_MESSAGE,
					 g_param_spec_string ("empty_message",
							      "Empty message",
							      "Empty message",
							      NULL,
							      G_PARAM_READWRITE));

	g_object_class_install_property (object_class, PROP_MODEL,
					 g_param_spec_object ("model",
							      "Reflow model",
							      "Reflow model",
							      E_REFLOW_MODEL_TYPE,
							      G_PARAM_READWRITE));

	g_object_class_install_property (object_class, PROP_COLUMN_WIDTH,
					 g_param_spec_double ("column_width",
							      "Column width",
							      "Column width",
							      0.0, G_MAXDOUBLE, 150.0,
							      G_PARAM_READWRITE));

	signals[SELECTION_EVENT] =
		g_signal_new ("selection_event",
			      G_OBJECT_CLASS_TYPE (object_class),
			      G_SIGNAL_RUN_LAST,
			      G_STRUCT_OFFSET (EReflowClass, selection_event),
			      NULL, NULL,
			      e_marshal_INT__OBJECT_BOXED,
			      G_TYPE_INT, 2,
			      G_TYPE_OBJECT,
			      GDK_TYPE_EVENT | G_SIGNAL_TYPE_STATIC_SCOPE);

	signals[COLUMN_WIDTH_CHANGED] =
		g_signal_new ("column_width_changed",
			      G_OBJECT_CLASS_TYPE (object_class),
			      G_SIGNAL_RUN_LAST,
			      G_STRUCT_OFFSET (EReflowClass, column_width_changed),
			      NULL, NULL,
			      g_cclosure_marshal_VOID__DOUBLE,
			      G_TYPE_NONE, 1, G_TYPE_DOUBLE);
}

static void
e_reflow_init (EReflow *reflow)
{
	reflow->model                     = NULL;
	reflow->items                     = NULL;
	reflow->heights                   = NULL;
	reflow->count                     = 0;

	reflow->columns                   = NULL;
	reflow->column_count              = 0;

	reflow->empty_text                = NULL;
	reflow->empty_message             = NULL;

	reflow->minimum_width             = 10;
	reflow->width                     = 10;
	reflow->height                    = 10;

	reflow->column_width              = 150;

	reflow->column_drag               = FALSE;

	reflow->need_height_update        = FALSE;
	reflow->need_column_resize        = FALSE;
	reflow->need_reflow_columns       = FALSE;

	reflow->maybe_did_something       = FALSE;
	reflow->maybe_in_drag             = FALSE;

	reflow->default_cursor_shown      = TRUE;
	reflow->arrow_cursor              = NULL;
	reflow->default_cursor            = NULL;

	reflow->cursor_row                = -1;

	reflow->incarnate_idle_id         = 0;
	reflow->do_adjustment_idle_id     = 0;
	reflow->set_scroll_adjustments_id = 0;

	reflow->selection                 = E_SELECTION_MODEL (e_selection_model_simple_new ());
	reflow->sorter                    = e_sorter_array_new (er_create_cmp_cache, er_compare, reflow);

	g_object_set (reflow->selection,
		      "sorter", reflow->sorter,
		      NULL);

	reflow->selection_changed_id =
		g_signal_connect (reflow->selection, "selection_changed",
				 G_CALLBACK (selection_changed), reflow);
	reflow->selection_row_changed_id =
		g_signal_connect (reflow->selection, "selection_row_changed",
				 G_CALLBACK (selection_row_changed), reflow);
	reflow->cursor_changed_id =
		g_signal_connect (reflow->selection, "cursor_changed",
				 G_CALLBACK (cursor_changed), reflow);

	e_canvas_item_set_reflow_callback (GNOME_CANVAS_ITEM (reflow), e_reflow_reflow);
}<|MERGE_RESOLUTION|>--- conflicted
+++ resolved
@@ -1398,11 +1398,7 @@
                 gint cx,
                 gint cy)
 {
-<<<<<<< HEAD
-	GnomeCanvasItem *child;
-=======
 	GnomeCanvasItem *child = NULL;
->>>>>>> 19163c2b
 
 	if (GNOME_CANVAS_ITEM_CLASS (e_reflow_parent_class)->point)
 		child = GNOME_CANVAS_ITEM_CLASS (e_reflow_parent_class)->point (item, x, y, cx, cy);
