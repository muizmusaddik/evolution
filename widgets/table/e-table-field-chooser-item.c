/*
 * This program is free software; you can redistribute it and/or
 * modify it under the terms of the GNU Lesser General Public
 * License as published by the Free Software Foundation; either
 * version 2 of the License, or (at your option) version 3.
 *
 * This program is distributed in the hope that it will be useful,
 * but WITHOUT ANY WARRANTY; without even the implied warranty of
 * MERCHANTABILITY or FITNESS FOR A PARTICULAR PURPOSE.  See the GNU
 * Lesser General Public License for more details.
 *
 * You should have received a copy of the GNU Lesser General Public
 * License along with the program; if not, see <http://www.gnu.org/licenses/>
 *
 *
 * Authors:
 *		Chris Lahey <clahey@ximian.com>
 *
 * Copyright (C) 1999-2008 Novell, Inc. (www.novell.com)
 *
 */

#ifdef HAVE_CONFIG_H
#include <config.h>
#endif

#include <string.h>

#include <gtk/gtk.h>
#include <libgnomecanvas/libgnomecanvas.h>
#include <gdk-pixbuf/gdk-pixbuf.h>

#include <glib/gi18n.h>
#include "e-util/e-util.h"
#include "e-util/e-xml-utils.h"
#include "misc/e-canvas.h"

#include "e-table-col-dnd.h"
#include "e-table-defines.h"
#include "e-table-field-chooser-item.h"
#include "e-table-header-utils.h"
#include "e-table-header.h"

#define d(x)

#if 0
enum {
	BUTTON_PRESSED,
	LAST_SIGNAL
};

static guint etfci_signals[LAST_SIGNAL] = { 0, };
#endif

/* workaround for avoiding API breakage */
#define etfci_get_type e_table_field_chooser_item_get_type
G_DEFINE_TYPE (ETableFieldChooserItem, etfci, GNOME_TYPE_CANVAS_ITEM)

static void etfci_drop_table_header (ETableFieldChooserItem *etfci);
static void etfci_drop_full_header (ETableFieldChooserItem *etfci);

enum {
	PROP_0,
	PROP_FULL_HEADER,
	PROP_HEADER,
	PROP_DND_CODE,
	PROP_WIDTH,
	PROP_HEIGHT
};

static void
etfci_dispose (GObject *object)
{
	ETableFieldChooserItem *etfci = E_TABLE_FIELD_CHOOSER_ITEM (object);

	etfci_drop_table_header (etfci);
	etfci_drop_full_header (etfci);

	if (etfci->combined_header)
		g_object_unref (etfci->combined_header);
	etfci->combined_header = NULL;

	if (etfci->font_desc)
		pango_font_description_free (etfci->font_desc);
	etfci->font_desc = NULL;

	/* Chain up to parent's dispose() method. */
	G_OBJECT_CLASS (etfci_parent_class)->dispose (object);
}

static gint
etfci_find_button (ETableFieldChooserItem *etfci,
                   gdouble loc)
{
	gint i;
	gint count;
	gdouble height = 0;

	count = e_table_header_count (etfci->combined_header);
	for (i = 0; i < count; i++) {
		ETableCol *ecol;

		ecol = e_table_header_get_column (etfci->combined_header, i);
		if (ecol->disabled)
			continue;
		height += e_table_header_compute_height (
			ecol, GTK_WIDGET (GNOME_CANVAS_ITEM (etfci)->canvas));
		if (height > loc)
			return i;
	}
	return MAX (0, count - 1);
}

static void
etfci_rebuild_combined (ETableFieldChooserItem *etfci)
{
	gint count;
	GHashTable *hash;
	gint i;

	if (etfci->combined_header != NULL)
		g_object_unref (etfci->combined_header);

	etfci->combined_header = e_table_header_new ();

	hash = g_hash_table_new (NULL, NULL);

	count = e_table_header_count (etfci->header);
	for (i = 0; i < count; i++) {
		ETableCol *ecol = e_table_header_get_column (etfci->header, i);
		if (ecol->disabled)
			continue;
		g_hash_table_insert (
			hash, GINT_TO_POINTER (ecol->col_idx),
			GINT_TO_POINTER (1));
	}

	count = e_table_header_count (etfci->full_header);
	for (i = 0; i < count; i++) {
		ETableCol *ecol = e_table_header_get_column (etfci->full_header, i);
		if (ecol->disabled)
			continue;
		if (!(GPOINTER_TO_INT (g_hash_table_lookup (
				hash, GINT_TO_POINTER (ecol->col_idx)))))
			e_table_header_add_column (etfci->combined_header, ecol, -1);
	}

	g_hash_table_destroy (hash);
}

static void
etfci_reflow (GnomeCanvasItem *item,
              gint flags)
{
	ETableFieldChooserItem *etfci = E_TABLE_FIELD_CHOOSER_ITEM (item);
	gdouble old_height;
	gint i;
	gint count;
	gdouble height = 0;

	etfci_rebuild_combined (etfci);

	old_height = etfci->height;

	count = e_table_header_count (etfci->combined_header);
	for (i = 0; i < count; i++) {
		ETableCol *ecol;

		ecol = e_table_header_get_column (etfci->combined_header, i);
		if (ecol->disabled)
			continue;
		height += e_table_header_compute_height (
			ecol, GTK_WIDGET (GNOME_CANVAS_ITEM (etfci)->canvas));
	}

	etfci->height = height;

	if (old_height != etfci->height)
		e_canvas_item_request_parent_reflow (item);

	gnome_canvas_item_request_update (item);
}

static void
etfci_update (GnomeCanvasItem *item,
              const cairo_matrix_t *i2c,
              gint flags)
{
	ETableFieldChooserItem *etfci = E_TABLE_FIELD_CHOOSER_ITEM (item);
	gdouble x1, y1, x2, y2;

	if (GNOME_CANVAS_ITEM_CLASS (etfci_parent_class)->update)
		GNOME_CANVAS_ITEM_CLASS (etfci_parent_class)->update (
			item, i2c, flags);

	x1 = y1 = 0;
	x2 = etfci->width;
	y2 = etfci->height;

	gnome_canvas_matrix_transform_rect (i2c, &x1, &y1, &x2, &y2);

	if (item->x1 != x1 ||
	    item->y1 != y1 ||
	    item->x2 != x2 ||
	    item->y2 != y2)
		{
			gnome_canvas_request_redraw (
				item->canvas, item->x1,
				item->y1, item->x2, item->y2);
			item->x1 = x1;
			item->y1 = y1;
			item->x2 = x2;
			item->y2 = y2;
/* FIXME: Group Child bounds !? */
#if 0
			gnome_canvas_group_child_bounds (
				GNOME_CANVAS_GROUP (item->parent), item);
#endif
		}
	gnome_canvas_request_redraw (
		item->canvas, item->x1, item->y1, item->x2, item->y2);
}

static void
etfci_font_load (ETableFieldChooserItem *etfci)
{
	GtkWidget *widget;
	GtkStyle *style;

	if (etfci->font_desc)
		pango_font_description_free (etfci->font_desc);

	widget = GTK_WIDGET (GNOME_CANVAS_ITEM (etfci)->canvas);
	style = gtk_widget_get_style (widget);
	etfci->font_desc = pango_font_description_copy (style->font_desc);
}

static void
etfci_drop_full_header (ETableFieldChooserItem *etfci)
{
	GObject *header;

	if (!etfci->full_header)
		return;

	header = G_OBJECT (etfci->full_header);
	if (etfci->full_header_structure_change_id)
		g_signal_handler_disconnect (
			header, etfci->full_header_structure_change_id);
	if (etfci->full_header_dimension_change_id)
		g_signal_handler_disconnect (
			header, etfci->full_header_dimension_change_id);
	etfci->full_header_structure_change_id = 0;
	etfci->full_header_dimension_change_id = 0;

	if (header)
		g_object_unref (header);
	etfci->full_header = NULL;
	etfci->height = 0;
	e_canvas_item_request_reflow (GNOME_CANVAS_ITEM (etfci));
}

static void
full_header_structure_changed (ETableHeader *header,
                               ETableFieldChooserItem *etfci)
{
	e_canvas_item_request_reflow (GNOME_CANVAS_ITEM (etfci));
}

static void
full_header_dimension_changed (ETableHeader *header,
                               gint col,
                               ETableFieldChooserItem *etfci)
{
	e_canvas_item_request_reflow (GNOME_CANVAS_ITEM (etfci));
}

static void
etfci_add_full_header (ETableFieldChooserItem *etfci,
                       ETableHeader *header)
{
	etfci->full_header = header;
	g_object_ref (etfci->full_header);

	etfci->full_header_structure_change_id = g_signal_connect (
		header, "structure_change",
		G_CALLBACK (full_header_structure_changed), etfci);
	etfci->full_header_dimension_change_id = g_signal_connect (
		header, "dimension_change",
		G_CALLBACK (full_header_dimension_changed), etfci);
	e_canvas_item_request_reflow (GNOME_CANVAS_ITEM (etfci));
}

static void
etfci_drop_table_header (ETableFieldChooserItem *etfci)
{
	GObject *header;

	if (!etfci->header)
		return;

	header = G_OBJECT (etfci->header);
	if (etfci->table_header_structure_change_id)
		g_signal_handler_disconnect (header, etfci->table_header_structure_change_id);
	if (etfci->table_header_dimension_change_id)
		g_signal_handler_disconnect (header, etfci->table_header_dimension_change_id);
	etfci->table_header_structure_change_id = 0;
	etfci->table_header_dimension_change_id = 0;

	if (header)
		g_object_unref (header);
	etfci->header = NULL;
	etfci->height = 0;
	e_canvas_item_request_reflow (GNOME_CANVAS_ITEM (etfci));
}

static void
table_header_structure_changed (ETableHeader *header,
                                ETableFieldChooserItem *etfci)
{
	e_canvas_item_request_reflow (GNOME_CANVAS_ITEM (etfci));
}

static void
table_header_dimension_changed (ETableHeader *header,
                                gint col,
                                ETableFieldChooserItem *etfci)
{
	e_canvas_item_request_reflow (GNOME_CANVAS_ITEM (etfci));
}

static void
etfci_add_table_header (ETableFieldChooserItem *etfci,
                        ETableHeader *header)
{
	etfci->header = header;
	g_object_ref (etfci->header);

	etfci->table_header_structure_change_id = g_signal_connect (
		header, "structure_change",
		G_CALLBACK (table_header_structure_changed), etfci);
	etfci->table_header_dimension_change_id = g_signal_connect (
		header, "dimension_change",
		G_CALLBACK (table_header_dimension_changed), etfci);
	e_canvas_item_request_reflow (GNOME_CANVAS_ITEM (etfci));
}

static void
etfci_set_property (GObject *object,
                    guint property_id,
                    const GValue *value,
                    GParamSpec *pspec)
{
	GnomeCanvasItem *item;
	ETableFieldChooserItem *etfci;

	item = GNOME_CANVAS_ITEM (object);
	etfci = E_TABLE_FIELD_CHOOSER_ITEM (object);

	switch (property_id) {
	case PROP_FULL_HEADER:
		etfci_drop_full_header (etfci);
		if (g_value_get_object (value))
			etfci_add_full_header (
				etfci, E_TABLE_HEADER (
				g_value_get_object (value)));
		break;

	case PROP_HEADER:
		etfci_drop_table_header (etfci);
		if (g_value_get_object (value))
			etfci_add_table_header (
				etfci, E_TABLE_HEADER (
				g_value_get_object (value)));
		break;

	case PROP_DND_CODE:
		g_free (etfci->dnd_code);
		etfci->dnd_code = g_strdup (g_value_get_string (value));
		break;

	case PROP_WIDTH:
		etfci->width = g_value_get_double (value);
		gnome_canvas_item_request_update (item);
		break;
	}
}

static void
etfci_get_property (GObject *object,
                    guint property_id,
                    GValue *value,
                    GParamSpec *pspec)
{
	ETableFieldChooserItem *etfci;

	etfci = E_TABLE_FIELD_CHOOSER_ITEM (object);

	switch (property_id) {

	case PROP_DND_CODE:
		g_value_set_string (value, etfci->dnd_code);
		break;
	case PROP_WIDTH:
		g_value_set_double (value, etfci->width);
		break;
	case PROP_HEIGHT:
		g_value_set_double (value, etfci->height);
		break;
	default:
		G_OBJECT_WARN_INVALID_PROPERTY_ID (object, property_id, pspec);
		break;
	}
}

static void
etfci_drag_data_get (GtkWidget *widget,
                     GdkDragContext *context,
                     GtkSelectionData *selection_data,
                     guint info,
                     guint time,
                     ETableFieldChooserItem *etfci)
{
	if (etfci->drag_col != -1) {
		gchar *string = g_strdup_printf("%d", etfci->drag_col);
		gtk_selection_data_set (selection_data,
				       GDK_SELECTION_TYPE_STRING,
				       sizeof (string[0]),
				       (guchar *) string,
				       strlen (string));
		g_free (string);
	}
}

static void
etfci_drag_end (GtkWidget *canvas,
                GdkDragContext *context,
                ETableFieldChooserItem *etfci)
{
	etfci->drag_col = -1;
}

static void
etfci_realize (GnomeCanvasItem *item)
{
	ETableFieldChooserItem *etfci = E_TABLE_FIELD_CHOOSER_ITEM (item);

	if (GNOME_CANVAS_ITEM_CLASS (etfci_parent_class)-> realize)
		(*GNOME_CANVAS_ITEM_CLASS (etfci_parent_class)->realize)(item);

	if (!etfci->font_desc)
		etfci_font_load (etfci);

	etfci->drag_end_id = g_signal_connect (
		item->canvas, "drag_end",
		G_CALLBACK (etfci_drag_end), etfci);
	etfci->drag_data_get_id = g_signal_connect (
		item->canvas, "drag_data_get",
		G_CALLBACK (etfci_drag_data_get), etfci);
	e_canvas_item_request_reflow (GNOME_CANVAS_ITEM (etfci));
}

static void
etfci_unrealize (GnomeCanvasItem *item)
{
	ETableFieldChooserItem *etfci = E_TABLE_FIELD_CHOOSER_ITEM (item);

	if (etfci->font_desc)
		pango_font_description_free (etfci->font_desc);
	etfci->font_desc = NULL;

	g_signal_handler_disconnect (item->canvas, etfci->drag_end_id);
	etfci->drag_end_id = 0;
	g_signal_handler_disconnect (item->canvas, etfci->drag_data_get_id);
	etfci->drag_data_get_id = 0;

	if (GNOME_CANVAS_ITEM_CLASS (etfci_parent_class)->unrealize)
		(*GNOME_CANVAS_ITEM_CLASS (etfci_parent_class)->unrealize)(item);
}

static void
etfci_draw (GnomeCanvasItem *item,
            cairo_t *cr,
            gint x,
            gint y,
            gint width,
            gint height)
{
	ETableFieldChooserItem *etfci = E_TABLE_FIELD_CHOOSER_ITEM (item);
	GnomeCanvas *canvas = item->canvas;
	gint rows;
	gint y1, y2;
	gint row;

	if (etfci->combined_header == NULL)
		return;

	rows = e_table_header_count (etfci->combined_header);

	y1 = y2 = 0;
	for (row = 0; row < rows; row++, y1 = y2) {
		ETableCol *ecol;

		ecol = e_table_header_get_column (etfci->combined_header, row);

		if (ecol->disabled)
			continue;

		y2 += e_table_header_compute_height (ecol, GTK_WIDGET (canvas));

		if (y1 > (y + height))
			break;

		if (y2 < y)
			continue;

<<<<<<< HEAD
		cairo_save (cr);

		e_table_header_draw_button (cr, ecol,
					    style, state,
=======
		e_table_header_draw_button (cr, ecol,
>>>>>>> 19163c2b
					    GTK_WIDGET (canvas),
					    -x, y1 - y,
					    width, height,
					    etfci->width, y2 - y1,
					    E_TABLE_COL_ARROW_NONE);

		cairo_restore (cr);
	}
}

static GnomeCanvasItem *
etfci_point (GnomeCanvasItem *item,
             gdouble x,
             gdouble y,
             gint cx,
             gint cy)
{
	return item;
}

static gboolean
etfci_maybe_start_drag (ETableFieldChooserItem *etfci,
                        gint x,
                        gint y)
{
	if (!etfci->maybe_drag)
		return FALSE;

	if (MAX (abs (etfci->click_x - x),
		 abs (etfci->click_y - y)) <= 3)
		return FALSE;

	return TRUE;
}

static void
etfci_start_drag (ETableFieldChooserItem *etfci,
                  GdkEvent *event,
                  gdouble x,
                  gdouble y)
{
	GtkWidget *widget = GTK_WIDGET (GNOME_CANVAS_ITEM (etfci)->canvas);
	GtkTargetList *list;
	GdkDragContext *context;
	ETableCol *ecol;
	cairo_surface_t *cs;
	cairo_t *cr;
	gint drag_col;
	gint button_height;
	GdkPixbuf *pixbuf;

	GtkTargetEntry  etfci_drag_types[] = {
		{ (gchar *) TARGET_ETABLE_COL_TYPE, 0, TARGET_ETABLE_COL_HEADER },
	};

	if (etfci->combined_header == NULL)
		return;

	drag_col = etfci_find_button (etfci, y);

	if (drag_col < 0 || drag_col > e_table_header_count (etfci->combined_header))
		return;

	ecol = e_table_header_get_column (etfci->combined_header, drag_col);

	if (ecol->disabled)
		return;

	etfci->drag_col = ecol->col_idx;

	etfci_drag_types[0].target = g_strdup_printf (
		"%s-%s", etfci_drag_types[0].target, etfci->dnd_code);
	d(g_print ("etfci - %s\n", etfci_drag_types[0].target));
	list = gtk_target_list_new (etfci_drag_types, G_N_ELEMENTS (etfci_drag_types));
	context = gtk_drag_begin (widget, list, GDK_ACTION_MOVE, 1, event);
	g_free ((gpointer) etfci_drag_types[0].target);

	button_height = e_table_header_compute_height (ecol, widget);
<<<<<<< HEAD
	window = gtk_widget_get_window (widget);
	cs = gdk_window_create_similar_surface (
		window, CAIRO_CONTENT_COLOR, etfci->width, button_height);

	style = gtk_widget_get_style (widget);
	state = gtk_widget_get_state (widget);
=======
	cs = cairo_image_surface_create (CAIRO_FORMAT_ARGB32,
					 etfci->width, button_height);
	cr = cairo_create (cs);
>>>>>>> 19163c2b

	cr = cairo_create (cs);
	e_table_header_draw_button (
<<<<<<< HEAD
		cr, ecol, style,
		state, widget, 0, 0,
=======
		cr, ecol,
		widget, 0, 0,
>>>>>>> 19163c2b
		etfci->width, button_height,
		etfci->width, button_height,
		E_TABLE_COL_ARROW_NONE);

<<<<<<< HEAD
	pixbuf = gdk_pixbuf_get_from_window (window, 0, 0, etfci->width, button_height);
	gtk_drag_set_icon_pixbuf (
		context,
		pixbuf,
		etfci->width / 2,
		button_height / 2);
	g_object_unref (pixbuf);
=======
	gtk_drag_set_icon_surface (context, cs);
>>>>>>> 19163c2b

	cairo_surface_destroy (cs);
	cairo_destroy (cr);
	etfci->maybe_drag = FALSE;
}

/*
 * Handles the events on the ETableFieldChooserItem
 */
static gint
etfci_event (GnomeCanvasItem *item,
             GdkEvent *e)
{
	ETableFieldChooserItem *etfci = E_TABLE_FIELD_CHOOSER_ITEM (item);
	GnomeCanvas *canvas = item->canvas;
	gint x, y;

	switch (e->type) {
	case GDK_MOTION_NOTIFY:
		gnome_canvas_w2c (canvas, e->motion.x, e->motion.y, &x, &y);

		if (etfci_maybe_start_drag (etfci, x, y))
			etfci_start_drag (etfci, e, x, y);
		break;

	case GDK_BUTTON_PRESS:
		gnome_canvas_w2c (canvas, e->button.x, e->button.y, &x, &y);

		if (e->button.button == 1) {
			etfci->click_x = x;
			etfci->click_y = y;
			etfci->maybe_drag = TRUE;
		}
		break;

	case GDK_BUTTON_RELEASE: {
		etfci->maybe_drag = FALSE;
		break;
	}

	default:
		return FALSE;
	}
	return TRUE;
}

static void
etfci_class_init (ETableFieldChooserItemClass *class)
{
	GnomeCanvasItemClass *item_class = GNOME_CANVAS_ITEM_CLASS (class);
	GObjectClass *object_class = G_OBJECT_CLASS (class);

	object_class->dispose = etfci_dispose;
	object_class->set_property = etfci_set_property;
	object_class->get_property = etfci_get_property;

	item_class->update      = etfci_update;
	item_class->realize     = etfci_realize;
	item_class->unrealize   = etfci_unrealize;
	item_class->draw        = etfci_draw;
	item_class->point       = etfci_point;
	item_class->event       = etfci_event;

	g_object_class_install_property (object_class, PROP_DND_CODE,
					 g_param_spec_string ("dnd_code",
							      "DnD code",
							      NULL,
							      NULL,
							      G_PARAM_READWRITE));

	g_object_class_install_property (object_class, PROP_FULL_HEADER,
					 g_param_spec_object ("full_header",
							      "Full Header",
							      NULL,
							      E_TYPE_TABLE_HEADER,
							      G_PARAM_READWRITE));

	g_object_class_install_property (object_class, PROP_HEADER,
					 g_param_spec_object ("header",
							      "Header",
							      NULL,
							      E_TYPE_TABLE_HEADER,
							      G_PARAM_READWRITE));

	g_object_class_install_property (object_class, PROP_WIDTH,
					 g_param_spec_double ("width",
							      "Width",
							      NULL,
							      0, G_MAXDOUBLE, 0,
							      G_PARAM_READWRITE));

	g_object_class_install_property (object_class, PROP_HEIGHT,
					 g_param_spec_double ("height",
							      "Height",
							      NULL,
							      0, G_MAXDOUBLE, 0,
							      G_PARAM_READABLE));
}

static void
etfci_init (ETableFieldChooserItem *etfci)
{
	etfci->full_header = NULL;
	etfci->header = NULL;
	etfci->combined_header = NULL;

	etfci->height = etfci->width = 0;

	etfci->font_desc = NULL;

	etfci->full_header_structure_change_id = 0;
	etfci->full_header_dimension_change_id = 0;
	etfci->table_header_structure_change_id = 0;
	etfci->table_header_dimension_change_id = 0;

	etfci->dnd_code = NULL;

	etfci->maybe_drag = 0;
	etfci->drag_end_id = 0;

	e_canvas_item_set_reflow_callback (GNOME_CANVAS_ITEM (etfci), etfci_reflow);
}
<|MERGE_RESOLUTION|>--- conflicted
+++ resolved
@@ -514,14 +514,7 @@
 		if (y2 < y)
 			continue;
 
-<<<<<<< HEAD
-		cairo_save (cr);
-
 		e_table_header_draw_button (cr, ecol,
-					    style, state,
-=======
-		e_table_header_draw_button (cr, ecol,
->>>>>>> 19163c2b
 					    GTK_WIDGET (canvas),
 					    -x, y1 - y,
 					    width, height,
@@ -600,43 +593,19 @@
 	g_free ((gpointer) etfci_drag_types[0].target);
 
 	button_height = e_table_header_compute_height (ecol, widget);
-<<<<<<< HEAD
-	window = gtk_widget_get_window (widget);
-	cs = gdk_window_create_similar_surface (
-		window, CAIRO_CONTENT_COLOR, etfci->width, button_height);
-
-	style = gtk_widget_get_style (widget);
-	state = gtk_widget_get_state (widget);
-=======
 	cs = cairo_image_surface_create (CAIRO_FORMAT_ARGB32,
 					 etfci->width, button_height);
 	cr = cairo_create (cs);
->>>>>>> 19163c2b
 
 	cr = cairo_create (cs);
 	e_table_header_draw_button (
-<<<<<<< HEAD
-		cr, ecol, style,
-		state, widget, 0, 0,
-=======
 		cr, ecol,
 		widget, 0, 0,
->>>>>>> 19163c2b
 		etfci->width, button_height,
 		etfci->width, button_height,
 		E_TABLE_COL_ARROW_NONE);
 
-<<<<<<< HEAD
-	pixbuf = gdk_pixbuf_get_from_window (window, 0, 0, etfci->width, button_height);
-	gtk_drag_set_icon_pixbuf (
-		context,
-		pixbuf,
-		etfci->width / 2,
-		button_height / 2);
-	g_object_unref (pixbuf);
-=======
 	gtk_drag_set_icon_surface (context, cs);
->>>>>>> 19163c2b
 
 	cairo_surface_destroy (cs);
 	cairo_destroy (cr);
