/*
 * This program is free software; you can redistribute it and/or
 * modify it under the terms of the GNU Lesser General Public
 * License as published by the Free Software Foundation; either
 * version 2 of the License, or (at your option) version 3.
 *
 * This program is distributed in the hope that it will be useful,
 * but WITHOUT ANY WARRANTY; without even the implied warranty of
 * MERCHANTABILITY or FITNESS FOR A PARTICULAR PURPOSE.  See the GNU
 * Lesser General Public License for more details.
 *
 * You should have received a copy of the GNU Lesser General Public
 * License along with the program; if not, see <http://www.gnu.org/licenses/>  
 *
 *
 * Authors:
 *		Chris Lahey <clahey@ximian.com>
 *
 * Copyright (C) 1999-2008 Novell, Inc. (www.novell.com)
 *
 */

#include <config.h>

#include <gtk/gtk.h>
#include <libgnomecanvas/gnome-canvas-rect-ellipse.h>

#include "e-util/e-util.h"

#include "e-table-group.h"
#include "e-table-group-container.h"
#include "e-table-group-leaf.h"
#include "e-table-item.h"

/* workaround for avoiding API breakage*/
#define etg_get_type e_table_group_get_type
G_DEFINE_TYPE (ETableGroup, etg, GNOME_TYPE_CANVAS_GROUP)

#define ETG_CLASS(e) (E_TABLE_GROUP_CLASS(GTK_OBJECT_GET_CLASS(e)))

enum {
	CURSOR_CHANGE,
	CURSOR_ACTIVATED,
	DOUBLE_CLICK,
	RIGHT_CLICK,
	CLICK,
	KEY_PRESS,
	START_DRAG,
	LAST_SIGNAL
};

static guint etg_signals [LAST_SIGNAL] = { 0, };

static gboolean etg_get_focus (ETableGroup      *etg);

static void
etg_dispose (GObject *object)
{
	ETableGroup *etg = E_TABLE_GROUP(object);

	if (etg->header) {
		g_object_unref (etg->header);
		etg->header = NULL;
	}

	if (etg->full_header) {
		g_object_unref (etg->full_header);
		etg->full_header = NULL;
	}

	if (etg->model) {
		g_object_unref (etg->model);
		etg->model = NULL;
	}

	if (G_OBJECT_CLASS (etg_parent_class)->dispose)
		G_OBJECT_CLASS (etg_parent_class)->dispose (object);
}

/**
 * e_table_group_new
 * @parent: The %GnomeCanvasGroup to create a child of.
 * @full_header: The full header of the %ETable.
 * @header: The current header of the %ETable.
 * @model: The %ETableModel of the %ETable.
 * @sort_info: The %ETableSortInfo of the %ETable.
 * @n: The grouping information object to group by.
 *
 * %ETableGroup is a collection of rows of an %ETable.  It's a
 * %GnomeCanvasItem.  There are two different forms.  If n < the
 * number of groupings in the given %ETableSortInfo, then the
 * %ETableGroup will need to contain other %ETableGroups, thus it
 * creates an %ETableGroupContainer.  Otherwise, it will just contain
 * an %ETableItem, and thus it creates an %ETableGroupLeaf.
 *
 * Returns: The new %ETableGroup.
 */
ETableGroup *
e_table_group_new (GnomeCanvasGroup *parent,
		   ETableHeader     *full_header,
		   ETableHeader     *header,
		   ETableModel      *model,
		   ETableSortInfo   *sort_info,
		   int               n)
{
	g_return_val_if_fail (model != NULL, NULL);

	if (n < e_table_sort_info_grouping_get_count(sort_info)) {
		return e_table_group_container_new (parent, full_header, header, model, sort_info, n);
	} else {
		return e_table_group_leaf_new (parent, full_header, header, model, sort_info);
	}
}

/**
 * e_table_group_construct
 * @parent: The %GnomeCanvasGroup to create a child of.
 * @etg: The %ETableGroup to construct.
 * @full_header: The full header of the %ETable.
 * @header: The current header of the %ETable.
 * @model: The %ETableModel of the %ETable.
 *
 * This routine does the base construction of the %ETableGroup.
 */
void
e_table_group_construct (GnomeCanvasGroup *parent,
			 ETableGroup      *etg,
			 ETableHeader     *full_header,
			 ETableHeader     *header,
			 ETableModel      *model)
{
	etg->full_header = full_header;
	g_object_ref (etg->full_header);
	etg->header = header;
	g_object_ref (etg->header);
	etg->model = model;
	g_object_ref (etg->model);
	g_object_set (G_OBJECT (etg),
		"parent", parent,
		NULL);
}

/**
 * e_table_group_add
 * @etg: The %ETableGroup to add a row to
 * @row: The row to add.
 *
 * This routine adds the given row from the %ETableModel to this set
 * of rows.
 */
void
e_table_group_add (ETableGroup *etg,
		   gint row)
{
	g_return_if_fail (etg != NULL);
	g_return_if_fail (E_IS_TABLE_GROUP (etg));

	g_return_if_fail (ETG_CLASS (etg)->add != NULL);
	ETG_CLASS (etg)->add (etg, row);
}

/**
 * e_table_group_add_array
 * @etg: The %ETableGroup to add to
 * @array: The array to add.
 * @count: The number of times to add
 *
 * This routine adds all the rows in the array to this set of rows.
 * It assumes that the array is already sorted properly.
 */
void
e_table_group_add_array (ETableGroup *etg,
			 const int *array,
			 int count)
{
	g_return_if_fail (etg != NULL);
	g_return_if_fail (E_IS_TABLE_GROUP (etg));

	g_return_if_fail (ETG_CLASS (etg)->add_array != NULL);
	ETG_CLASS (etg)->add_array (etg, array, count);
}

/**
 * e_table_group_add_all
 * @etg: The %ETableGroup to add to
 *
 * This routine adds all the rows from the %ETableModel to this set
 * of rows.
 */
void
e_table_group_add_all (ETableGroup *etg)
{
	g_return_if_fail (etg != NULL);
	g_return_if_fail (E_IS_TABLE_GROUP (etg));

	g_return_if_fail (ETG_CLASS (etg)->add_all != NULL);
	ETG_CLASS (etg)->add_all (etg);
}

/**
 * e_table_group_remove
 * @etg: The %ETableGroup to remove a row from
 * @row: The row to remove.
 *
 * This routine removes the given row from the %ETableModel from this
 * set of rows.
 *
 * Returns: TRUE if the row was deleted and FALSE if the row was not
 * found.
 */
gboolean
e_table_group_remove (ETableGroup *etg,
		      gint row)
{
	g_return_val_if_fail (etg != NULL, FALSE);
	g_return_val_if_fail (E_IS_TABLE_GROUP (etg), FALSE);

	g_return_val_if_fail (ETG_CLASS (etg)->remove != NULL, FALSE);
	return ETG_CLASS (etg)->remove (etg, row);
}

/**
 * e_table_group_increment
 * @etg: The %ETableGroup to increment
 * @position: The position to increment from
 * @amount: The amount to increment.
 *
 * This routine adds amount to all rows greater than or equal to
 * position.  This is to handle when a row gets inserted into the
 * model.
 */
void
e_table_group_increment (ETableGroup *etg,
			 gint position,
			 gint amount)
{
	g_return_if_fail (etg != NULL);
	g_return_if_fail (E_IS_TABLE_GROUP (etg));

	g_return_if_fail (ETG_CLASS (etg)->increment != NULL);
	ETG_CLASS (etg)->increment (etg, position, amount);
}

/**
 * e_table_group_increment
 * @etg: The %ETableGroup to decrement
 * @position: The position to decrement from
 * @amount: The amount to decrement
 *
 * This routine removes amount from all rows greater than or equal to
 * position.  This is to handle when a row gets deleted from the
 * model.
 */
void
e_table_group_decrement (ETableGroup *etg,
			 gint position,
			 gint amount)
{
	g_return_if_fail (etg != NULL);
	g_return_if_fail (E_IS_TABLE_GROUP (etg));

	g_return_if_fail (ETG_CLASS (etg)->decrement != NULL);
	ETG_CLASS (etg)->decrement (etg, position, amount);
}

/**
 * e_table_group_increment
 * @etg: The %ETableGroup to count
 *
 * This routine calculates the number of rows shown in this group.
 *
 * Returns: The number of rows.
 */
gint
e_table_group_row_count (ETableGroup *etg)
{
	g_return_val_if_fail (etg != NULL, 0);
	g_return_val_if_fail (E_IS_TABLE_GROUP (etg), -1);

	g_return_val_if_fail (ETG_CLASS (etg)->row_count != NULL, -1);
	return ETG_CLASS (etg)->row_count (etg);
}

/**
 * e_table_group_set_focus
 * @etg: The %ETableGroup to set
 * @direction: The direction the focus is coming from.
 * @view_col: The column to set the focus in.
 *
 * Sets the focus to this widget.  Places the focus in the view column
 * coming from direction direction.
 */
void
e_table_group_set_focus (ETableGroup *etg,
			 EFocus direction,
			 gint view_col)
{
	g_return_if_fail (etg != NULL);
	g_return_if_fail (E_IS_TABLE_GROUP (etg));

	g_return_if_fail (ETG_CLASS (etg)->set_focus != NULL);
	ETG_CLASS (etg)->set_focus (etg, direction, view_col);
}

/**
 * e_table_group_get_focus
 * @etg: The %ETableGroup to check
 *
 * Calculates if this group has the focus.
 *
 * Returns: TRUE if this group has the focus.
 */
gboolean
e_table_group_get_focus (ETableGroup *etg)
{
	g_return_val_if_fail (etg != NULL, FALSE);
	g_return_val_if_fail (E_IS_TABLE_GROUP (etg), FALSE);

	g_return_val_if_fail (ETG_CLASS (etg)->get_focus != NULL, FALSE);
	return ETG_CLASS (etg)->get_focus (etg);
}

/**
 * e_table_group_get_focus_column
 * @etg: The %ETableGroup to check
 *
 * Calculates which column in this group has the focus.
 *
 * Returns: The column index (view column).
 */
gint
e_table_group_get_focus_column (ETableGroup *etg)
{
	g_return_val_if_fail (etg != NULL, -1);
	g_return_val_if_fail (E_IS_TABLE_GROUP (etg), -1);

	g_return_val_if_fail (ETG_CLASS (etg)->get_focus_column != NULL, -1);
	return ETG_CLASS (etg)->get_focus_column (etg);
}

/**
 * e_table_group_get_printable
 * @etg: %ETableGroup which will be printed
 *
 * This routine creates and returns an %EPrintable that can be used to
 * print the given %ETableGroup.
 *
 * Returns: The %EPrintable.
 */
EPrintable *
e_table_group_get_printable (ETableGroup *etg)
{
	g_return_val_if_fail (etg != NULL, NULL);
	g_return_val_if_fail (E_IS_TABLE_GROUP (etg), NULL);

	g_return_val_if_fail (ETG_CLASS (etg)->get_printable != NULL, NULL);
	return ETG_CLASS (etg)->get_printable (etg);
}

/**
 * e_table_group_compute_location
 * @eti: %ETableGroup to look in.
 * @x: A pointer to the x location to find in the %ETableGroup.
 * @y: A pointer to the y location to find in the %ETableGroup.
 * @row: A pointer to the location to store the found row in.
 * @col: A pointer to the location to store the found col in.
 *
 * This routine locates the pixel location (*x, *y) in the
 * %ETableGroup.  If that location is in the %ETableGroup, *row and
 * *col are set to the view row and column where it was found.  If
 * that location is not in the %ETableGroup, the height of the
 * %ETableGroup is removed from the value y points to.
 */
void
e_table_group_compute_location (ETableGroup *etg, int *x, int *y, int *row, int *col)
{
	g_return_if_fail (etg != NULL);
	g_return_if_fail (E_IS_TABLE_GROUP (etg));

	g_return_if_fail (ETG_CLASS (etg)->compute_location != NULL);
	ETG_CLASS (etg)->compute_location (etg, x, y, row, col);
}

void
<<<<<<< HEAD
e_table_group_compute_mouse_over (ETableGroup *etg, int x, int y, int *row, int *col)
=======
e_table_group_get_mouse_over (ETableGroup *etg, int *row, int *col)
>>>>>>> 23df7699
{
	g_return_if_fail (etg != NULL);
	g_return_if_fail (E_IS_TABLE_GROUP (etg));

<<<<<<< HEAD
	g_return_if_fail (ETG_CLASS (etg)->compute_mouse_over != NULL);
	ETG_CLASS (etg)->compute_mouse_over (etg, x, y, row, col);
=======
	g_return_if_fail (ETG_CLASS (etg)->get_mouse_over != NULL);
	ETG_CLASS (etg)->get_mouse_over (etg, row, col);
>>>>>>> 23df7699
}

/**
 * e_table_group_get_position
 * @eti: %ETableGroup to look in.
 * @x: A pointer to the location to store the found x location in.
 * @y: A pointer to the location to store the found y location in.
 * @row: A pointer to the row number to find.
 * @col: A pointer to the col number to find.
 *
 * This routine finds the view cell (row, col) in the #ETableGroup.
 * If that location is in the #ETableGroup *@x and *@y are set to the
 * upper left hand corner of the cell found.  If that location is not
 * in the #ETableGroup, the number of rows in the #ETableGroup is
 * removed from the value row points to.
 */
void
e_table_group_get_cell_geometry  (ETableGroup *etg,
				  int         *row,
				  int         *col,
				  int         *x,
				  int         *y,
				  int         *width,
				  int         *height)
{
	g_return_if_fail (etg != NULL);
	g_return_if_fail (E_IS_TABLE_GROUP (etg));

	g_return_if_fail (ETG_CLASS (etg)->get_cell_geometry != NULL);
	ETG_CLASS (etg)->get_cell_geometry (etg, row, col, x, y, width, height);
}

/**
 * e_table_group_cursor_change
 * @eti: %ETableGroup to emit the signal on
 * @row: The new cursor row (model row)
 *
 * This routine emits the "cursor_change" signal.
 */
void
e_table_group_cursor_change (ETableGroup *e_table_group, gint row)
{
	g_return_if_fail (e_table_group != NULL);
	g_return_if_fail (E_IS_TABLE_GROUP (e_table_group));

	g_signal_emit (e_table_group,
		       etg_signals [CURSOR_CHANGE], 0,
		       row);
}

/**
 * e_table_group_cursor_activated
 * @eti: %ETableGroup to emit the signal on
 * @row: The cursor row (model row)
 *
 * This routine emits the "cursor_activated" signal.
 */
void
e_table_group_cursor_activated (ETableGroup *e_table_group, gint row)
{
	g_return_if_fail (e_table_group != NULL);
	g_return_if_fail (E_IS_TABLE_GROUP (e_table_group));

	g_signal_emit (e_table_group,
		       etg_signals [CURSOR_ACTIVATED], 0,
		       row);
}

/**
 * e_table_group_double_click
 * @eti: %ETableGroup to emit the signal on
 * @row: The row clicked on (model row)
 * @col: The col clicked on (model col)
 * @event: The event that caused this signal
 *
 * This routine emits the "double_click" signal.
 */
void
e_table_group_double_click (ETableGroup *e_table_group, gint row, gint col, GdkEvent *event)
{
	g_return_if_fail (e_table_group != NULL);
	g_return_if_fail (E_IS_TABLE_GROUP (e_table_group));

	g_signal_emit (e_table_group,
		       etg_signals [DOUBLE_CLICK], 0,
		       row, col, event);
}

/**
 * e_table_group_right_click
 * @eti: %ETableGroup to emit the signal on
 * @row: The row clicked on (model row)
 * @col: The col clicked on (model col)
 * @event: The event that caused this signal
 *
 * This routine emits the "right_click" signal.
 */
gint
e_table_group_right_click (ETableGroup *e_table_group, gint row, gint col, GdkEvent *event)
{
	gint return_val = 0;

	g_return_val_if_fail (e_table_group != NULL, 0);
	g_return_val_if_fail (E_IS_TABLE_GROUP (e_table_group), 0);

	g_signal_emit (e_table_group,
		       etg_signals [RIGHT_CLICK], 0,
		       row, col, event, &return_val);

	return return_val;
}

/**
 * e_table_group_click
 * @eti: %ETableGroup to emit the signal on
 * @row: The row clicked on (model row)
 * @col: The col clicked on (model col)
 * @event: The event that caused this signal
 *
 * This routine emits the "click" signal.
 */
gint
e_table_group_click (ETableGroup *e_table_group, gint row, gint col, GdkEvent *event)
{
	gint return_val = 0;

	g_return_val_if_fail (e_table_group != NULL, 0);
	g_return_val_if_fail (E_IS_TABLE_GROUP (e_table_group), 0);

	g_signal_emit (e_table_group,
		       etg_signals [CLICK], 0,
		       row, col, event, &return_val);

	return return_val;
}

/**
 * e_table_group_key_press
 * @eti: %ETableGroup to emit the signal on
 * @row: The cursor row (model row)
 * @col: The cursor col (model col)
 * @event: The event that caused this signal
 *
 * This routine emits the "key_press" signal.
 */
gint
e_table_group_key_press (ETableGroup *e_table_group, gint row, gint col, GdkEvent *event)
{
	gint return_val = 0;

	g_return_val_if_fail (e_table_group != NULL, 0);
	g_return_val_if_fail (E_IS_TABLE_GROUP (e_table_group), 0);

	g_signal_emit (e_table_group,
		       etg_signals [KEY_PRESS], 0,
		       row, col, event, &return_val);

	return return_val;
}

/**
 * e_table_group_start_drag
 * @eti: %ETableGroup to emit the signal on
 * @row: The cursor row (model row)
 * @col: The cursor col (model col)
 * @event: The event that caused this signal
 *
 * This routine emits the "start_drag" signal.
 */
gint
e_table_group_start_drag (ETableGroup *e_table_group, gint row, gint col, GdkEvent *event)
{
	gint return_val = 0;

	g_return_val_if_fail (e_table_group != NULL, 0);
	g_return_val_if_fail (E_IS_TABLE_GROUP (e_table_group), 0);

	g_signal_emit (e_table_group,
		       etg_signals [START_DRAG], 0,
		       row, col, event, &return_val);

	return return_val;
}

/**
 * e_table_group_get_header
 * @eti: %ETableGroup to check
 *
 * This routine returns the %ETableGroup's header.
 *
 * Returns: The %ETableHeader.
 */
ETableHeader *
e_table_group_get_header (ETableGroup *etg)
{
	g_return_val_if_fail (etg != NULL, NULL);
	g_return_val_if_fail (E_IS_TABLE_GROUP (etg), NULL);

	return etg->header;
}

static int
etg_event (GnomeCanvasItem *item, GdkEvent *event)
{
	ETableGroup *etg = E_TABLE_GROUP (item);
	gboolean return_val = TRUE;

	switch (event->type) {

	case GDK_FOCUS_CHANGE:
		etg->has_focus = event->focus_change.in;
		return_val = FALSE;

	default:
		return_val = FALSE;
	}
	if (return_val == FALSE){
		if (GNOME_CANVAS_ITEM_CLASS(etg_parent_class)->event)
			return GNOME_CANVAS_ITEM_CLASS(etg_parent_class)->event (item, event);
	}
	return return_val;

}

static gboolean
etg_get_focus (ETableGroup      *etg)
{
	return etg->has_focus;
}

static void
etg_class_init (ETableGroupClass *klass)
{
	GnomeCanvasItemClass *item_class = GNOME_CANVAS_ITEM_CLASS (klass);
	GObjectClass *object_class = G_OBJECT_CLASS (klass);

	object_class->dispose = etg_dispose;

	item_class->event = etg_event;

	klass->cursor_change = NULL;
	klass->cursor_activated = NULL;
	klass->double_click = NULL;
	klass->right_click = NULL;
	klass->click = NULL;
	klass->key_press = NULL;
	klass->start_drag = NULL;

	klass->add = NULL;
	klass->add_array = NULL;
	klass->add_all = NULL;
	klass->remove = NULL;
	klass->row_count  = NULL;
	klass->increment  = NULL;
	klass->decrement  = NULL;
	klass->set_focus  = NULL;
	klass->get_focus = etg_get_focus;
	klass->get_printable = NULL;
	klass->compute_location = NULL;
<<<<<<< HEAD
	klass->compute_mouse_over = NULL;
=======
	klass->get_mouse_over = NULL;
>>>>>>> 23df7699
	klass->get_cell_geometry = NULL;

	etg_signals [CURSOR_CHANGE] =
		g_signal_new ("cursor_change",
			      G_OBJECT_CLASS_TYPE (object_class),
			      G_SIGNAL_RUN_LAST,
			      G_STRUCT_OFFSET (ETableGroupClass, cursor_change),
			      NULL, NULL,
			      g_cclosure_marshal_VOID__INT,
			      G_TYPE_NONE, 1, G_TYPE_INT);

	etg_signals [CURSOR_ACTIVATED] =
		g_signal_new ("cursor_activated",
			      G_OBJECT_CLASS_TYPE (object_class),
			      G_SIGNAL_RUN_LAST,
			      G_STRUCT_OFFSET (ETableGroupClass, cursor_activated),
			      NULL, NULL,
			      g_cclosure_marshal_VOID__INT,
			      G_TYPE_NONE, 1, G_TYPE_INT);

	etg_signals [DOUBLE_CLICK] =
		g_signal_new ("double_click",
			      G_OBJECT_CLASS_TYPE (object_class),
			      G_SIGNAL_RUN_LAST,
			      G_STRUCT_OFFSET (ETableGroupClass, double_click),
			      NULL, NULL,
			      e_marshal_NONE__INT_INT_BOXED,
			      G_TYPE_NONE, 3, G_TYPE_INT,
			      G_TYPE_INT, GDK_TYPE_EVENT);

	etg_signals [RIGHT_CLICK] =
		g_signal_new ("right_click",
			      G_OBJECT_CLASS_TYPE (object_class),
			      G_SIGNAL_RUN_LAST,
			      G_STRUCT_OFFSET (ETableGroupClass, right_click),
			      NULL, NULL,
			      e_marshal_INT__INT_INT_BOXED,
			      G_TYPE_INT, 3, G_TYPE_INT, G_TYPE_INT, GDK_TYPE_EVENT);

	etg_signals [CLICK] =
		g_signal_new ("click",
			      G_OBJECT_CLASS_TYPE (object_class),
			      G_SIGNAL_RUN_LAST,
			      G_STRUCT_OFFSET (ETableGroupClass, click),
			      NULL, NULL,
			      e_marshal_INT__INT_INT_BOXED,
			      G_TYPE_INT, 3, G_TYPE_INT,
			      G_TYPE_INT, GDK_TYPE_EVENT);

	etg_signals [KEY_PRESS] =
		g_signal_new ("key_press",
			      G_OBJECT_CLASS_TYPE (object_class),
			      G_SIGNAL_RUN_LAST,
			      G_STRUCT_OFFSET (ETableGroupClass, key_press),
			      NULL, NULL,
			      e_marshal_INT__INT_INT_BOXED,
			      G_TYPE_INT, 3, G_TYPE_INT,
			      G_TYPE_INT, GDK_TYPE_EVENT);

	etg_signals [START_DRAG] =
		g_signal_new ("start_drag",
			      G_OBJECT_CLASS_TYPE (object_class),
			      G_SIGNAL_RUN_LAST,
			      G_STRUCT_OFFSET (ETableGroupClass, start_drag),
			      NULL, NULL,
			      e_marshal_INT__INT_INT_BOXED,
			      G_TYPE_INT, 3, G_TYPE_INT,
			      G_TYPE_INT, GDK_TYPE_EVENT);
}

static void
etg_init (ETableGroup *etg)
{
	/* nothing to do */
}<|MERGE_RESOLUTION|>--- conflicted
+++ resolved
@@ -382,22 +382,13 @@
 }
 
 void
-<<<<<<< HEAD
-e_table_group_compute_mouse_over (ETableGroup *etg, int x, int y, int *row, int *col)
-=======
 e_table_group_get_mouse_over (ETableGroup *etg, int *row, int *col)
->>>>>>> 23df7699
-{
-	g_return_if_fail (etg != NULL);
-	g_return_if_fail (E_IS_TABLE_GROUP (etg));
-
-<<<<<<< HEAD
-	g_return_if_fail (ETG_CLASS (etg)->compute_mouse_over != NULL);
-	ETG_CLASS (etg)->compute_mouse_over (etg, x, y, row, col);
-=======
+{
+	g_return_if_fail (etg != NULL);
+	g_return_if_fail (E_IS_TABLE_GROUP (etg));
+
 	g_return_if_fail (ETG_CLASS (etg)->get_mouse_over != NULL);
 	ETG_CLASS (etg)->get_mouse_over (etg, row, col);
->>>>>>> 23df7699
 }
 
 /**
@@ -657,11 +648,7 @@
 	klass->get_focus = etg_get_focus;
 	klass->get_printable = NULL;
 	klass->compute_location = NULL;
-<<<<<<< HEAD
-	klass->compute_mouse_over = NULL;
-=======
 	klass->get_mouse_over = NULL;
->>>>>>> 23df7699
 	klass->get_cell_geometry = NULL;
 
 	etg_signals [CURSOR_CHANGE] =
