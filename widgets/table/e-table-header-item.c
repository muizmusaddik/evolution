/*
 * This program is free software; you can redistribute it and/or
 * modify it under the terms of the GNU Lesser General Public
 * License as published by the Free Software Foundation; either
 * version 2 of the License, or (at your option) version 3.
 *
 * This program is distributed in the hope that it will be useful,
 * but WITHOUT ANY WARRANTY; without even the implied warranty of
 * MERCHANTABILITY or FITNESS FOR A PARTICULAR PURPOSE.  See the GNU
 * Lesser General Public License for more details.
 *
 * You should have received a copy of the GNU Lesser General Public
 * License along with the program; if not, see <http://www.gnu.org/licenses/>
 *
 *
 * Authors:
 *		Chris Lahey <clahey@ximian.com>
 *		Miguel de Icaza <miguel@gnu.org>
 *
 * Copyright (C) 1999-2008 Novell, Inc. (www.novell.com)
 *
 */

#ifdef HAVE_CONFIG_H
#include <config.h>
#endif

#include <string.h>

#include <gtk/gtk.h>
#include <libgnomecanvas/libgnomecanvas.h>
#include <gdk-pixbuf/gdk-pixbuf.h>
#include <gdk/gdkkeysyms.h>

#include <glib/gi18n.h>
#include "e-util/e-util.h"
#include "e-util/e-xml-utils.h"
#include "misc/e-canvas.h"

#include "e-popup-menu.h"
#include "e-table.h"
#include "e-table-col-dnd.h"
#include "e-table-config.h"
#include "e-table-defines.h"
#include "e-table-field-chooser-dialog.h"
#include "e-table-header.h"
#include "e-table-header-utils.h"

#include "e-table-header-item.h"

#include "arrow-up.xpm"
#include "arrow-down.xpm"

enum {
	BUTTON_PRESSED,
	LAST_SIGNAL
};

static guint ethi_signals[LAST_SIGNAL] = { 0, };

#define ARROW_DOWN_HEIGHT 16
#define ARROW_PTR          7

/* Defines the tolerance for proximity of the column division to the cursor position */
#define TOLERANCE 4

#define ETHI_RESIZING(x) ((x)->resize_col != -1)

#define ethi_get_type e_table_header_item_get_type
G_DEFINE_TYPE (ETableHeaderItem, ethi, GNOME_TYPE_CANVAS_ITEM)

#define d(x)

static void ethi_drop_table_header (ETableHeaderItem *ethi);

/*
 * They display the arrows for the drop location.
 */

static GtkWidget *arrow_up, *arrow_down;

enum {
	PROP_0,
	PROP_TABLE_HEADER,
	PROP_FULL_HEADER,
	PROP_DND_CODE,
	PROP_TABLE_FONT_DESC,
	PROP_SORT_INFO,
	PROP_TABLE,
	PROP_TREE
};

enum {
	ET_SCROLL_UP = 1 << 0,
	ET_SCROLL_DOWN = 1 << 1,
	ET_SCROLL_LEFT = 1 << 2,
	ET_SCROLL_RIGHT = 1 << 3
};

static void scroll_off (ETableHeaderItem *ethi);
static void scroll_on (ETableHeaderItem *ethi, guint scroll_direction);

static void
ethi_dispose (GObject *object)
{
	ETableHeaderItem *ethi = E_TABLE_HEADER_ITEM (object);

	ethi_drop_table_header (ethi);

	scroll_off (ethi);

	if (ethi->resize_cursor) {
		g_object_unref (ethi->resize_cursor);
		ethi->resize_cursor = NULL;
	}

	if (ethi->dnd_code) {
		g_free (ethi->dnd_code);
		ethi->dnd_code = NULL;
	}

	if (ethi->sort_info) {
		if (ethi->sort_info_changed_id)
			g_signal_handler_disconnect (ethi->sort_info, ethi->sort_info_changed_id);
		if (ethi->group_info_changed_id)
			g_signal_handler_disconnect (ethi->sort_info, ethi->group_info_changed_id);
		g_object_unref (ethi->sort_info);
		ethi->sort_info = NULL;
	}

	if (ethi->full_header)
		g_object_unref (ethi->full_header);
	ethi->full_header = NULL;

	if (ethi->etfcd.widget)
		g_object_remove_weak_pointer (
			G_OBJECT (ethi->etfcd.widget), &ethi->etfcd.pointer);

	if (ethi->config)
		g_object_unref (ethi->config);
	ethi->config = NULL;

	/* Chain up to parent's dispose() method. */
	G_OBJECT_CLASS (ethi_parent_class)->dispose (object);
}

static gint
e_table_header_item_get_height (ETableHeaderItem *ethi)
{
	ETableHeader *eth;
	gint numcols, col;
	gint maxheight;

	g_return_val_if_fail (ethi != NULL, 0);
	g_return_val_if_fail (E_IS_TABLE_HEADER_ITEM (ethi), 0);

	eth = ethi->eth;
	numcols = e_table_header_count (eth);

	maxheight = 0;

	for (col = 0; col < numcols; col++) {
		ETableCol *ecol = e_table_header_get_column (eth, col);
		gint height;

		height = e_table_header_compute_height (ecol,
							GTK_WIDGET (GNOME_CANVAS_ITEM (ethi)->canvas));

		if (height > maxheight)
			maxheight = height;
	}

	return maxheight;
}

static void
ethi_update (GnomeCanvasItem *item,
             const cairo_matrix_t *i2c,
             gint flags)
{
	ETableHeaderItem *ethi = E_TABLE_HEADER_ITEM (item);
	gdouble x1, y1, x2, y2;

	if (GNOME_CANVAS_ITEM_CLASS (ethi_parent_class)->update)
		GNOME_CANVAS_ITEM_CLASS (ethi_parent_class)->update (
			item, i2c, flags);

	if (ethi->sort_info)
		ethi->group_indent_width =
			e_table_sort_info_grouping_get_count (ethi->sort_info)
			* GROUP_INDENT;
	else
		ethi->group_indent_width = 0;

	ethi->width =
		e_table_header_total_width (ethi->eth) +
		ethi->group_indent_width;

	x1 = y1 = 0;
	x2 = ethi->width;
	y2 = ethi->height;

	gnome_canvas_matrix_transform_rect (i2c, &x1, &y1, &x2, &y2);

	if (item->x1 != x1 ||
	    item->y1 != y1 ||
	    item->x2 != x2 ||
	    item->y2 != y2)
		{
			gnome_canvas_request_redraw (
				item->canvas,
				item->x1, item->y1,
				item->x2, item->y2);
			item->x1 = x1;
			item->y1 = y1;
			item->x2 = x2;
			item->y2 = y2;
/* FIXME: Group Child bounds !? (FOO BAA) */
#if 0
			gnome_canvas_group_child_bounds (GNOME_CANVAS_GROUP (item->parent), item);
#endif
		}
	gnome_canvas_request_redraw (item->canvas, item->x1, item->y1, item->x2, item->y2);
}

static void
ethi_font_set (ETableHeaderItem *ethi,
               PangoFontDescription *font_desc)
{
	if (ethi->font_desc)
		pango_font_description_free (ethi->font_desc);

	ethi->font_desc = pango_font_description_copy (font_desc);

	ethi->height = e_table_header_item_get_height (ethi);
	e_canvas_item_request_reflow (GNOME_CANVAS_ITEM (ethi));
}

static void
ethi_drop_table_header (ETableHeaderItem *ethi)
{
	GObject *header;

	if (!ethi->eth)
		return;

	header = G_OBJECT (ethi->eth);
	g_signal_handler_disconnect (header, ethi->structure_change_id);
	g_signal_handler_disconnect (header, ethi->dimension_change_id);

	g_object_unref (header);
	ethi->eth = NULL;
	ethi->width = 0;
}

static void
structure_changed (ETableHeader *header,
                   ETableHeaderItem *ethi)
{
	gnome_canvas_item_request_update (GNOME_CANVAS_ITEM (ethi));
}

static void
dimension_changed (ETableHeader *header,
                   gint col,
                   ETableHeaderItem *ethi)
{
	gnome_canvas_item_request_update (GNOME_CANVAS_ITEM (ethi));
}

static void
ethi_add_table_header (ETableHeaderItem *ethi,
                       ETableHeader *header)
{
	ethi->eth = header;
	g_object_ref (ethi->eth);

	ethi->height = e_table_header_item_get_height (ethi);

	ethi->structure_change_id = g_signal_connect (
		header, "structure_change",
		G_CALLBACK (structure_changed), ethi);
	ethi->dimension_change_id = g_signal_connect (
		header, "dimension_change",
		G_CALLBACK (dimension_changed), ethi);
	e_canvas_item_request_reflow (GNOME_CANVAS_ITEM (ethi));
	gnome_canvas_item_request_update (GNOME_CANVAS_ITEM (ethi));
}

static void
ethi_sort_info_changed (ETableSortInfo *sort_info,
                        ETableHeaderItem *ethi)
{
	gnome_canvas_item_request_update (GNOME_CANVAS_ITEM (ethi));
}

static void
ethi_set_property (GObject *object,
                   guint property_id,
                   const GValue *value,
                   GParamSpec *pspec)
{
	GnomeCanvasItem *item;
	ETableHeaderItem *ethi;

	item = GNOME_CANVAS_ITEM (object);
	ethi = E_TABLE_HEADER_ITEM (object);

	switch (property_id) {
	case PROP_TABLE_HEADER:
		ethi_drop_table_header (ethi);
		ethi_add_table_header (ethi, E_TABLE_HEADER (g_value_get_object (value)));
		break;

	case PROP_FULL_HEADER:
		if (ethi->full_header)
			g_object_unref (ethi->full_header);
		ethi->full_header = E_TABLE_HEADER (g_value_get_object (value));
		if (ethi->full_header)
			g_object_ref (ethi->full_header);
		break;

	case PROP_DND_CODE:
		g_free (ethi->dnd_code);
		ethi->dnd_code = g_strdup (g_value_get_string (value));
		break;

	case PROP_TABLE_FONT_DESC:
		ethi_font_set (ethi, g_value_get_boxed (value));
		break;

	case PROP_SORT_INFO:
		if (ethi->sort_info) {
			if (ethi->sort_info_changed_id)
				g_signal_handler_disconnect (
					ethi->sort_info,
					ethi->sort_info_changed_id);

			if (ethi->group_info_changed_id)
				g_signal_handler_disconnect (
					ethi->sort_info,
					ethi->group_info_changed_id);
			g_object_unref (ethi->sort_info);
		}
		ethi->sort_info = g_value_get_object (value);
		g_object_ref (ethi->sort_info);
		ethi->sort_info_changed_id =
			g_signal_connect (
				ethi->sort_info, "sort_info_changed",
				G_CALLBACK (ethi_sort_info_changed), ethi);
		ethi->group_info_changed_id =
			g_signal_connect (
				ethi->sort_info, "group_info_changed",
				G_CALLBACK (ethi_sort_info_changed), ethi);
		break;
	case PROP_TABLE:
		if (g_value_get_object (value))
			ethi->table = E_TABLE (g_value_get_object (value));
		else
			ethi->table = NULL;
		break;
	case PROP_TREE:
		if (g_value_get_object (value))
			ethi->tree = E_TREE (g_value_get_object (value));
		else
			ethi->tree = NULL;
		break;
	}
	gnome_canvas_item_request_update (item);
}

static void
ethi_get_property (GObject *object,
                   guint property_id,
                   GValue *value,
                   GParamSpec *pspec)
{
	ETableHeaderItem *ethi;

	ethi = E_TABLE_HEADER_ITEM (object);

	switch (property_id) {
	case PROP_FULL_HEADER:
		g_value_set_object (value, ethi->full_header);
		break;
	case PROP_DND_CODE:
		g_value_set_string (value, ethi->dnd_code);
		break;
	default:
		G_OBJECT_WARN_INVALID_PROPERTY_ID (object, property_id, pspec);
		break;
	}
}

static gint
ethi_find_col_by_x (ETableHeaderItem *ethi,
                    gint x)
{
	const gint cols = e_table_header_count (ethi->eth);
	gint x1 = 0;
	gint col;

	d(g_print ("%s:%d: x = %d, x1 = %d\n", __FUNCTION__, __LINE__, x, x1));

	x1 += ethi->group_indent_width;

	if (x < x1) {
		d(g_print ("%s:%d: Returning 0\n", __FUNCTION__, __LINE__));
		return 0;
	}

	for (col = 0; col < cols; col++) {
		ETableCol *ecol = e_table_header_get_column (ethi->eth, col);

		if ((x >= x1) && (x <= x1 + ecol->width)) {
			d(g_print ("%s:%d: Returning %d\n", __FUNCTION__, __LINE__, col));
			return col;
		}

		x1 += ecol->width;
	}
	d(g_print ("%s:%d: Returning %d\n", __FUNCTION__, __LINE__, cols - 1));
	return cols - 1;
}

static gint
ethi_find_col_by_x_nearest (ETableHeaderItem *ethi,
                            gint x)
{
	const gint cols = e_table_header_count (ethi->eth);
	gint x1 = 0;
	gint col;

	x1 += ethi->group_indent_width;

	if (x < x1)
		return 0;

	for (col = 0; col < cols; col++) {
		ETableCol *ecol = e_table_header_get_column (ethi->eth, col);

		x1 += (ecol->width / 2);

		if (x <= x1)
			return col;

		x1 += (ecol->width + 1) / 2;
	}
	return col;
}

static void
ethi_remove_drop_marker (ETableHeaderItem *ethi)
{
	if (ethi->drag_mark == -1)
		return;

	gtk_widget_hide (arrow_up);
	gtk_widget_hide (arrow_down);

	ethi->drag_mark = -1;
}

static GtkWidget *
make_shaped_window_from_xpm (const gchar **xpm)
{
	GdkPixbuf *pixbuf;
	GtkWidget *win, *pix;

	pixbuf = gdk_pixbuf_new_from_xpm_data (xpm);

	win = gtk_window_new (GTK_WINDOW_POPUP);
	gtk_window_set_type_hint (GTK_WINDOW (win), GDK_WINDOW_TYPE_HINT_NOTIFICATION);

	pix = gtk_image_new_from_pixbuf (pixbuf);
	gtk_widget_realize (win);
	gtk_container_add (GTK_CONTAINER (win), pix);

	g_object_unref (pixbuf);

	return win;
}

static void
ethi_add_drop_marker (ETableHeaderItem *ethi,
                      gint col,
                      gboolean recreate)
{
	GnomeCanvas *canvas;
	GtkAdjustment *adjustment;
	GdkWindow *window;
	gint rx, ry;
	gint x;

	if (!recreate && ethi->drag_mark == col)
		return;

	ethi->drag_mark = col;

	x = e_table_header_col_diff (ethi->eth, 0, col);
	if (col > 0)
		x += ethi->group_indent_width;

	if (!arrow_up) {
		arrow_up   = make_shaped_window_from_xpm (arrow_up_xpm);
		arrow_down = make_shaped_window_from_xpm (arrow_down_xpm);
	}

	canvas = GNOME_CANVAS_ITEM (ethi)->canvas;
	window = gtk_widget_get_window (GTK_WIDGET (canvas));
	gdk_window_get_origin (window, &rx, &ry);

	adjustment = gtk_scrollable_get_hadjustment (GTK_SCROLLABLE (canvas));
	rx -= gtk_adjustment_get_value (adjustment);

	adjustment = gtk_scrollable_get_vadjustment (GTK_SCROLLABLE (canvas));
	ry -= gtk_adjustment_get_value (adjustment);

	gtk_window_move (
		GTK_WINDOW (arrow_down),
		rx + x - ARROW_PTR,
		ry - ARROW_DOWN_HEIGHT);
	gtk_widget_show_all (arrow_down);

	gtk_window_move (
		GTK_WINDOW (arrow_up),
		rx + x - ARROW_PTR,
		ry + ethi->height);
	gtk_widget_show_all (arrow_up);
}

static void
ethi_add_destroy_marker (ETableHeaderItem *ethi)
{
	gdouble x1;

	if (ethi->remove_item)
		g_object_run_dispose (G_OBJECT (ethi->remove_item));

	x1 = (gdouble) e_table_header_col_diff (ethi->eth, 0, ethi->drag_col);
	if (ethi->drag_col > 0)
		x1 += ethi->group_indent_width;

	ethi->remove_item = gnome_canvas_item_new (
		GNOME_CANVAS_GROUP (GNOME_CANVAS_ITEM (ethi)->canvas->root),
		gnome_canvas_rect_get_type (),
		"x1", x1 + 1,
		"y1", (gdouble) 1,
		"x2", (gdouble) x1 + e_table_header_col_diff (
			ethi->eth, ethi->drag_col, ethi->drag_col + 1) - 2,

		"y2", (gdouble) ethi->height - 2,
		"fill_color_rgba", 0xFF000080,
		NULL);
}

static void
ethi_remove_destroy_marker (ETableHeaderItem *ethi)
{
	if (!ethi->remove_item)
		return;

	g_object_run_dispose (G_OBJECT (ethi->remove_item));
	ethi->remove_item = NULL;
}

#if 0
static gboolean
moved (ETableHeaderItem *ethi,
       guint col,
       guint model_col)
{
	if (col == -1)
		return TRUE;
	ecol = e_table_header_get_column (ethi->eth, col);
	if (ecol->col_idx == model_col)
		return FALSE;
	if (col > 0) {
		ecol = e_table_header_get_column (ethi->eth, col - 1);
		if (ecol->col_idx == model_col)
			return FALSE;
	}
	return TRUE;
}
#endif

static void
do_drag_motion (ETableHeaderItem *ethi,
                GdkDragContext *context,
                gint x,
                gint y,
                guint time,
                gboolean recreate)
{
	if ((x >= 0) && (x <= (ethi->width)) &&
	    (y >= 0) && (y <= (ethi->height))) {
		GdkDragAction suggested_action;
		gint col;
		d(g_print("In header\n"));

		col = ethi_find_col_by_x_nearest (ethi, x);
		suggested_action = gdk_drag_context_get_suggested_action (context);

		if (ethi->drag_col != -1 && (col == ethi->drag_col ||
		    col == ethi->drag_col + 1)) {
			if (ethi->drag_col != -1)
				ethi_remove_destroy_marker (ethi);

			ethi_remove_drop_marker (ethi);
			gdk_drag_status (context, suggested_action, time);
		}
		else if (col != -1) {
			if (ethi->drag_col != -1)
				ethi_remove_destroy_marker (ethi);

			ethi_add_drop_marker (ethi, col, recreate);
			gdk_drag_status (context, suggested_action, time);
		} else {
			ethi_remove_drop_marker (ethi);
			if (ethi->drag_col != -1)
				ethi_add_destroy_marker (ethi);
		}
	} else {
		ethi_remove_drop_marker (ethi);
		if (ethi->drag_col != -1)
			ethi_add_destroy_marker (ethi);
	}
}

static gboolean
scroll_timeout (gpointer data)
{
	ETableHeaderItem *ethi = data;
	gint dx = 0;
	GtkAdjustment *adjustment;
	GtkScrollable *scrollable;
	gdouble hadjustment_value;
	gdouble vadjustment_value;
	gdouble page_size;
	gdouble lower;
	gdouble upper;
	gdouble value;

	if (ethi->scroll_direction & ET_SCROLL_RIGHT)
		dx += 20;
	if (ethi->scroll_direction & ET_SCROLL_LEFT)
		dx -= 20;

	scrollable = GTK_SCROLLABLE (GNOME_CANVAS_ITEM (ethi)->canvas);

	adjustment = gtk_scrollable_get_hadjustment (scrollable);
	hadjustment_value = gtk_adjustment_get_value (adjustment);

	adjustment = gtk_scrollable_get_vadjustment (scrollable);
	vadjustment_value = gtk_adjustment_get_value (adjustment);

	value = hadjustment_value;

	adjustment = gtk_scrollable_get_hadjustment (scrollable);
	page_size = gtk_adjustment_get_page_size (adjustment);
	lower = gtk_adjustment_get_lower (adjustment);
	upper = gtk_adjustment_get_upper (adjustment);

	gtk_adjustment_set_value (
		adjustment, CLAMP (
		hadjustment_value + dx, lower, upper - page_size));

	hadjustment_value = gtk_adjustment_get_value (adjustment);

	if (hadjustment_value != value)
		do_drag_motion (
			ethi,
			ethi->last_drop_context,
			ethi->last_drop_x + hadjustment_value,
			ethi->last_drop_y + vadjustment_value,
			ethi->last_drop_time,
			TRUE);

	return TRUE;
}

static void
scroll_on (ETableHeaderItem *ethi,
           guint scroll_direction)
{
	if (ethi->scroll_idle_id == 0 || scroll_direction != ethi->scroll_direction) {
		if (ethi->scroll_idle_id != 0)
			g_source_remove (ethi->scroll_idle_id);
		ethi->scroll_direction = scroll_direction;
		ethi->scroll_idle_id = g_timeout_add (100, scroll_timeout, ethi);
	}
}

static void
scroll_off (ETableHeaderItem *ethi)
{
	if (ethi->scroll_idle_id) {
		g_source_remove (ethi->scroll_idle_id);
		ethi->scroll_idle_id = 0;
	}
}

static void
context_destroyed (gpointer data)
{
	ETableHeaderItem *ethi = data;

	ethi->last_drop_x       = 0;
	ethi->last_drop_y       = 0;
	ethi->last_drop_time    = 0;
	ethi->last_drop_context = NULL;
	scroll_off (ethi);

	g_object_unref (ethi);
}

static void
context_connect (ETableHeaderItem *ethi,
                 GdkDragContext *context)
{
	if (g_dataset_get_data (context, "e-table-header-item") == NULL)
		g_dataset_set_data_full (
			context, "e-table-header-item",
			g_object_ref (ethi), context_destroyed);
}

static gboolean
ethi_drag_motion (GtkWidget *widget,
                  GdkDragContext *context,
                  gint x,
                  gint y,
                  guint time,
                  ETableHeaderItem *ethi)
{
	GtkAllocation allocation;
	GtkAdjustment *adjustment;
	GList *targets;
	gdouble hadjustment_value;
	gdouble vadjustment_value;
	gchar *droptype, *headertype;
	guint direction = 0;

	gdk_drag_status (context, 0, time);

	targets = gdk_drag_context_list_targets (context);
	droptype = gdk_atom_name (GDK_POINTER_TO_ATOM (targets->data));
	headertype = g_strdup_printf ("%s-%s", TARGET_ETABLE_COL_TYPE,
				      ethi->dnd_code);

	if (strcmp (droptype, headertype) != 0) {
		g_free (headertype);
		return FALSE;
	}

	g_free (headertype);

	gtk_widget_get_allocation (widget, &allocation);

	if (x < 20)
		direction |= ET_SCROLL_LEFT;
	if (x > allocation.width - 20)
		direction |= ET_SCROLL_RIGHT;

	ethi->last_drop_x = x;
	ethi->last_drop_y = y;
	ethi->last_drop_time = time;
	ethi->last_drop_context = context;
	context_connect (ethi, context);

	adjustment = gtk_scrollable_get_hadjustment (GTK_SCROLLABLE (widget));
	hadjustment_value = gtk_adjustment_get_value (adjustment);

	adjustment = gtk_scrollable_get_vadjustment (GTK_SCROLLABLE (widget));
	vadjustment_value = gtk_adjustment_get_value (adjustment);

	do_drag_motion (
		ethi, context,
		x + hadjustment_value,
		y + vadjustment_value,
		time, FALSE);

	if (direction != 0)
		scroll_on (ethi, direction);
	else
		scroll_off (ethi);

	return TRUE;
}

static void
ethi_drag_end (GtkWidget *canvas,
               GdkDragContext *context,
               ETableHeaderItem *ethi)
{
	ethi_remove_drop_marker (ethi);
	ethi_remove_destroy_marker (ethi);
	ethi->drag_col = -1;
	scroll_off (ethi);
}

static void
ethi_drag_data_received (GtkWidget *canvas,
                         GdkDragContext *drag_context,
                         gint x,
                         gint y,
                         GtkSelectionData *selection_data,
                         guint info,
                         guint time,
                         ETableHeaderItem *ethi)
{
	const guchar *data;
	gint found = FALSE;
	gint count;
	gint column;
	gint drop_col;
	gint i;

	data = gtk_selection_data_get_data (selection_data);

	if (data != NULL) {
		count = e_table_header_count (ethi->eth);
		column = atoi ((gchar *) data);
		drop_col = ethi->drop_col;
		ethi->drop_col = -1;

		if (column >= 0) {
			for (i = 0; i < count; i++) {
				ETableCol *ecol = e_table_header_get_column (ethi->eth, i);
				if (ecol->col_idx == column) {
					e_table_header_move (ethi->eth, i, drop_col);
					found = TRUE;
					break;
				}
			}
			if (!found) {
				count = e_table_header_count (ethi->full_header);
				for (i = 0; i < count; i++) {
					ETableCol *ecol = e_table_header_get_column (ethi->full_header, i);
					if (ecol->col_idx == column) {
						e_table_header_add_column (ethi->eth, ecol, drop_col);
						break;
					}
				}
			}
		}
	}
	ethi_remove_drop_marker (ethi);
	gnome_canvas_item_request_update (GNOME_CANVAS_ITEM (ethi));
}

static void
ethi_drag_data_get (GtkWidget *canvas,
                    GdkDragContext *context,
                    GtkSelectionData *selection_data,
                    guint info,
                    guint time,
                    ETableHeaderItem *ethi)
{
	if (ethi->drag_col != -1) {
		ETableCol *ecol = e_table_header_get_column (ethi->eth, ethi->drag_col);

		gchar *string = g_strdup_printf("%d", ecol->col_idx);
		gtk_selection_data_set (selection_data,
				       GDK_SELECTION_TYPE_STRING,
				       sizeof (string[0]),
				       (guchar *) string,
				       strlen (string));
		g_free (string);
	}
}

static gboolean
ethi_drag_drop (GtkWidget *canvas,
                GdkDragContext *context,
                gint x,
                gint y,
                guint time,
                ETableHeaderItem *ethi)
{
	gboolean successful = FALSE;

	if ((x >= 0) && (x <= (ethi->width)) &&
	    (y >= 0) && (y <= (ethi->height))) {
		gint col;

		col = ethi_find_col_by_x_nearest (ethi, x);

		ethi_add_drop_marker (ethi, col, FALSE);

		ethi->drop_col = col;

		if (col != -1) {
			gchar *target = g_strdup_printf (
				"%s-%s", TARGET_ETABLE_COL_TYPE, ethi->dnd_code);
			d(g_print ("ethi -  %s\n", target));
			gtk_drag_get_data (canvas, context, gdk_atom_intern (target, FALSE), time);
			g_free (target);
		}
	}
	gtk_drag_finish (context, successful, successful, time);
	scroll_off (ethi);
	return successful;
}

static void
ethi_drag_leave (GtkWidget *widget,
                 GdkDragContext *context,
                 guint time,
                 ETableHeaderItem *ethi)
{
	ethi_remove_drop_marker (ethi);
	if (ethi->drag_col != -1)
		ethi_add_destroy_marker (ethi);
}

static void
ethi_realize (GnomeCanvasItem *item)
{
	ETableHeaderItem *ethi = E_TABLE_HEADER_ITEM (item);
	GtkStyle *style;
	GtkTargetEntry  ethi_drop_types[] = {
		{ (gchar *) TARGET_ETABLE_COL_TYPE, 0, TARGET_ETABLE_COL_HEADER },
	};

	if (GNOME_CANVAS_ITEM_CLASS (ethi_parent_class)-> realize)
		(*GNOME_CANVAS_ITEM_CLASS (ethi_parent_class)->realize)(item);

	style = gtk_widget_get_style (GTK_WIDGET (item->canvas));

	if (!ethi->font_desc)
		ethi_font_set (ethi, style->font_desc);

	/*
	 * Now, configure DnD
	 */
	ethi_drop_types[0].target = g_strdup_printf (
		"%s-%s", ethi_drop_types[0].target, ethi->dnd_code);
	gtk_drag_dest_set (
		GTK_WIDGET (item->canvas), 0, ethi_drop_types,
		G_N_ELEMENTS (ethi_drop_types), GDK_ACTION_MOVE);
	g_free ((gpointer) ethi_drop_types[0].target);

	/* Drop signals */
	ethi->drag_motion_id = g_signal_connect (item->canvas, "drag_motion",
						 G_CALLBACK (ethi_drag_motion), ethi);
	ethi->drag_leave_id = g_signal_connect (item->canvas, "drag_leave",
						G_CALLBACK (ethi_drag_leave), ethi);
	ethi->drag_drop_id = g_signal_connect (item->canvas, "drag_drop",
					       G_CALLBACK (ethi_drag_drop), ethi);
	ethi->drag_data_received_id = g_signal_connect (item->canvas, "drag_data_received",
							G_CALLBACK (ethi_drag_data_received), ethi);

	/* Drag signals */
	ethi->drag_end_id = g_signal_connect (item->canvas, "drag_end",
					      G_CALLBACK (ethi_drag_end), ethi);
	ethi->drag_data_get_id = g_signal_connect (item->canvas, "drag_data_get",
						   G_CALLBACK (ethi_drag_data_get), ethi);

}

static void
ethi_unrealize (GnomeCanvasItem *item)
{
	ETableHeaderItem *ethi = E_TABLE_HEADER_ITEM (item);

	if (ethi->font_desc != NULL) {
		pango_font_description_free (ethi->font_desc);
		ethi->font_desc = NULL;
	}

	g_signal_handler_disconnect (item->canvas, ethi->drag_motion_id);
	g_signal_handler_disconnect (item->canvas, ethi->drag_leave_id);
	g_signal_handler_disconnect (item->canvas, ethi->drag_drop_id);
	g_signal_handler_disconnect (item->canvas, ethi->drag_data_received_id);

	g_signal_handler_disconnect (item->canvas, ethi->drag_end_id);
	g_signal_handler_disconnect (item->canvas, ethi->drag_data_get_id);

	gtk_drag_dest_unset (GTK_WIDGET (item->canvas));

	if (GNOME_CANVAS_ITEM_CLASS (ethi_parent_class)->unrealize)
		(*GNOME_CANVAS_ITEM_CLASS (ethi_parent_class)->unrealize)(item);
}

static void
ethi_draw (GnomeCanvasItem *item,
           cairo_t *cr,
           gint x,
           gint y,
           gint width,
           gint height)
{
	ETableHeaderItem *ethi = E_TABLE_HEADER_ITEM (item);
	GnomeCanvas *canvas = item->canvas;
	const gint cols = e_table_header_count (ethi->eth);
	gint x1, x2;
	gint col;
	GHashTable *arrows = g_hash_table_new (NULL, NULL);
<<<<<<< HEAD
	GtkStyle *style;

	style = gtk_widget_get_style (GTK_WIDGET (canvas));
=======
	GtkStyleContext *context;
>>>>>>> 19163c2b

	if (ethi->sort_info) {
		gint length;
		gint i;

		length = e_table_sort_info_grouping_get_count (ethi->sort_info);
		for (i = 0; i < length; i++) {
			ETableSortColumn column;

			column = e_table_sort_info_grouping_get_nth (
				ethi->sort_info, i);

			g_hash_table_insert (
				arrows,
				GINT_TO_POINTER ((gint) column.column),
				GINT_TO_POINTER (
					column.ascending ?
					E_TABLE_COL_ARROW_DOWN :
					E_TABLE_COL_ARROW_UP));
		}

		length = e_table_sort_info_sorting_get_count (ethi->sort_info);
		for (i = 0; i < length; i++) {
			ETableSortColumn column;

			column = e_table_sort_info_sorting_get_nth (
				ethi->sort_info, i);

			g_hash_table_insert (
				arrows,
				GINT_TO_POINTER ((gint) column.column),
				GINT_TO_POINTER (
					column.ascending ?
					E_TABLE_COL_ARROW_DOWN :
					E_TABLE_COL_ARROW_UP));
		}
	}

	ethi->width = e_table_header_total_width (ethi->eth) + ethi->group_indent_width;
	x1 = x2 = 0;
	x2 += ethi->group_indent_width;

	context = gtk_widget_get_style_context (GTK_WIDGET (canvas));

	for (col = 0; col < cols; col++, x1 = x2) {
		ETableCol *ecol = e_table_header_get_column (ethi->eth, col);
		gint col_width;
		GtkRegionFlags flags = 0;

		col_width = ecol->width;

		x2 += col_width;

		if (x1 > (x + width))
			break;

		if (x2 < x)
			continue;

		if (x2 <= x1)
			continue;

		if (((col + 1) % 2) == 0)
			flags |= GTK_REGION_EVEN;
		else
			flags |= GTK_REGION_ODD;

		if (col == 0)
			flags |= GTK_REGION_FIRST;

		if (col + 1 == cols)
			flags |= GTK_REGION_LAST;

		gtk_style_context_save (context);
		gtk_style_context_add_region (
			context, GTK_STYLE_REGION_COLUMN_HEADER, flags);

		e_table_header_draw_button (
<<<<<<< HEAD
			cr, ecol,
			style, state, GTK_WIDGET (canvas),
=======
			cr, ecol, GTK_WIDGET (canvas),
>>>>>>> 19163c2b
			x1 - x, -y, width, height,
			x2 - x1, ethi->height,
			(ETableColArrow) g_hash_table_lookup (
			arrows, GINT_TO_POINTER (ecol->col_idx)));

		gtk_style_context_restore (context);
	}

	g_hash_table_destroy (arrows);
}

static GnomeCanvasItem *
ethi_point (GnomeCanvasItem *item,
            gdouble x,
            gdouble y,
            gint cx,
            gint cy)
{
	return item;
}

/*
 * is_pointer_on_division:
 *
 * Returns whether @pos is a column header division;  If @the_total is not NULL,
 * then the actual position is returned here.  If @return_ecol is not NULL,
 * then the ETableCol that actually contains this point is returned here
 */
static gboolean
is_pointer_on_division (ETableHeaderItem *ethi,
                        gint pos,
                        gint *the_total,
                        gint *return_col)
{
	const gint cols = e_table_header_count (ethi->eth);
	gint col, total;

	total = 0;
	for (col = 0; col < cols; col++) {
		ETableCol *ecol = e_table_header_get_column (ethi->eth, col);

		if (col == 0)
			total += ethi->group_indent_width;

		total += ecol->width;

		if ((total - TOLERANCE < pos) && (pos < total + TOLERANCE)) {
			if (return_col)
				*return_col = col;
			if (the_total)
				*the_total = total;

			return TRUE;
		}
		if (return_col)
			*return_col = col;

		if (total > pos + TOLERANCE)
			return FALSE;
	}

	return FALSE;
}

#define convert(c,sx,sy,x,y) gnome_canvas_w2c (c,sx,sy,x,y)

static void
set_cursor (ETableHeaderItem *ethi,
            gint pos)
{
	GnomeCanvas *canvas;
	GdkWindow *window;
	gboolean resizable = FALSE;
	gint col;

	canvas = GNOME_CANVAS_ITEM (ethi)->canvas;
	window = gtk_widget_get_window (GTK_WIDGET (canvas));

	/* We might be invoked before we are realized */
	if (window == NULL)
		return;

	if (is_pointer_on_division (ethi, pos, NULL, &col)) {
		gint last_col = ethi->eth->col_count - 1;
		ETableCol *ecol = e_table_header_get_column (ethi->eth, col);

		/* Last column is not resizable */
		if (ecol->resizable && col != last_col) {
			gint c = col + 1;

			/* Column is not resizable if all columns after it
			 * are also not resizable */
			for (; c <= last_col; c++) {
				ETableCol *ecol2;

				ecol2 = e_table_header_get_column (ethi->eth, c);
				if (ecol2->resizable) {
					resizable = TRUE;
					break;
				}
			}
		}
	}

	if (resizable)
		gdk_window_set_cursor (window, ethi->resize_cursor);
	else
		gdk_window_set_cursor (window, NULL);
}

static void
ethi_end_resize (ETableHeaderItem *ethi)
{
	ethi->resize_col = -1;
	ethi->resize_guide = GINT_TO_POINTER (0);

	gnome_canvas_item_request_update (GNOME_CANVAS_ITEM (ethi));
}

static gboolean
ethi_maybe_start_drag (ETableHeaderItem *ethi,
                       GdkEventMotion *event)
{
	if (!ethi->maybe_drag)
		return FALSE;

	if (ethi->eth->col_count < 2) {
		ethi->maybe_drag = FALSE;
		return FALSE;
	}

	if (MAX (abs (ethi->click_x - event->x),
		 abs (ethi->click_y - event->y)) <= 3)
		return FALSE;

	return TRUE;
}

static void
ethi_start_drag (ETableHeaderItem *ethi,
                 GdkEvent *event)
{
	GtkWidget *widget = GTK_WIDGET (GNOME_CANVAS_ITEM (ethi)->canvas);
	GtkTargetList *list;
	GdkDragContext *context;
	ETableCol *ecol;
	gint col_width;
	cairo_surface_t *s;
<<<<<<< HEAD
	GdkPixbuf *pixbuf;
=======
>>>>>>> 19163c2b
	cairo_t *cr;

	gint group_indent = 0;
	GHashTable *arrows = g_hash_table_new (NULL, NULL);
<<<<<<< HEAD
	GtkStateType state;
	GtkStyle *style;
=======
>>>>>>> 19163c2b

	GtkTargetEntry  ethi_drag_types[] = {
		{ (gchar *) TARGET_ETABLE_COL_TYPE, 0, TARGET_ETABLE_COL_HEADER },
	};

	widget = GTK_WIDGET (GNOME_CANVAS_ITEM (ethi)->canvas);
<<<<<<< HEAD
	state = gtk_widget_get_state (widget);
	style = gtk_widget_get_style (widget);

=======
>>>>>>> 19163c2b
	ethi->drag_col = ethi_find_col_by_x (ethi, event->motion.x);

	if (ethi->drag_col == -1)
		return;

	if (ethi->sort_info) {
		gint length = e_table_sort_info_grouping_get_count (ethi->sort_info);
		gint i;
		for (i = 0; i < length; i++) {
			ETableSortColumn column =
				e_table_sort_info_grouping_get_nth (
					ethi->sort_info, i);
			group_indent++;
			g_hash_table_insert (
				arrows,
				GINT_TO_POINTER ((gint) column.column),
				GINT_TO_POINTER (column.ascending ?
						 E_TABLE_COL_ARROW_DOWN :
						 E_TABLE_COL_ARROW_UP));
		}
		length = e_table_sort_info_sorting_get_count (ethi->sort_info);
		for (i = 0; i < length; i++) {
			ETableSortColumn column =
				e_table_sort_info_sorting_get_nth (
					ethi->sort_info, i);

			g_hash_table_insert (
				arrows,
				GINT_TO_POINTER ((gint) column.column),
				GINT_TO_POINTER (column.ascending ?
						 E_TABLE_COL_ARROW_DOWN :
						 E_TABLE_COL_ARROW_UP));
		}
	}

	ethi_drag_types[0].target = g_strdup_printf (
		"%s-%s", ethi_drag_types[0].target, ethi->dnd_code);
	list = gtk_target_list_new (
		ethi_drag_types, G_N_ELEMENTS (ethi_drag_types));
	context = gtk_drag_begin (widget, list, GDK_ACTION_MOVE, 1, event);
	g_free ((gpointer) ethi_drag_types[0].target);

	ecol = e_table_header_get_column (ethi->eth, ethi->drag_col);
	col_width = ecol->width;
<<<<<<< HEAD
	s = cairo_image_surface_create (CAIRO_FORMAT_A1, col_width, ethi->height);
	cr = cairo_create (s);
	pixbuf = gdk_pixbuf_get_from_surface (
		s, 0, 0, col_width, ethi->height);

	state = gtk_widget_get_state (widget);

	e_table_header_draw_button (
		cr, ecol,
		style, state,
=======
	s = cairo_image_surface_create (CAIRO_FORMAT_ARGB32, col_width, ethi->height);
	cr = cairo_create (s);

	e_table_header_draw_button (
		cr, ecol,
>>>>>>> 19163c2b
		widget, 0, 0,
		col_width, ethi->height,
		col_width, ethi->height,
		(ETableColArrow) g_hash_table_lookup (
			arrows, GINT_TO_POINTER (ecol->col_idx)));
<<<<<<< HEAD
	gtk_drag_set_icon_pixbuf (
		context,
		pixbuf,
		col_width / 2,
		ethi->height / 2);
	g_object_unref (pixbuf);
=======
	gtk_drag_set_icon_surface (context, s);
>>>>>>> 19163c2b
	cairo_surface_destroy (s);

	ethi->maybe_drag = FALSE;
	g_hash_table_destroy (arrows);
}

typedef struct {
	ETableHeaderItem *ethi;
	gint col;
} EthiHeaderInfo;

static void
ethi_popup_sort_ascending (GtkWidget *widget,
                           EthiHeaderInfo *info)
{
	ETableCol *col;
	gint model_col = -1;
	gint length;
	gint i;
	gint found = FALSE;
	ETableHeaderItem *ethi = info->ethi;

	col = e_table_header_get_column (ethi->eth, info->col);
	if (col->sortable)
		model_col = col->col_idx;

	length = e_table_sort_info_grouping_get_count (ethi->sort_info);
	for (i = 0; i < length; i++) {
		ETableSortColumn column = e_table_sort_info_grouping_get_nth (
			ethi->sort_info, i);

		if (model_col == column.column) {
			column.ascending = 1;
			e_table_sort_info_grouping_set_nth (
				ethi->sort_info, i, column);
			found = 1;
			break;
		}
	}
	if (!found) {
		length = e_table_sort_info_sorting_get_count (
			ethi->sort_info);
		for (i = 0; i < length; i++) {
			ETableSortColumn column =
				e_table_sort_info_sorting_get_nth (
					ethi->sort_info, i);
			if (model_col == column.column || model_col == -1) {
				column.ascending = 1;
				e_table_sort_info_sorting_set_nth (
					ethi->sort_info, i, column);
				found = 1;
				if (model_col != -1)
					break;
			}
		}
	}
	if (!found) {
		ETableSortColumn column;
		column.column = model_col;
		column.ascending =  1;
		length = e_table_sort_info_sorting_get_count (ethi->sort_info);
		if (length == 0)
			length++;
		e_table_sort_info_sorting_set_nth (ethi->sort_info, length - 1, column);
	}
}

static void
ethi_popup_sort_descending (GtkWidget *widget,
                            EthiHeaderInfo *info)
{
	ETableCol *col;
	gint model_col=-1;
	gint length;
	gint i;
	gint found = FALSE;
	ETableHeaderItem *ethi = info->ethi;

	col = e_table_header_get_column (ethi->eth, info->col);
	if (col->sortable)
		model_col = col->col_idx;

	length = e_table_sort_info_grouping_get_count (ethi->sort_info);
	for (i = 0; i < length; i++) {
		ETableSortColumn column = e_table_sort_info_grouping_get_nth (
			ethi->sort_info, i);
		if (model_col == column.column) {
			column.ascending = 0;
			e_table_sort_info_grouping_set_nth (
				ethi->sort_info, i, column);
			found = 1;
			break;
		}
	}
	if (!found) {
		length = e_table_sort_info_sorting_get_count (ethi->sort_info);
		for (i = 0; i < length; i++) {
			ETableSortColumn column =
				e_table_sort_info_sorting_get_nth (
					ethi->sort_info, i);

			if (model_col == column.column || model_col == -1) {
				column.ascending = 0;
				e_table_sort_info_sorting_set_nth (
					ethi->sort_info, i, column);
				found = 1;
				if (model_col != -1)
					break;
			}
		}
	}
	if (!found) {
		ETableSortColumn column;
		column.column = model_col;
		column.ascending = 0;
		length = e_table_sort_info_sorting_get_count (ethi->sort_info);
		if (length == 0)
			length++;
		e_table_sort_info_sorting_set_nth (
			ethi->sort_info, length - 1, column);
	}
}

static void
ethi_popup_unsort (GtkWidget *widget,
                   EthiHeaderInfo *info)
{
	ETableHeaderItem *ethi = info->ethi;

	e_table_sort_info_grouping_truncate (ethi->sort_info, 0);
	e_table_sort_info_sorting_truncate (ethi->sort_info, 0);
}

static void
ethi_popup_group_field (GtkWidget *widget,
                        EthiHeaderInfo *info)
{
	ETableCol *col;
	gint model_col;
	ETableHeaderItem *ethi = info->ethi;
	ETableSortColumn column;

	col = e_table_header_get_column (ethi->eth, info->col);
	model_col = col->col_idx;

	column.column = model_col;
	column.ascending = 1;
	e_table_sort_info_grouping_set_nth (ethi->sort_info, 0, column);
	e_table_sort_info_grouping_truncate (ethi->sort_info, 1);
}

static void
ethi_popup_group_box (GtkWidget *widget,
                      EthiHeaderInfo *info)
{
}

static void
ethi_popup_remove_column (GtkWidget *widget,
                          EthiHeaderInfo *info)
{
	e_table_header_remove (info->ethi->eth, info->col);
}

static void
ethi_popup_field_chooser (GtkWidget *widget,
                          EthiHeaderInfo *info)
{
	GtkWidget *etfcd = info->ethi->etfcd.widget;

	if (etfcd) {
		gtk_window_present (GTK_WINDOW (etfcd));

		return;
	}

	info->ethi->etfcd.widget = e_table_field_chooser_dialog_new ();
	etfcd = info->ethi->etfcd.widget;

	g_object_add_weak_pointer (G_OBJECT (etfcd), &info->ethi->etfcd.pointer);

	g_object_set (info->ethi->etfcd.widget,
		     "full_header", info->ethi->full_header,
		     "header", info->ethi->eth,
		     "dnd_code", info->ethi->dnd_code,
		     NULL);

	gtk_widget_show (etfcd);
}

static void
ethi_popup_alignment (GtkWidget *widget,
                      EthiHeaderInfo *info)
{
}

static void
ethi_popup_best_fit (GtkWidget *widget,
                     EthiHeaderInfo *info)
{
	ETableHeaderItem *ethi = info->ethi;
	gint width;

	g_signal_emit_by_name (ethi->eth,
			       "request_width",
			       info->col, &width);
	/* Add 10 to stop it from "..."ing */
	e_table_header_set_size (ethi->eth, info->col, width + 10);

	gnome_canvas_item_request_update (GNOME_CANVAS_ITEM (ethi));

}

static void
ethi_popup_format_columns (GtkWidget *widget,
                           EthiHeaderInfo *info)
{
}

static void
config_destroyed (gpointer data,
                  GObject *where_object_was)
{
	ETableHeaderItem *ethi = data;
	ethi->config = NULL;
}

static void
apply_changes (ETableConfig *config,
               ETableHeaderItem *ethi)
{
	gchar *state = e_table_state_save_to_string (config->state);

	if (ethi->table)
		e_table_set_state (ethi->table, state);
	if (ethi->tree)
		e_tree_set_state (ethi->tree, state);
	g_free (state);

	gtk_dialog_set_response_sensitive (GTK_DIALOG (config->dialog_toplevel),
					   GTK_RESPONSE_APPLY, FALSE);
}

static void
ethi_popup_customize_view (GtkWidget *widget,
                           EthiHeaderInfo *info)
{
	ETableHeaderItem *ethi = info->ethi;
	ETableState *state;
	ETableSpecification *spec;

	if (ethi->config)
		e_table_config_raise (E_TABLE_CONFIG (ethi->config));
	else {
		if (ethi->table) {
			state = e_table_get_state_object (ethi->table);
			spec = ethi->table->spec;
		} else if (ethi->tree) {
			state = e_tree_get_state_object (ethi->tree);
			spec = e_tree_get_spec (ethi->tree);
		} else
			return;

		ethi->config = e_table_config_new (
				_("Customize Current View"),
				spec, state, GTK_WINDOW (gtk_widget_get_toplevel (widget)));
		g_object_weak_ref (G_OBJECT (ethi->config),
				   config_destroyed, ethi);
		g_signal_connect (
			ethi->config, "changed",
			G_CALLBACK (apply_changes), ethi);
	}
}

static void
free_popup_info (GtkWidget *w,
                 EthiHeaderInfo *info)
{
	g_free (info);
}

/* Bit 1 is always disabled. */
/* Bit 2 is disabled if not "sortable". */
/* Bit 4 is disabled if we don't have a pointer to our table object. */
static EPopupMenu ethi_context_menu[] = {
	E_POPUP_ITEM (
		N_("Sort _Ascending"),
		G_CALLBACK (ethi_popup_sort_ascending), 2),
	E_POPUP_ITEM (
		N_("Sort _Descending"),
		G_CALLBACK (ethi_popup_sort_descending), 2),
	E_POPUP_ITEM (
		N_("_Unsort"), G_CALLBACK (ethi_popup_unsort), 0),
	E_POPUP_SEPARATOR,
	E_POPUP_ITEM (
		N_("Group By This _Field"),
		G_CALLBACK (ethi_popup_group_field), 16),
	E_POPUP_ITEM (
		N_("Group By _Box"),
		G_CALLBACK (ethi_popup_group_box), 128),
	E_POPUP_SEPARATOR,
	E_POPUP_ITEM (
		N_("Remove This _Column"),
		G_CALLBACK (ethi_popup_remove_column), 8),
	E_POPUP_ITEM (
		N_("Add a C_olumn..."),
		G_CALLBACK (ethi_popup_field_chooser), 0),
	E_POPUP_SEPARATOR,
	E_POPUP_ITEM (
		N_("A_lignment"),
		G_CALLBACK (ethi_popup_alignment), 128),
	E_POPUP_ITEM (
		N_("B_est Fit"),
		G_CALLBACK (ethi_popup_best_fit), 2),
	E_POPUP_ITEM (
		N_("Format Column_s..."),
		G_CALLBACK (ethi_popup_format_columns), 128),
	E_POPUP_SEPARATOR,
	E_POPUP_ITEM (
		N_("Custo_mize Current View..."),
		G_CALLBACK (ethi_popup_customize_view), 4),
	E_POPUP_TERMINATOR
};

static void
sort_by_id (GtkWidget *menu_item,
            ETableHeaderItem *ethi)
{
	ETableCol *ecol;
	gboolean clearfirst;
	gint col;

	col = GPOINTER_TO_INT (g_object_get_data (
		G_OBJECT (menu_item), "col-number"));
	ecol = e_table_header_get_column (ethi->full_header, col);
	clearfirst = e_table_sort_info_sorting_get_count (ethi->sort_info) > 1;

	if (!clearfirst && ecol &&
		e_table_sort_info_sorting_get_count (ethi->sort_info) == 1) {
		ETableSortColumn column;

		column = e_table_sort_info_sorting_get_nth (ethi->sort_info, 0);
		clearfirst = ecol->sortable && ecol->col_idx != column.column;
	}

	if (clearfirst)
		e_table_sort_info_sorting_truncate (ethi->sort_info, 0);

	ethi_change_sort_state (ethi, ecol);
}

static void
popup_custom (GtkWidget *menu_item,
              EthiHeaderInfo *info)
{
	ethi_popup_customize_view (menu_item, info);
}

static void
ethi_header_context_menu (ETableHeaderItem *ethi,
                          GdkEventButton *event)
{
	EthiHeaderInfo *info = g_new (EthiHeaderInfo, 1);
	GtkMenu *popup;
	gint ncol, sort_count, sort_col;
	GtkWidget *menu_item, *sub_menu;
	ETableSortColumn column;
	gboolean ascending = TRUE;
	d( g_print("ethi_header_context_menu: \n") );

	info->ethi = ethi;
	info->col = ethi_find_col_by_x (ethi, event->x);

	popup = e_popup_menu_create_with_domain (
		ethi_context_menu,
		1 +
		((ethi->table || ethi->tree) ? 0 : 4) +
		((e_table_header_count (ethi->eth) > 1) ? 0 : 8),
		((e_table_sort_info_get_can_group (ethi->sort_info)) ? 0 : 16) +
		128, info, GETTEXT_PACKAGE);

	menu_item = gtk_menu_item_new_with_mnemonic (_("_Sort By"));
	gtk_widget_show (menu_item);
	sub_menu = gtk_menu_new ();
	gtk_widget_show (sub_menu);
	gtk_menu_item_set_submenu (GTK_MENU_ITEM (menu_item), sub_menu);
	gtk_menu_shell_prepend (GTK_MENU_SHELL (popup), menu_item);

	sort_count = e_table_sort_info_sorting_get_count (ethi->sort_info);

	if (sort_count > 1 || sort_count < 1)
		sort_col = -1; /* Custom sorting */
	else {
		column = e_table_sort_info_sorting_get_nth (ethi->sort_info, 0);
		sort_col = column.column;
		ascending = column.ascending;
	}

	/* Custom */
	menu_item = gtk_check_menu_item_new_with_mnemonic (_("_Custom"));
	gtk_widget_show (menu_item);
	gtk_menu_shell_prepend (GTK_MENU_SHELL (sub_menu), menu_item);
	if (sort_col == -1)
		gtk_check_menu_item_set_active (GTK_CHECK_MENU_ITEM (menu_item), TRUE);
	gtk_check_menu_item_set_draw_as_radio (GTK_CHECK_MENU_ITEM (menu_item), TRUE);
	g_signal_connect (menu_item, "activate", G_CALLBACK (popup_custom), info);

	/* Show a seperator */
	menu_item = gtk_separator_menu_item_new ();
	gtk_widget_show (menu_item);
	gtk_menu_shell_prepend (GTK_MENU_SHELL (sub_menu), menu_item);
	/* Headers */
	for (ncol = 0; ncol < ethi->full_header->col_count; ncol++)
	{
		gchar *text = NULL;

		if (!ethi->full_header->columns[ncol]->sortable ||
		    ethi->full_header->columns[ncol]->disabled)
			continue;

		if (ncol == sort_col) {
			text = g_strdup_printf (
				"%s (%s)",
				ethi->full_header->columns[ncol]->text,
				ascending ? _("Ascending"):_("Descending"));
			menu_item = gtk_check_menu_item_new_with_label (text);
			g_free (text);
		} else
			menu_item = gtk_check_menu_item_new_with_label (
				ethi->full_header->columns[ncol]->text);

		gtk_widget_show (menu_item);
		gtk_menu_shell_prepend (GTK_MENU_SHELL (sub_menu), menu_item);

		if (ncol == sort_col)
			gtk_check_menu_item_set_active (GTK_CHECK_MENU_ITEM (menu_item), TRUE);
		gtk_check_menu_item_set_draw_as_radio (GTK_CHECK_MENU_ITEM (menu_item), TRUE);
		g_object_set_data (G_OBJECT (menu_item), "col-number", GINT_TO_POINTER (ncol));
		g_signal_connect (menu_item, "activate", G_CALLBACK (sort_by_id), ethi);
	}

	g_object_ref_sink (popup);
	g_signal_connect (popup, "selection-done",
			  G_CALLBACK (free_popup_info), info);

	gtk_menu_popup (
		GTK_MENU (popup),
		NULL, NULL, NULL, NULL,
		event->button, event->time);
}

static void
ethi_button_pressed (ETableHeaderItem *ethi,
                     GdkEventButton *event)
{
	g_signal_emit (ethi, ethi_signals[BUTTON_PRESSED], 0, event);
}

void
ethi_change_sort_state (ETableHeaderItem *ethi,
                        ETableCol *col)
{
	gint model_col = -1;
	gint length;
	gint i;
	gboolean found = FALSE;

	if (col == NULL)
		return;

	if (col->sortable)
		model_col = col->col_idx;

	length = e_table_sort_info_grouping_get_count (ethi->sort_info);
	for (i = 0; i < length; i++) {
		ETableSortColumn column;

		column = e_table_sort_info_grouping_get_nth (
			ethi->sort_info, i);

		if (model_col == column.column || model_col == -1) {
			gint ascending = column.ascending;
			ascending = !ascending;
			column.ascending = ascending;
			e_table_sort_info_grouping_set_nth (ethi->sort_info, i, column);
			found = TRUE;
			if (model_col != -1)
				break;
		}
	}

	if (!found) {
		length = e_table_sort_info_sorting_get_count (ethi->sort_info);
		for (i = 0; i < length; i++) {
			ETableSortColumn column;

			column = e_table_sort_info_sorting_get_nth (
				ethi->sort_info, i);

			if (model_col == column.column || model_col == -1) {
				gint ascending = column.ascending;

				if (ascending == 0 && model_col != -1) {
					/*
					 * This means the user has clicked twice
					 * already, lets kill sorting of this column now.
					 */
					gint j;

					for (j = i + 1; j < length; j++)
						e_table_sort_info_sorting_set_nth (
							ethi->sort_info, j - 1,
							e_table_sort_info_sorting_get_nth (ethi->sort_info, j));

					e_table_sort_info_sorting_truncate (ethi->sort_info, length - 1);
					length--;
					i--;
				} else {
					ascending = !ascending;
					column.ascending = ascending;
					e_table_sort_info_sorting_set_nth (ethi->sort_info, i, column);
				}
				found = TRUE;
				if (model_col != -1)
					break;
			}
		}
	}

	if (!found && model_col != -1) {
		ETableSortColumn column;
		column.column = model_col;
		column.ascending = 1;
		e_table_sort_info_sorting_truncate (ethi->sort_info, 0);
		e_table_sort_info_sorting_set_nth (ethi->sort_info, 0, column);
	}
}

/*
 * Handles the events on the ETableHeaderItem, particularly it handles resizing
 */
static gint
ethi_event (GnomeCanvasItem *item,
            GdkEvent *e)
{
	ETableHeaderItem *ethi = E_TABLE_HEADER_ITEM (item);
	GnomeCanvas *canvas = item->canvas;
	GdkWindow *window;
	const gboolean resizing = ETHI_RESIZING (ethi);
	gint x, y, start, col;
	gint was_maybe_drag = 0;

	switch (e->type) {
	case GDK_ENTER_NOTIFY:
		convert (canvas, e->crossing.x, e->crossing.y, &x, &y);
		set_cursor (ethi, x);
		break;

	case GDK_LEAVE_NOTIFY:
		window = gtk_widget_get_window (GTK_WIDGET (canvas));
		gdk_window_set_cursor (window, NULL);
		break;

	case GDK_MOTION_NOTIFY:

		convert (canvas, e->motion.x, e->motion.y, &x, &y);
		if (resizing) {
			gint new_width;

			if (ethi->resize_guide == NULL) {
				/* Quick hack until I actually bind the views */
				ethi->resize_guide = GINT_TO_POINTER (1);

				gnome_canvas_item_grab (item,
							GDK_POINTER_MOTION_MASK |
							GDK_BUTTON_RELEASE_MASK,
							ethi->resize_cursor,
							e->button.time);
			}

			new_width = x - ethi->resize_start_pos;

			e_table_header_set_size (ethi->eth, ethi->resize_col, new_width);

			gnome_canvas_item_request_update (GNOME_CANVAS_ITEM (ethi));
		} else if (ethi_maybe_start_drag (ethi, &e->motion)) {
			ethi_start_drag (ethi, e);
		} else
			set_cursor (ethi, x);
		break;

	case GDK_BUTTON_PRESS:
		if (e->button.button > 3)
			return FALSE;

		convert (canvas, e->button.x, e->button.y, &x, &y);

		if (is_pointer_on_division (ethi, x, &start, &col) && e->button.button == 1) {
			ETableCol *ecol;

				/*
				 * Record the important bits.
				 *
				 * By setting resize_pos to a non -1 value,
				 * we know that we are being resized (used in the
				 * other event handlers).
				 */
			ecol = e_table_header_get_column (ethi->eth, col);

			if (!ecol->resizable)
				break;
			ethi->resize_col = col;
			ethi->resize_start_pos = start - ecol->width;
			ethi->resize_min_width = ecol->min_width;
		} else {
			if (e->button.button == 1) {
				ethi->click_x = e->button.x;
				ethi->click_y = e->button.y;
				ethi->maybe_drag = TRUE;
				is_pointer_on_division (ethi, x, &start, &col);
				ethi->selected_col = col;
				if (gtk_widget_get_can_focus (GTK_WIDGET (item->canvas)))
					e_canvas_item_grab_focus (item, TRUE);
			} else if (e->button.button == 3) {
				ethi_header_context_menu (ethi, &e->button);
			} else
				ethi_button_pressed (ethi, &e->button);
		}
		break;

	case GDK_2BUTTON_PRESS:
		if (!resizing)
			break;

		if (e->button.button != 1)
			break;
		else {
			gint width = 0;
			g_signal_emit_by_name (ethi->eth,
					       "request_width",
					       (gint) ethi->resize_col, &width);
			/* Add 10 to stop it from "..."ing */
			e_table_header_set_size (ethi->eth, ethi->resize_col, width + 10);

			gnome_canvas_item_request_update (GNOME_CANVAS_ITEM (ethi));
			ethi->maybe_drag = FALSE;
		}
		break;

	case GDK_BUTTON_RELEASE: {
		gboolean needs_ungrab = FALSE;

		was_maybe_drag = ethi->maybe_drag;

		ethi->maybe_drag = FALSE;

		if (ethi->resize_col != -1) {
			needs_ungrab = (ethi->resize_guide != NULL);
			ethi_end_resize (ethi);
		} else if (was_maybe_drag && ethi->sort_info) {
			ETableCol *ecol;

			col = ethi_find_col_by_x (ethi, e->button.x);
			ecol = e_table_header_get_column (ethi->eth, col);
			ethi_change_sort_state (ethi, ecol);
		}

		if (needs_ungrab)
			gnome_canvas_item_ungrab (item, e->button.time);

		break;
	}
	case GDK_KEY_PRESS:
		if ((e->key.keyval == GDK_KEY_F10) && (e->key.state & GDK_SHIFT_MASK)) {
			EthiHeaderInfo *info = g_new (EthiHeaderInfo, 1);
			ETableCol *ecol;
			GtkMenu *popup;

			info->ethi = ethi;
			info->col = ethi->selected_col;
			ecol = e_table_header_get_column (ethi->eth, info->col);

			popup = e_popup_menu_create_with_domain (
				ethi_context_menu,
				1 +
				(ecol->sortable ? 0 : 2) +
				((ethi->table || ethi->tree) ? 0 : 4) +
				((e_table_header_count (ethi->eth) > 1) ? 0 : 8),
				((e_table_sort_info_get_can_group (
					ethi->sort_info)) ? 0 : 16) +
				128, info, GETTEXT_PACKAGE);
			g_object_ref_sink (popup);
			g_signal_connect (popup, "selection-done",
					  G_CALLBACK (free_popup_info), info);
			gtk_menu_popup (
				GTK_MENU (popup),
				NULL, NULL, NULL, NULL,
				0, GDK_CURRENT_TIME);
		} else if (e->key.keyval == GDK_KEY_space) {
			ETableCol *ecol;

			ecol = e_table_header_get_column (ethi->eth, ethi->selected_col);
			ethi_change_sort_state (ethi, ecol);
		} else if ((e->key.keyval == GDK_KEY_Right) ||
				(e->key.keyval == GDK_KEY_KP_Right)) {
			ETableCol *ecol;

			if ((ethi->selected_col < 0) ||
			    (ethi->selected_col >= ethi->eth->col_count - 1))
				ethi->selected_col = 0;
			else
				ethi->selected_col++;
			ecol = e_table_header_get_column (ethi->eth, ethi->selected_col);
			ethi_change_sort_state (ethi, ecol);
		} else if ((e->key.keyval == GDK_KEY_Left) ||
			   (e->key.keyval == GDK_KEY_KP_Left)) {
			ETableCol *ecol;

			if ((ethi->selected_col <= 0) ||
			    (ethi->selected_col >= ethi->eth->col_count))
				ethi->selected_col = ethi->eth->col_count - 1;
			else
				ethi->selected_col--;
			ecol = e_table_header_get_column (ethi->eth, ethi->selected_col);
			ethi_change_sort_state (ethi, ecol);
		}
		break;

	default:
		return FALSE;
	}
	return TRUE;
}

static void
ethi_class_init (ETableHeaderItemClass *class)
{
	GnomeCanvasItemClass *item_class = GNOME_CANVAS_ITEM_CLASS (class);
	GObjectClass *object_class = G_OBJECT_CLASS (class);

	object_class->dispose = ethi_dispose;
	object_class->set_property = ethi_set_property;
	object_class->get_property = ethi_get_property;

	item_class->update      = ethi_update;
	item_class->realize     = ethi_realize;
	item_class->unrealize   = ethi_unrealize;
	item_class->draw        = ethi_draw;
	item_class->point       = ethi_point;
	item_class->event       = ethi_event;

	g_object_class_install_property (object_class, PROP_DND_CODE,
					 g_param_spec_string ("dnd_code",
							      "DnD code",
							      NULL,
							      NULL,
							      G_PARAM_READWRITE));

	g_object_class_install_property (object_class, PROP_TABLE_FONT_DESC,
					 g_param_spec_boxed ("font-desc",
							     "Font Description",
							     NULL,
							     PANGO_TYPE_FONT_DESCRIPTION,
							     G_PARAM_WRITABLE));

	g_object_class_install_property (object_class, PROP_FULL_HEADER,
					 g_param_spec_object ("full_header",
							      "Full Header",
							      NULL,
							      E_TYPE_TABLE_HEADER,
							      G_PARAM_READWRITE));

	g_object_class_install_property (object_class, PROP_TABLE_HEADER,
					 g_param_spec_object ("ETableHeader",
							      "Header",
							      NULL,
							      E_TYPE_TABLE_HEADER,
							      G_PARAM_WRITABLE));

	g_object_class_install_property (object_class, PROP_SORT_INFO,
					 g_param_spec_object ("sort_info",
							      "Sort Info",
							      NULL,
							      E_TYPE_TABLE_SORT_INFO,
							      G_PARAM_WRITABLE));

	g_object_class_install_property (object_class, PROP_TABLE,
					 g_param_spec_object ("table",
							      "Table",
							      NULL,
							      E_TYPE_TABLE,
							      G_PARAM_WRITABLE));

	g_object_class_install_property (object_class, PROP_TREE,
					 g_param_spec_object ("tree",
							      "Tree",
							      NULL,
							      E_TYPE_TREE,
							      G_PARAM_WRITABLE));

	ethi_signals[BUTTON_PRESSED] =
		g_signal_new ("button_pressed",
			      G_OBJECT_CLASS_TYPE (object_class),
			      G_SIGNAL_RUN_LAST,
			      G_STRUCT_OFFSET (ETableHeaderItemClass, button_pressed),
			      NULL, NULL,
			      g_cclosure_marshal_VOID__BOXED,
			      G_TYPE_NONE, 1,
			      GDK_TYPE_EVENT | G_SIGNAL_TYPE_STATIC_SCOPE);
}

static void
ethi_init (ETableHeaderItem *ethi)
{
	GnomeCanvasItem *item = GNOME_CANVAS_ITEM (ethi);

	ethi->resize_cursor = gdk_cursor_new (GDK_SB_H_DOUBLE_ARROW);

	ethi->resize_col = -1;

	item->x1 = 0;
	item->y1 = 0;
	item->x2 = 0;
	item->y2 = 0;

	ethi->drag_col = -1;
	ethi->drag_mark = -1;

	ethi->sort_info = NULL;

	ethi->sort_info_changed_id = 0;
	ethi->group_info_changed_id = 0;

	ethi->group_indent_width = 0;
	ethi->table = NULL;
	ethi->tree = NULL;

	ethi->selected_col = 0;
}
<|MERGE_RESOLUTION|>--- conflicted
+++ resolved
@@ -996,13 +996,7 @@
 	gint x1, x2;
 	gint col;
 	GHashTable *arrows = g_hash_table_new (NULL, NULL);
-<<<<<<< HEAD
-	GtkStyle *style;
-
-	style = gtk_widget_get_style (GTK_WIDGET (canvas));
-=======
 	GtkStyleContext *context;
->>>>>>> 19163c2b
 
 	if (ethi->sort_info) {
 		gint length;
@@ -1081,12 +1075,7 @@
 			context, GTK_STYLE_REGION_COLUMN_HEADER, flags);
 
 		e_table_header_draw_button (
-<<<<<<< HEAD
-			cr, ecol,
-			style, state, GTK_WIDGET (canvas),
-=======
 			cr, ecol, GTK_WIDGET (canvas),
->>>>>>> 19163c2b
 			x1 - x, -y, width, height,
 			x2 - x1, ethi->height,
 			(ETableColArrow) g_hash_table_lookup (
@@ -1235,31 +1224,16 @@
 	ETableCol *ecol;
 	gint col_width;
 	cairo_surface_t *s;
-<<<<<<< HEAD
-	GdkPixbuf *pixbuf;
-=======
->>>>>>> 19163c2b
 	cairo_t *cr;
 
 	gint group_indent = 0;
 	GHashTable *arrows = g_hash_table_new (NULL, NULL);
-<<<<<<< HEAD
-	GtkStateType state;
-	GtkStyle *style;
-=======
->>>>>>> 19163c2b
 
 	GtkTargetEntry  ethi_drag_types[] = {
 		{ (gchar *) TARGET_ETABLE_COL_TYPE, 0, TARGET_ETABLE_COL_HEADER },
 	};
 
 	widget = GTK_WIDGET (GNOME_CANVAS_ITEM (ethi)->canvas);
-<<<<<<< HEAD
-	state = gtk_widget_get_state (widget);
-	style = gtk_widget_get_style (widget);
-
-=======
->>>>>>> 19163c2b
 	ethi->drag_col = ethi_find_col_by_x (ethi, event->motion.x);
 
 	if (ethi->drag_col == -1)
@@ -1304,39 +1278,17 @@
 
 	ecol = e_table_header_get_column (ethi->eth, ethi->drag_col);
 	col_width = ecol->width;
-<<<<<<< HEAD
-	s = cairo_image_surface_create (CAIRO_FORMAT_A1, col_width, ethi->height);
+	s = cairo_image_surface_create (CAIRO_FORMAT_ARGB32, col_width, ethi->height);
 	cr = cairo_create (s);
-	pixbuf = gdk_pixbuf_get_from_surface (
-		s, 0, 0, col_width, ethi->height);
-
-	state = gtk_widget_get_state (widget);
 
 	e_table_header_draw_button (
 		cr, ecol,
-		style, state,
-=======
-	s = cairo_image_surface_create (CAIRO_FORMAT_ARGB32, col_width, ethi->height);
-	cr = cairo_create (s);
-
-	e_table_header_draw_button (
-		cr, ecol,
->>>>>>> 19163c2b
 		widget, 0, 0,
 		col_width, ethi->height,
 		col_width, ethi->height,
 		(ETableColArrow) g_hash_table_lookup (
 			arrows, GINT_TO_POINTER (ecol->col_idx)));
-<<<<<<< HEAD
-	gtk_drag_set_icon_pixbuf (
-		context,
-		pixbuf,
-		col_width / 2,
-		ethi->height / 2);
-	g_object_unref (pixbuf);
-=======
 	gtk_drag_set_icon_surface (context, s);
->>>>>>> 19163c2b
 	cairo_surface_destroy (s);
 
 	ethi->maybe_drag = FALSE;
