/*
 *
 * This program is free software; you can redistribute it and/or
 * modify it under the terms of the GNU Lesser General Public
 * License as published by the Free Software Foundation; either
 * version 2 of the License, or (at your option) version 3.
 *
 * This program is distributed in the hope that it will be useful,
 * but WITHOUT ANY WARRANTY; without even the implied warranty of
 * MERCHANTABILITY or FITNESS FOR A PARTICULAR PURPOSE.  See the GNU
 * Lesser General Public License for more details.
 *
 * You should have received a copy of the GNU Lesser General Public
 * License along with the program; if not, see <http://www.gnu.org/licenses/>
 *
 *
 * Authors:
 *		Chris Lahey <clahey@ximian.com>
 *
 * Copyright (C) 1999-2008 Novell, Inc. (www.novell.com)
 *
 */

#include <config.h>

#include <ctype.h>
#include <string.h>
#include <errno.h>
#include <unistd.h>
#include <sys/stat.h>

#include <gtk/gtk.h>
#include <libxml/parser.h>
#include <glib/gstdio.h>
#include <libedataserver/e-xml-utils.h>
#include <libedataserver/e-data-server-util.h>

#include <glib/gi18n.h>
#include "e-util/e-util.h"
#include "e-util/e-xml-utils.h"
#include "e-util/e-unicode.h"

#include "gal-define-views-dialog.h"
#include "gal-view-instance.h"
#include "gal-view-instance-save-as-dialog.h"

G_DEFINE_TYPE (GalViewInstance, gal_view_instance, G_TYPE_OBJECT)

#define d(x)

enum {
	DISPLAY_VIEW,
	CHANGED,
	LAST_SIGNAL
};

static guint gal_view_instance_signals [LAST_SIGNAL] = { 0, };

static void
gal_view_instance_changed (GalViewInstance *instance)
{
	g_return_if_fail (instance != NULL);
	g_return_if_fail (GAL_IS_VIEW_INSTANCE (instance));

	g_signal_emit (instance,
		       gal_view_instance_signals [CHANGED], 0);
}

static void
gal_view_instance_display_view (GalViewInstance *instance, GalView *view)
{
	g_return_if_fail (instance != NULL);
	g_return_if_fail (GAL_IS_VIEW_INSTANCE (instance));

	g_signal_emit (instance,
		       gal_view_instance_signals [DISPLAY_VIEW], 0,
		       view);
}

static void
save_current_view (GalViewInstance *instance)
{
	xmlDoc *doc;
	xmlNode *root;

	doc = xmlNewDoc((const unsigned char *)"1.0");
	root = xmlNewNode (NULL, (const unsigned char *)"GalViewCurrentView");
	xmlDocSetRootElement(doc, root);

	if (instance->current_id)
		e_xml_set_string_prop_by_name (root, (const unsigned char *)"current_view", instance->current_id);
	if (instance->current_type)
		e_xml_set_string_prop_by_name (root, (const unsigned char *)"current_view_type", instance->current_type);

	if (e_xml_save_file (instance->current_view_filename, doc) == -1)
		g_warning ("Unable to save view to %s - %s", instance->current_view_filename, g_strerror(errno));
	xmlFreeDoc(doc);
}

static void
view_changed (GalView *view, GalViewInstance *instance)
{
	if (instance->current_id != NULL) {
		g_free (instance->current_id);
		instance->current_id = NULL;
		save_current_view (instance);
		gal_view_instance_changed(instance);
	}

	gal_view_save (view, instance->custom_filename);
}

static void
disconnect_view (GalViewInstance *instance)
{
	if (instance->current_view) {
		if (instance->view_changed_id) {
			g_signal_handler_disconnect (instance->current_view,
						     instance->view_changed_id);
		}

		g_object_unref (instance->current_view);
	}
	g_free (instance->current_type);
	g_free (instance->current_title);
	instance->current_title = NULL;
	instance->current_type = NULL;
	instance->view_changed_id = 0;
	instance->current_view = NULL;
}

static void
connect_view (GalViewInstance *instance, GalView *view)
{
	if (instance->current_view)
		disconnect_view (instance);
	instance->current_view = view;

	instance->current_title = g_strdup (gal_view_get_title(view));
	instance->current_type = g_strdup (gal_view_get_type_code(view));
	instance->view_changed_id =
		g_signal_connect(instance->current_view, "changed",
				 G_CALLBACK (view_changed), instance);

	gal_view_instance_display_view (instance, instance->current_view);
}

static void
gal_view_instance_dispose (GObject *object)
{
	GalViewInstance *instance = GAL_VIEW_INSTANCE(object);

	if (instance->collection) {
		if (instance->collection_changed_id) {
			g_signal_handler_disconnect (instance->collection,
						     instance->collection_changed_id);
		}
		g_object_unref (instance->collection);
	}

	g_free (instance->instance_id);
	g_free (instance->custom_filename);
	g_free (instance->current_view_filename);

	g_free (instance->current_id);
	disconnect_view (instance);

	g_free (instance->default_view);

	if (G_OBJECT_CLASS (gal_view_instance_parent_class)->dispose)
		(* G_OBJECT_CLASS (gal_view_instance_parent_class)->dispose)(object);
}

static void
gal_view_instance_class_init (GalViewInstanceClass *klass)
{
	GObjectClass *object_class = G_OBJECT_CLASS (klass);

	object_class->dispose = gal_view_instance_dispose;

	gal_view_instance_signals [DISPLAY_VIEW] =
		g_signal_new ("display_view",
			      G_OBJECT_CLASS_TYPE (object_class),
			      G_SIGNAL_RUN_LAST,
			      G_STRUCT_OFFSET (GalViewInstanceClass, display_view),
			      NULL, NULL,
			      g_cclosure_marshal_VOID__OBJECT,
			      G_TYPE_NONE, 1, GAL_VIEW_TYPE);

	gal_view_instance_signals [CHANGED] =
		g_signal_new ("changed",
			      G_OBJECT_CLASS_TYPE (object_class),
			      G_SIGNAL_RUN_LAST,
			      G_STRUCT_OFFSET (GalViewInstanceClass, changed),
			      NULL, NULL,
			      g_cclosure_marshal_VOID__VOID,
			      G_TYPE_NONE, 0);

	klass->display_view = NULL;
	klass->changed      = NULL;
}

static void
gal_view_instance_init (GalViewInstance *instance)
{
	instance->collection            = NULL;

	instance->instance_id           = NULL;
	instance->custom_filename       = NULL;
	instance->current_view_filename = NULL;

	instance->current_title         = NULL;
	instance->current_type          = NULL;
	instance->current_id            = NULL;
	instance->current_view          = NULL;

	instance->view_changed_id       = 0;
	instance->collection_changed_id       = 0;

	instance->loaded = FALSE;
	instance->default_view = NULL;
}

static void
collection_changed (GalView *view, GalViewInstance *instance)
{
	if (instance->current_id) {
		char *view_id = instance->current_id;
		instance->current_id = NULL;
		gal_view_instance_set_current_view_id (instance, view_id);
		g_free (view_id);
	}
}

static void
load_current_view (GalViewInstance *instance)
{
	xmlDoc *doc = NULL;
	xmlNode *root;
	GalView *view = NULL;

	if (g_file_test (instance->current_view_filename, G_FILE_TEST_IS_REGULAR)) {
#ifdef G_OS_WIN32
		gchar *locale_filename = g_win32_locale_filename_from_utf8 (instance->current_view_filename);
		if (locale_filename != NULL)
			doc = xmlParseFile(locale_filename);
		g_free (locale_filename);
#else
		doc = xmlParseFile(instance->current_view_filename);
#endif
	}

	if (doc == NULL) {
		instance->current_id = g_strdup (gal_view_instance_get_default_view (instance));

		if (instance->current_id) {
			int index = gal_view_collection_get_view_index_by_id (instance->collection,
									      instance->current_id);

			if (index != -1) {
				view = gal_view_collection_get_view (instance->collection,
								     index);
				view = gal_view_clone(view);
				connect_view (instance, view);
			}
		}
		return;
	}

	root = xmlDocGetRootElement(doc);
	instance->current_id = e_xml_get_string_prop_by_name_with_default (root, (const unsigned char *)"current_view", NULL);

	if (instance->current_id != NULL) {
		int index = gal_view_collection_get_view_index_by_id (instance->collection,
								      instance->current_id);

		if (index != -1) {
			view = gal_view_collection_get_view (instance->collection,
							     index);
			view = gal_view_clone(view);
		}
	}
	if (view == NULL) {
		char *type;
		type = e_xml_get_string_prop_by_name_with_default (root, (const unsigned char *)"current_view_type", NULL);
		view = gal_view_collection_load_view_from_file (instance->collection,
								type,
								instance->custom_filename);
		g_free (type);
	}

	connect_view (instance, view);

	xmlFreeDoc(doc);
}

/**
 * gal_view_instance_new:
 * @collection: This %GalViewCollection should be loaded before being passed to this function.
 * @instance_id: Which instance of this type of object is this (for most of evo, this is the folder id.)
 *
 * Create a new %GalViewInstance.
 *
 * Return value: The new %GalViewInstance.
 **/
GalViewInstance *
gal_view_instance_new (GalViewCollection *collection, const char *instance_id)
{
	GalViewInstance *instance = g_object_new (GAL_VIEW_INSTANCE_TYPE, NULL);
	if (gal_view_instance_construct (instance, collection, instance_id))
		return instance;
	else {
		g_object_unref (instance);
		return NULL;
	}
}

GalViewInstance *
gal_view_instance_construct (GalViewInstance *instance, GalViewCollection *collection, const char *instance_id)
{
	char *filename;
	char *safe_id;

	g_return_val_if_fail (gal_view_collection_loaded (collection), NULL);

	instance->collection = collection;
	if (collection)
		g_object_ref (collection);
	instance->collection_changed_id =
		g_signal_connect (collection, "changed",
				  G_CALLBACK (collection_changed), instance);

	if (instance_id)
		instance->instance_id = g_strdup (instance_id);
	else
		instance->instance_id = g_strdup ("");

	safe_id = g_strdup (instance->instance_id);
	e_filename_make_safe (safe_id);

	filename = g_strdup_printf ("custom_view-%s.xml", safe_id);
	instance->custom_filename = g_build_filename (instance->collection->local_dir, filename, NULL);
	g_free (filename);

	filename = g_strdup_printf ("current_view-%s.xml", safe_id);
	instance->current_view_filename = g_build_filename (instance->collection->local_dir, filename, NULL);
	g_free (filename);

	g_free (safe_id);

	return instance;
}

/* Manipulate the current view. */
char *
gal_view_instance_get_current_view_id (GalViewInstance *instance)
{
	if (instance->current_id && gal_view_collection_get_view_index_by_id (instance->collection, instance->current_id) != -1)
		return g_strdup (instance->current_id);
	else
		return NULL;
}

void
gal_view_instance_set_current_view_id (GalViewInstance *instance, const char *view_id)
{
	GalView *view;
	int index;

	g_return_if_fail (instance != NULL);
	g_return_if_fail (GAL_IS_VIEW_INSTANCE (instance));

	d(g_print("%s: view_id set to %s\n", G_STRFUNC, view_id));

	if (instance->current_id && !strcmp (instance->current_id, view_id))
		return;

	g_free (instance->current_id);
	instance->current_id = g_strdup (view_id);

	index = gal_view_collection_get_view_index_by_id (instance->collection, view_id);
	if (index != -1) {
		view = gal_view_collection_get_view (instance->collection, index);
		connect_view (instance, gal_view_clone (view));
	}

	save_current_view (instance);
	gal_view_instance_changed(instance);
}

GalView *
gal_view_instance_get_current_view (GalViewInstance *instance)
{
	return instance->current_view;
}

void
gal_view_instance_set_custom_view (GalViewInstance *instance, GalView *view)
{
	g_free (instance->current_id);
	instance->current_id = NULL;

	view = gal_view_clone (view);
	connect_view (instance, view);
	gal_view_save (view, instance->custom_filename);
	save_current_view (instance);
	gal_view_instance_changed(instance);
}

static void
dialog_response(GtkWidget *dialog, int id, GalViewInstance *instance)
{
	if (id == GTK_RESPONSE_OK) {
		gal_view_instance_save_as_dialog_save (GAL_VIEW_INSTANCE_SAVE_AS_DIALOG (dialog));
	}
	gtk_widget_destroy (dialog);
}

void
gal_view_instance_save_as (GalViewInstance *instance)
{
	GtkWidget *dialog = gal_view_instance_save_as_dialog_new(instance);
	g_signal_connect(dialog, "response",
			 G_CALLBACK(dialog_response), instance);
	gtk_widget_show(dialog);
}

/* This is idempotent.  Once it's been called once, the rest of the calls are ignored. */
void
gal_view_instance_load (GalViewInstance *instance)
{
	if (!instance->loaded) {
		load_current_view (instance);
		instance->loaded = TRUE;
	}
}

/* These only mean anything before gal_view_instance_load is called the first time.  */
const char *
gal_view_instance_get_default_view (GalViewInstance *instance)
{
	if (instance->default_view)
		return instance->default_view;
	else
		return gal_view_collection_get_default_view (instance->collection);
}

void
gal_view_instance_set_default_view (GalViewInstance *instance, const char *id)
{
	g_free (instance->default_view);
	instance->default_view = g_strdup (id);
}

gboolean
gal_view_instance_exists (GalViewInstance *instance)
{
	struct stat st;

	if (instance->current_view_filename && g_stat (instance->current_view_filename, &st) == 0 && st.st_size > 0 && S_ISREG (st.st_mode))
		return TRUE;
	else
		return FALSE;

<<<<<<< HEAD
=======
}

typedef struct {
	GalViewInstance *instance;
	char *id;
} ListenerClosure;

static void
view_item_cb (GtkWidget *widget,
	      gpointer user_data)
{
	ListenerClosure *closure = user_data;

	if (GTK_CHECK_MENU_ITEM (widget)->active) {
		gal_view_instance_set_current_view_id (closure->instance, closure->id);
	}
}

static void
add_popup_radio_item (EPopupMenu *menu_item,
		      const gchar *title,
		      GCallback fn,
		      gpointer closure,
		      gboolean value)
{
	EPopupMenu menu_item_struct =
		E_POPUP_RADIO_ITEM_CC (title,
				       fn,
				       closure,
				       0,
				       0);
	menu_item_struct.is_active = value;

	e_popup_menu_copy_1 (menu_item, &menu_item_struct);
}

static void
add_popup_menu_item (EPopupMenu *menu_item,
		     const gchar *title,
		     GCallback fn,
		     gpointer closure)
{
	EPopupMenu menu_item_struct =
		E_POPUP_ITEM_CC (title,
				 fn,
				 closure,
				 0);

	e_popup_menu_copy_1 (menu_item, &menu_item_struct);
}

static void
define_views_dialog_response(GtkWidget *dialog, int id, GalViewInstance *instance)
{
	if (id == GTK_RESPONSE_OK) {
		gal_view_collection_save(instance->collection);
	}
	gtk_widget_destroy (dialog);
}

static void
define_views_cb(GtkWidget *widget,
		GalViewInstance *instance)
{
	GtkWidget *dialog = gal_define_views_dialog_new(instance->collection);
	g_signal_connect(dialog, "response",
			 G_CALLBACK(define_views_dialog_response), instance);
	gtk_widget_show(dialog);
}

static void
save_current_view_cb(GtkWidget *widget,
		     GalViewInstance      *instance)
{
	gal_view_instance_save_as (instance);
}

EPopupMenu *
gal_view_instance_get_popup_menu (GalViewInstance *instance)
{
	EPopupMenu *ret_val;
	int length;
	int i;
	gboolean found = FALSE;
	char *id;

	length = gal_view_collection_get_count(instance->collection);
	id = gal_view_instance_get_current_view_id (instance);

	ret_val = g_new (EPopupMenu, length + 6);

	for (i = 0; i < length; i++) {
		gboolean value = FALSE;
		GalViewCollectionItem *item = gal_view_collection_get_view_item(instance->collection, i);
		ListenerClosure *closure;

		closure            = g_new (ListenerClosure, 1);
		closure->instance  = instance;
		closure->id        = item->id;
		g_object_ref (closure->instance);

		if (!found && id && !strcmp (id, item->id)) {
			found = TRUE;
			value = TRUE;
		}

		add_popup_radio_item (ret_val + i, item->title, G_CALLBACK (view_item_cb), closure, value);
	}

	if (!found) {
		e_popup_menu_copy_1 (ret_val + i++, &separator);

		add_popup_radio_item (ret_val + i++, N_("Custom View"), NULL, NULL, TRUE);
		add_popup_menu_item (ret_val + i++, N_("Save Custom View"), G_CALLBACK (save_current_view_cb), instance);
	}

	e_popup_menu_copy_1 (ret_val + i++, &separator);
	add_popup_menu_item (ret_val + i++, N_("Define Views..."), G_CALLBACK (define_views_cb), instance);
	e_popup_menu_copy_1 (ret_val + i++, &terminator);

	if (id)
		g_free (id);

	return ret_val;
}

void
gal_view_instance_free_popup_menu (GalViewInstance *instance, EPopupMenu *menu)
{
	int i;
	/* This depends on the first non-custom closure to be a separator or a terminator. */
	for (i = 0; menu[i].name && *(menu[i].name); i++) {
		g_object_unref (((ListenerClosure *)(menu[i].closure))->instance);
		g_free (menu[i].closure);
	}

	e_popup_menu_free (menu);
>>>>>>> e4afd3f9
}<|MERGE_RESOLUTION|>--- conflicted
+++ resolved
@@ -462,144 +462,4 @@
 	else
 		return FALSE;
 
-<<<<<<< HEAD
-=======
-}
-
-typedef struct {
-	GalViewInstance *instance;
-	char *id;
-} ListenerClosure;
-
-static void
-view_item_cb (GtkWidget *widget,
-	      gpointer user_data)
-{
-	ListenerClosure *closure = user_data;
-
-	if (GTK_CHECK_MENU_ITEM (widget)->active) {
-		gal_view_instance_set_current_view_id (closure->instance, closure->id);
-	}
-}
-
-static void
-add_popup_radio_item (EPopupMenu *menu_item,
-		      const gchar *title,
-		      GCallback fn,
-		      gpointer closure,
-		      gboolean value)
-{
-	EPopupMenu menu_item_struct =
-		E_POPUP_RADIO_ITEM_CC (title,
-				       fn,
-				       closure,
-				       0,
-				       0);
-	menu_item_struct.is_active = value;
-
-	e_popup_menu_copy_1 (menu_item, &menu_item_struct);
-}
-
-static void
-add_popup_menu_item (EPopupMenu *menu_item,
-		     const gchar *title,
-		     GCallback fn,
-		     gpointer closure)
-{
-	EPopupMenu menu_item_struct =
-		E_POPUP_ITEM_CC (title,
-				 fn,
-				 closure,
-				 0);
-
-	e_popup_menu_copy_1 (menu_item, &menu_item_struct);
-}
-
-static void
-define_views_dialog_response(GtkWidget *dialog, int id, GalViewInstance *instance)
-{
-	if (id == GTK_RESPONSE_OK) {
-		gal_view_collection_save(instance->collection);
-	}
-	gtk_widget_destroy (dialog);
-}
-
-static void
-define_views_cb(GtkWidget *widget,
-		GalViewInstance *instance)
-{
-	GtkWidget *dialog = gal_define_views_dialog_new(instance->collection);
-	g_signal_connect(dialog, "response",
-			 G_CALLBACK(define_views_dialog_response), instance);
-	gtk_widget_show(dialog);
-}
-
-static void
-save_current_view_cb(GtkWidget *widget,
-		     GalViewInstance      *instance)
-{
-	gal_view_instance_save_as (instance);
-}
-
-EPopupMenu *
-gal_view_instance_get_popup_menu (GalViewInstance *instance)
-{
-	EPopupMenu *ret_val;
-	int length;
-	int i;
-	gboolean found = FALSE;
-	char *id;
-
-	length = gal_view_collection_get_count(instance->collection);
-	id = gal_view_instance_get_current_view_id (instance);
-
-	ret_val = g_new (EPopupMenu, length + 6);
-
-	for (i = 0; i < length; i++) {
-		gboolean value = FALSE;
-		GalViewCollectionItem *item = gal_view_collection_get_view_item(instance->collection, i);
-		ListenerClosure *closure;
-
-		closure            = g_new (ListenerClosure, 1);
-		closure->instance  = instance;
-		closure->id        = item->id;
-		g_object_ref (closure->instance);
-
-		if (!found && id && !strcmp (id, item->id)) {
-			found = TRUE;
-			value = TRUE;
-		}
-
-		add_popup_radio_item (ret_val + i, item->title, G_CALLBACK (view_item_cb), closure, value);
-	}
-
-	if (!found) {
-		e_popup_menu_copy_1 (ret_val + i++, &separator);
-
-		add_popup_radio_item (ret_val + i++, N_("Custom View"), NULL, NULL, TRUE);
-		add_popup_menu_item (ret_val + i++, N_("Save Custom View"), G_CALLBACK (save_current_view_cb), instance);
-	}
-
-	e_popup_menu_copy_1 (ret_val + i++, &separator);
-	add_popup_menu_item (ret_val + i++, N_("Define Views..."), G_CALLBACK (define_views_cb), instance);
-	e_popup_menu_copy_1 (ret_val + i++, &terminator);
-
-	if (id)
-		g_free (id);
-
-	return ret_val;
-}
-
-void
-gal_view_instance_free_popup_menu (GalViewInstance *instance, EPopupMenu *menu)
-{
-	int i;
-	/* This depends on the first non-custom closure to be a separator or a terminator. */
-	for (i = 0; menu[i].name && *(menu[i].name); i++) {
-		g_object_unref (((ListenerClosure *)(menu[i].closure))->instance);
-		g_free (menu[i].closure);
-	}
-
-	e_popup_menu_free (menu);
->>>>>>> e4afd3f9
 }