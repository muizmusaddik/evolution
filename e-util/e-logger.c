--- conflicted
+++ resolved
@@ -220,21 +220,7 @@
 {
 	g_return_val_if_fail (E_IS_LOGGER (logger), NULL);
 
-<<<<<<< HEAD
 	return logger->priv->name;
-=======
-	return logger->priv->component;
-}
-
-static void
-set_dirty (ELogger *logger)
-{
-	if (logger->priv->timer)
-		return;
-
-	logger->priv->timer = g_timeout_add_seconds (
-		TIMEOUT_INTERVAL, (GSourceFunc) flush_logfile, logger);
->>>>>>> fb970ccf
 }
 
 void
