--- conflicted
+++ resolved
@@ -143,12 +143,6 @@
 	return pkcs12_type;
 }
 
-<<<<<<< HEAD
--
-
-=======
->>>>>>> 19163c2b
 EPKCS12 *
 e_pkcs12_new (void)
 {
@@ -209,16 +203,10 @@
 {
 	gchar *passwd;
 
-<<<<<<< HEAD
-	passwd = e_passwords_ask_password (title, NULL, "", prompt,
-					   E_PASSWORDS_REMEMBER_NEVER | E_PASSWORDS_SECRET, NULL,
-					   NULL);
-=======
 	passwd = e_passwords_ask_password (
 		title, NULL, "", prompt,
 		E_PASSWORDS_REMEMBER_NEVER | E_PASSWORDS_SECRET,
 		NULL, NULL);
->>>>>>> 19163c2b
 
 	if (passwd) {
 		gsize len = strlen (passwd);
