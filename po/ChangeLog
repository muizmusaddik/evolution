--- conflicted
+++ resolved
@@ -99,12 +99,10 @@
 
 	* or.po: Updated Oriya Translation.
 
-<<<<<<< .mine
 2009-03-16  Manoj Kumar Giri  <mgiri@redhat.com>
 
 	* or.po: Updated Oriya Translation.
 
-=======
 2009-03-16  Dwayne Bailey  <dwayne@translate.org.za>
 
 	* af.po: Fix msgfmt errors
@@ -115,7 +113,6 @@
 	Fixes bug #575466.
 	* LINGUAS: Added af.
 
->>>>>>> .r37444
 2009-03-15  Daniel Nylander <po@danielnylander.se>
 
 	* sv.po: Updated Swedish translation.
@@ -696,11 +693,7 @@
 
 	* sk.po: Updated Slovak translation.
 
-<<<<<<< HEAD:po/ChangeLog
-2008-10-17  Jorge Gonzalez  <jorgegonz@svn.gnome.org>   
-=======
 2008-10-17  Jorge Gonzalez  <jorgegonz@svn.gnome.org>
->>>>>>> 23df769955ea54f756a579c19964df87ae6fd5c8:po/ChangeLog
 
 	* es.po: Updated Spanish translation
 
@@ -748,11 +741,7 @@
 
 2008-10-01  Robert-André Mauchin  <zebob.m@pengzone.org>
 
-<<<<<<< HEAD:po/ChangeLog
-	* fr.po: French translation update. Fixed #554548 
-=======
 	* fr.po: French translation update. Fixed #554548
->>>>>>> 23df769955ea54f756a579c19964df87ae6fd5c8:po/ChangeLog
 	thanks to Hanka Zalska from Sun.
 
 2008-10-01  Priit Laes  <plaes at svn dot gnome dot org>
@@ -805,37 +794,21 @@
 
 	* pl.po: Updated Polish translation
 
-<<<<<<< HEAD:po/ChangeLog
-2008-09-21  Djihed Afifi <djihed@gmail.com> 
-=======
 2008-09-21  Djihed Afifi <djihed@gmail.com>
->>>>>>> 23df769955ea54f756a579c19964df87ae6fd5c8:po/ChangeLog
 
 	* ar.po: Updated Arabic Translation by OsamaKhalid.
 
 2008-09-21  Rajesh Ranjan <rajeshkajha@yahoo.com>
 
-<<<<<<< HEAD:po/ChangeLog
-        * hi.po: Updated Hindi Translation.
-        
+	* hi.po: Updated Hindi Translation.
+
 2008-09-21  Rajesh Ranjan <rajeshkajha@yahoo.com>
 
-        * hi.po: Updated Hindi Translation.
-        
+	* hi.po: Updated Hindi Translation.
+
 2008-09-21  Rajesh Ranjan <rajeshkajha@yahoo.com>
 
-        * hi.po: Updated Hindi Translation.
-=======
 	* hi.po: Updated Hindi Translation.
-
-2008-09-21  Rajesh Ranjan <rajeshkajha@yahoo.com>
-
-	* hi.po: Updated Hindi Translation.
-
-2008-09-21  Rajesh Ranjan <rajeshkajha@yahoo.com>
-
-	* hi.po: Updated Hindi Translation.
->>>>>>> 23df769955ea54f756a579c19964df87ae6fd5c8:po/ChangeLog
 
 2008-09-21  Gabor Kelemen  <kelemeng@gnome.hu>
 
@@ -896,33 +869,21 @@
 
 2008-09-18  Shankar Prasad  <svenkate@redhat.com>
 
-<<<<<<< HEAD:po/ChangeLog
-        * kn.po: Updated Kannada translation
-=======
 	* kn.po: Updated Kannada translation
->>>>>>> 23df769955ea54f756a579c19964df87ae6fd5c8:po/ChangeLog
 
 2008-09-18  Chao-Hsiung Liao  <j_h_liau@yahoo.com.tw>
 
 	* zh_HK.po: Updated Traditional Chinese translation(Hong Kong).
 	* zh_TW.po: Updated Traditional Chinese translation(Taiwan).
 
-<<<<<<< HEAD:po/ChangeLog
-2008-09-18  Djihed Afifi <djihed@gmail.com> 
+2008-09-18  Djihed Afifi <djihed@gmail.com>
 
 	* ar.po: Updated Arabic Translation by Usama Akkad.
 
-2008-09-17  Djihed Afifi <djihed@gmail.com> 
-=======
-2008-09-18  Djihed Afifi <djihed@gmail.com>
+2008-09-17  Djihed Afifi <djihed@gmail.com>
 
 	* ar.po: Updated Arabic Translation by Usama Akkad.
 
-2008-09-17  Djihed Afifi <djihed@gmail.com>
->>>>>>> 23df769955ea54f756a579c19964df87ae6fd5c8:po/ChangeLog
-
-	* ar.po: Updated Arabic Translation by Usama Akkad.
-
 2008-09-17  Petr Kovar  <pknbe@volny.cz>
 
 	* cs.po: Updated Czech translation by Jiri Eischmann.
@@ -933,11 +894,7 @@
 
 2008-09-17  Shankar Prasad  <svenkate@redhat.com>
 
-<<<<<<< HEAD:po/ChangeLog
-        * kn.po: Updated Kannada translation
-=======
 	* kn.po: Updated Kannada translation
->>>>>>> 23df769955ea54f756a579c19964df87ae6fd5c8:po/ChangeLog
 
 2008-09-16  Jorge Gonzalez  <jorgegonz@svn.gnome.org>
 
