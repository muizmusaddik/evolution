/*
 *
 * This program is free software; you can redistribute it and/or
 * modify it under the terms of the GNU Lesser General Public
 * License as published by the Free Software Foundation; either
 * version 2 of the License, or (at your option) version 3.
 *
 * This program is distributed in the hope that it will be useful,
 * but WITHOUT ANY WARRANTY; without even the implied warranty of
 * MERCHANTABILITY or FITNESS FOR A PARTICULAR PURPOSE.  See the GNU
 * Lesser General Public License for more details.
 *
 * You should have received a copy of the GNU Lesser General Public
 * License along with the program; if not, see <http://www.gnu.org/licenses/>  
 *
 *
 * Authors:
 *		Michael Zucchi <notzed@ximian.com>
 *
 * Copyright (C) 1999-2008 Novell, Inc. (www.novell.com)
 *
 */

/*
  Abstract class for formatting mime messages
*/

#ifndef EM_FORMAT_H
#define EM_FORMAT_H

#include <glib-object.h>
#include <camel/camel-url.h>
#include <camel/camel-folder.h>
#include <camel/camel-stream.h>
#include <camel/camel-session.h>
#include <camel/camel-mime-part.h>
#include <camel/camel-mime-message.h>
#include <camel/camel-cipher-context.h>
#include <libedataserver/e-msgport.h>

/* Standard GObject macros */
#define EM_TYPE_FORMAT \
	(em_format_get_type ())
#define EM_FORMAT(obj) \
	(G_TYPE_CHECK_INSTANCE_CAST \
	((obj), EM_TYPE_FORMAT, EMFormat))
#define EM_FORMAT_CLASS(cls) \
	(G_TYPE_CHECK_CLASS_CAST \
	((cls), EM_TYPE_FORMAT, EMFormatClass))
#define EM_IS_FORMAT(obj) \
	(G_TYPE_CHECK_INSTANCE_TYPE \
	((obj), EM_TYPE_FORMAT))
#define EM_IS_FORMAT_CLASS(cls) \
	(G_TYPE_CHECK_CLASS_TYPE \
	((cls), EM_TYPE_FORMAT))
#define EM_FORMAT_GET_CLASS(obj) \
	(G_TYPE_INSTANCE_GET_CLASS \
	((obj), EM_TYPE_FORMAT, EMFormatClass))

G_BEGIN_DECLS

typedef struct _EMFormat EMFormat;
typedef struct _EMFormatClass EMFormatClass;
typedef struct _EMFormatPrivate EMFormatPrivate;

typedef struct _EMFormatHandler EMFormatHandler;
typedef struct _EMFormatHeader EMFormatHeader;

typedef void (*EMFormatFunc) (EMFormat *md, CamelStream *stream, CamelMimePart *part, const EMFormatHandler *info);

typedef enum _em_format_mode_t {
	EM_FORMAT_NORMAL,
	EM_FORMAT_ALLHEADERS,
	EM_FORMAT_SOURCE,
} em_format_mode_t;

/**
 * struct _EMFormatHandler - MIME type handler.
 *
 * @mime_type: Type this handler handles.
 * @handler: The handler callback.
 * @flags: Handling flags, see enum _em_format_handler_t.
 * @old: The last handler set on this type.  Allows overrides to
 * fallback to previous implementation.
 *
 **/
struct _EMFormatHandler {
	char *mime_type;
	EMFormatFunc handler;
	guint32 flags;

	struct _EMFormatHandler *old;
};

/**
 * enum _em_format_handler_t - Format handler flags.
 *
 * @EM_FORMAT_HANDLER_INLINE: This type should be shown expanded
 * inline by default.
 * @EM_FORMAT_HANDLER_INLINE_DISPOSITION: This type should always be
 * shown inline, despite what the Content-Disposition suggests.
 *
 **/
enum _em_format_handler_t {
	EM_FORMAT_HANDLER_INLINE = 1<<0,
	EM_FORMAT_HANDLER_INLINE_DISPOSITION = 1<<1,
};


typedef struct _EMFormatPURI EMFormatPURI;
typedef void (*EMFormatPURIFunc)(EMFormat *md, CamelStream *stream, EMFormatPURI *puri);

/**
 * struct _EMFormatPURI - Pending URI object.
 *
 * @next: Double-linked list header.
 * @prev: Double-linked list header.
 * @free: May be set by allocator and will be called when no longer needed.
 * @format:
 * @uri: Calculated URI of the part, if the part has one in its
 * Content-Location field.
 * @cid: The RFC2046 Content-Id of the part.  If none is present, a unique value
 * is calculated from @part_id.
 * @part_id: A unique identifier for each part.
 * @func: Callback for when the URI is requested.  The callback writes
 * its data to the supplied stream.
 * @part:
 * @use_count:
 *
 * This is used for multipart/related, and other formatters which may
 * need to include a reference to out-of-band data in the content
 * stream.
 *
 * This object may be subclassed as a struct.
 **/
struct _EMFormatPURI {
	struct _EMFormatPURI *next;
	struct _EMFormatPURI *prev;

	void (*free)(struct _EMFormatPURI *p); /* optional callback for freeing user-fields */
	struct _EMFormat *format;

	char *uri;		/* will be the location of the part, may be empty */
	char *cid;		/* will always be set, a fake one created if needed */
	char *part_id;		/* will always be set, emf->part_id->str for this part */

	EMFormatPURIFunc func;
	CamelMimePart *part;

	unsigned int use_count;	/* used by multipart/related to see if it was accessed */
};

/**
 * struct _EMFormatPURITree - Pending URI visibility tree.
 *
 * @next: Double-linked list header.
 * @prev: Double-linked list header.
 * @parent: Parent in tree.
 * @uri_list: List of EMFormatPURI objects at this level.
 * @children: Child nodes of EMFormatPURITree.
 *
 * This structure is used internally to form a visibility tree of
 * parts in the current formatting stream.  This is to implement the
 * part resolution rules for RFC2387 to implement multipart/related.
 **/
struct _EMFormatPURITree {
	struct _EMFormatPURITree *next;
	struct _EMFormatPURITree *prev;
	struct _EMFormatPURITree *parent;

	EDList uri_list;
	EDList children;
};

struct _EMFormatHeader {
	struct _EMFormatHeader *next, *prev;

	guint32 flags;		/* E_FORMAT_HEADER_* */
	char name[1];
};

#define EM_FORMAT_HEADER_BOLD (1<<0)
#define EM_FORMAT_HEADER_LAST (1<<4) /* reserve 4 slots */

/**
 * struct _EMFormat - Mail formatter object.
 *
 * @parent:
 * @priv:
 * @message:
 * @folder:
 * @uid:
 * @part_id:
 * @header_list:
 * @session:
 * @base url:
 * @snoop_mime_type:
 * @valid:
 * @valid_parent:
 * @inline_table:
 * @pending_uri_table:
 * @pending_uri_tree:
 * @pending_uri_level:
 * @mode:
 * @charset:
 * @default_charset:
 *
 * Most fields are private or read-only.
 *
 * This is the base MIME formatter class.  It provides no formatting
 * itself, but drives most of the basic types, including multipart / * types.
 **/
struct _EMFormat {
	GObject parent;

	EMFormatPrivate *priv;

	CamelMimeMessage *message; /* the current message */

	CamelFolder *folder;
	char *uid;

	GString *part_id;	/* current part id prefix, for identifying parts directly */

	EDList header_list;	/* if empty, then all */

	CamelSession *session; /* session, used for authentication when required */
	CamelURL *base;	/* content-base header or absolute content-location, for any part */

	const char *snoop_mime_type; /* if we snooped an application/octet-stream type, what we snooped */

	/* for validity enveloping */
	CamelCipherValidity *valid;
	CamelCipherValidity *valid_parent;

	/* for forcing inlining */
	GHashTable *inline_table;

	/* global lookup table for message */
	GHashTable *pending_uri_table;

	/* visibility tree, also stores every puri permanently */
	struct _EMFormatPURITree *pending_uri_tree;
	/* current level to search from */
	struct _EMFormatPURITree *pending_uri_level;

	em_format_mode_t mode;	/* source/headers/etc */
	char *charset;		/* charset override */
	char *default_charset;	/* charset fallback */
	gboolean composer; /* Formatting from composer ?*/
	gboolean print;
};

struct _EMFormatClass {
	GObjectClass parent_class;

	GHashTable *type_handlers;

	/* lookup handler, default falls back to hashtable above */
	const EMFormatHandler *(*find_handler)(EMFormat *, const char *mime_type);

	/* start formatting a message */
	void (*format_clone)(EMFormat *, CamelFolder *, const char *uid, CamelMimeMessage *, EMFormat *);

	/* some internel error/inconsistency */
	void (*format_error)(EMFormat *, CamelStream *, const char *msg);

	/* use for external structured parts */
	void (*format_attachment)(EMFormat *, CamelStream *, CamelMimePart *, const char *mime_type, const struct _EMFormatHandler *info);

	/* use for unparsable content */
	void (*format_source)(EMFormat *, CamelStream *, CamelMimePart *);
	/* for outputing secure(d) content */
	void (*format_secure)(EMFormat *, CamelStream *, CamelMimePart *, CamelCipherValidity *);

	/* returns true if the formatter is still busy with pending stuff */
	gboolean (*busy)(EMFormat *);

	/* Shows optional way to open messages  */
	void (*format_optional)(EMFormat *, CamelStream *, CamelMimePart *, CamelStream* );

	/* signals */
	/* complete, alternative to polling busy, for asynchronous work */
	void (*complete)(EMFormat *);
};

<<<<<<< HEAD
void		em_format_set_mode		(EMFormat *emf,
						 em_format_mode_t type);
void		em_format_set_charset		(EMFormat *emf,
						 const char *charset);
void		em_format_set_default_charset	(EMFormat *emf,
						 const char *charset);
=======
/* helper entry point */
void em_format_set_session(EMFormat *emf, CamelSession *s);
>>>>>>> c868ace2

/* also indicates to show all headers */
void		em_format_clear_headers		(EMFormat *emf);

void		em_format_default_headers	(EMFormat *emf);
void		em_format_add_header		(EMFormat *emf,
						 const gchar *name,
						 guint32 flags);

/* FIXME: Need a 'clone' api to copy details about the current view (inlines etc)
   Or maybe it should live with sub-classes? */

<<<<<<< HEAD
int		em_format_is_attachment		(EMFormat *emf,
						 CamelMimePart *part);

int		em_format_is_inline		(EMFormat *emf,
						 const char *partid,
						 CamelMimePart *part,
						 const EMFormatHandler *handle);
void		em_format_set_inline		(EMFormat *emf,
						 const char *partid,
						 int state);

char *		em_format_describe_part		(CamelMimePart *part,
						 const char *mime_type);
=======
int em_format_is_attachment(EMFormat *emf, CamelMimePart *part);

int em_format_is_inline(EMFormat *emf, const char *partid, CamelMimePart *part, const EMFormatHandler *handle);
void em_format_set_inline(EMFormat *emf, const char *partid, int state);

char *em_format_describe_part(CamelMimePart *part, const char *mimetype);
>>>>>>> c868ace2

/* for implementers */
GType		em_format_get_type		(void);

void		em_format_class_add_handler	(EMFormatClass *emfc,
						 EMFormatHandler *info);
void		em_format_class_remove_handler	(EMFormatClass *emfc,
						 EMFormatHandler *info);
const EMFormatHandler *
		em_format_find_handler		(EMFormat *emf,
						 const gchar *mime_type);
const EMFormatHandler *
		em_format_fallback_handler	(EMFormat *emf,
						 const gchar *mime_type);

/* puri is short for pending uri ... really */
<<<<<<< HEAD
EMFormatPURI *	em_format_add_puri		(EMFormat *emf,
						 size_t size,
						 const char *uri,
						 CamelMimePart *part,
						 EMFormatPURIFunc func);
EMFormatPURI *	em_format_find_visible_puri	(EMFormat *emf,
						 const char *uri);
EMFormatPURI *	em_format_find_puri		(EMFormat *emf,
						 const char *uri);
void		em_format_clear_puri_tree	(EMFormat *emf);
void		em_format_push_level		(EMFormat *emf);
void		em_format_pull_level		(EMFormat *emf);
=======
EMFormatPURI *em_format_add_puri(EMFormat *emf, size_t size, const char *uri, CamelMimePart *part, EMFormatPURIFunc func);
EMFormatPURI *em_format_find_visible_puri(EMFormat *emf, const char *uri);
EMFormatPURI *em_format_find_puri(EMFormat *emf, const char *uri);
void em_format_clear_puri_tree(EMFormat *emf);
void em_format_push_level(EMFormat *emf);
void em_format_pull_level(EMFormat *emf);
>>>>>>> c868ace2

/* clones inline state/view and format, or use to redraw */
void		em_format_format_clone		(EMFormat *emf,
						 CamelFolder *folder,
						 const gchar *uid,
						 CamelMimeMessage *message,
						 EMFormat *source);

/* formats a new message */
<<<<<<< HEAD
void		em_format_format		(EMFormat *emf,
						 CamelFolder *folder,
						 const gchar *uid,
						 CamelMimeMessage *message);
void		em_format_redraw		(EMFormat *emf);
void		em_format_format_attachment	(EMFormat *emf,
						 CamelStream *stream,
						 CamelMimePart *mime_part,
						 const gchar *mime_type,
						 const struct _EMFormatHandler *info);
void		em_format_format_error		(EMFormat *emf,
						 CamelStream *stream,
						 const gchar *format,
						 ...) G_GNUC_PRINTF (3, 4);
void		em_format_format_secure		(EMFormat *emf,
						 CamelStream *stream,
						 CamelMimePart *mime_part,
						 CamelCipherValidity *valid);
void		em_format_format_source		(EMFormat *emf,
						 CamelStream *stream,
						 CamelMimePart *mime_part);

gboolean	em_format_busy			(EMFormat *emf);

/* raw content only */
void		em_format_format_content	(EMFormat *emf,
						 CamelStream *stream,
						 CamelMimePart *part);

/* raw content text parts - should this just be checked/done by above? */
void		em_format_format_text		(EMFormat *emf,
						 CamelStream *stream,
						 CamelDataWrapper *part);

void		em_format_part_as		(EMFormat *emf,
						 CamelStream *stream,
						 CamelMimePart *part,
						 const gchar *mime_type);
void		em_format_part			(EMFormat *emf,
						 CamelStream *stream,
						 CamelMimePart *part);
void		em_format_merge_handler		(EMFormat *new,
						 EMFormat *old);

G_END_DECLS
=======
#define em_format_format(emf, folder, uid, msg) ((EMFormatClass *)G_OBJECT_GET_CLASS(emf))->format_clone((emf), (folder), (uid), (msg), NULL)
#define em_format_redraw(emf) ((EMFormatClass *)G_OBJECT_GET_CLASS(emf))->format_clone((EMFormat *)(emf),				\
										       ((EMFormat *)(emf))->folder,	\
										       ((EMFormat *)(emf))->uid,	\
										       ((EMFormat *)(emf))->message,	\
										       (EMFormat *)(emf))
void em_format_format_error(EMFormat *emf, CamelStream *stream, const char *fmt, ...);
#define em_format_format_attachment(emf, stream, msg, type, info) ((EMFormatClass *)G_OBJECT_GET_CLASS(emf))->format_attachment((emf), (stream), (msg), (type), (info))
#define em_format_format_source(emf, stream, msg) ((EMFormatClass *)G_OBJECT_GET_CLASS(emf))->format_source((emf), (stream), (msg))
void em_format_format_secure(EMFormat *emf, CamelStream *stream, CamelMimePart *part, CamelCipherValidity *valid);

#define em_format_busy(emf) ((EMFormatClass *)G_OBJECT_GET_CLASS(emf))->busy((emf))

/* raw content only */
void em_format_format_content(EMFormat *emf, CamelStream *stream, CamelMimePart *part);
/* raw content text parts - should this just be checked/done by above? */
void em_format_format_text(EMFormat *emf, CamelStream *stream, CamelDataWrapper *part);

void em_format_part_as(EMFormat *emf, CamelStream *stream, CamelMimePart *part, const char *mime_type);
void em_format_part(EMFormat *emf, CamelStream *stream, CamelMimePart *part);
void em_format_merge_handler(EMFormat *new, EMFormat *old);
>>>>>>> c868ace2

G_END_DECLS

#endif /* EM_FORMAT_H */<|MERGE_RESOLUTION|>--- conflicted
+++ resolved
@@ -284,17 +284,12 @@
 	void (*complete)(EMFormat *);
 };
 
-<<<<<<< HEAD
 void		em_format_set_mode		(EMFormat *emf,
 						 em_format_mode_t type);
 void		em_format_set_charset		(EMFormat *emf,
 						 const char *charset);
 void		em_format_set_default_charset	(EMFormat *emf,
 						 const char *charset);
-=======
-/* helper entry point */
-void em_format_set_session(EMFormat *emf, CamelSession *s);
->>>>>>> c868ace2
 
 /* also indicates to show all headers */
 void		em_format_clear_headers		(EMFormat *emf);
@@ -307,7 +302,6 @@
 /* FIXME: Need a 'clone' api to copy details about the current view (inlines etc)
    Or maybe it should live with sub-classes? */
 
-<<<<<<< HEAD
 int		em_format_is_attachment		(EMFormat *emf,
 						 CamelMimePart *part);
 
@@ -321,14 +315,6 @@
 
 char *		em_format_describe_part		(CamelMimePart *part,
 						 const char *mime_type);
-=======
-int em_format_is_attachment(EMFormat *emf, CamelMimePart *part);
-
-int em_format_is_inline(EMFormat *emf, const char *partid, CamelMimePart *part, const EMFormatHandler *handle);
-void em_format_set_inline(EMFormat *emf, const char *partid, int state);
-
-char *em_format_describe_part(CamelMimePart *part, const char *mimetype);
->>>>>>> c868ace2
 
 /* for implementers */
 GType		em_format_get_type		(void);
@@ -345,7 +331,6 @@
 						 const gchar *mime_type);
 
 /* puri is short for pending uri ... really */
-<<<<<<< HEAD
 EMFormatPURI *	em_format_add_puri		(EMFormat *emf,
 						 size_t size,
 						 const char *uri,
@@ -358,14 +343,6 @@
 void		em_format_clear_puri_tree	(EMFormat *emf);
 void		em_format_push_level		(EMFormat *emf);
 void		em_format_pull_level		(EMFormat *emf);
-=======
-EMFormatPURI *em_format_add_puri(EMFormat *emf, size_t size, const char *uri, CamelMimePart *part, EMFormatPURIFunc func);
-EMFormatPURI *em_format_find_visible_puri(EMFormat *emf, const char *uri);
-EMFormatPURI *em_format_find_puri(EMFormat *emf, const char *uri);
-void em_format_clear_puri_tree(EMFormat *emf);
-void em_format_push_level(EMFormat *emf);
-void em_format_pull_level(EMFormat *emf);
->>>>>>> c868ace2
 
 /* clones inline state/view and format, or use to redraw */
 void		em_format_format_clone		(EMFormat *emf,
@@ -375,7 +352,6 @@
 						 EMFormat *source);
 
 /* formats a new message */
-<<<<<<< HEAD
 void		em_format_format		(EMFormat *emf,
 						 CamelFolder *folder,
 						 const gchar *uid,
@@ -421,29 +397,6 @@
 						 EMFormat *old);
 
 G_END_DECLS
-=======
-#define em_format_format(emf, folder, uid, msg) ((EMFormatClass *)G_OBJECT_GET_CLASS(emf))->format_clone((emf), (folder), (uid), (msg), NULL)
-#define em_format_redraw(emf) ((EMFormatClass *)G_OBJECT_GET_CLASS(emf))->format_clone((EMFormat *)(emf),				\
-										       ((EMFormat *)(emf))->folder,	\
-										       ((EMFormat *)(emf))->uid,	\
-										       ((EMFormat *)(emf))->message,	\
-										       (EMFormat *)(emf))
-void em_format_format_error(EMFormat *emf, CamelStream *stream, const char *fmt, ...);
-#define em_format_format_attachment(emf, stream, msg, type, info) ((EMFormatClass *)G_OBJECT_GET_CLASS(emf))->format_attachment((emf), (stream), (msg), (type), (info))
-#define em_format_format_source(emf, stream, msg) ((EMFormatClass *)G_OBJECT_GET_CLASS(emf))->format_source((emf), (stream), (msg))
-void em_format_format_secure(EMFormat *emf, CamelStream *stream, CamelMimePart *part, CamelCipherValidity *valid);
-
-#define em_format_busy(emf) ((EMFormatClass *)G_OBJECT_GET_CLASS(emf))->busy((emf))
-
-/* raw content only */
-void em_format_format_content(EMFormat *emf, CamelStream *stream, CamelMimePart *part);
-/* raw content text parts - should this just be checked/done by above? */
-void em_format_format_text(EMFormat *emf, CamelStream *stream, CamelDataWrapper *part);
-
-void em_format_part_as(EMFormat *emf, CamelStream *stream, CamelMimePart *part, const char *mime_type);
-void em_format_part(EMFormat *emf, CamelStream *stream, CamelMimePart *part);
-void em_format_merge_handler(EMFormat *new, EMFormat *old);
->>>>>>> c868ace2
 
 G_END_DECLS
 
