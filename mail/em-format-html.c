/*
 * This program is free software; you can redistribute it and/or
 * modify it under the terms of the GNU Lesser General Public
 * License as published by the Free Software Foundation; either
 * version 2 of the License, or (at your option) version 3.
 *
 * This program is distributed in the hope that it will be useful,
 * but WITHOUT ANY WARRANTY; without even the implied warranty of
 * MERCHANTABILITY or FITNESS FOR A PARTICULAR PURPOSE.  See the GNU
 * Lesser General Public License for more details.
 *
 * You should have received a copy of the GNU Lesser General Public
 * License along with the program; if not, see <http://www.gnu.org/licenses/>
 *
 *
 * Authors:
 *		Michael Zucchi <notzed@ximian.com>
 *
 * Copyright (C) 1999-2008 Novell, Inc. (www.novell.com)
 *
 */

#ifdef HAVE_CONFIG_H
#include <config.h>
#endif

#include <stdio.h>
#include <string.h>
#include <sys/types.h>
#include <sys/stat.h>
#include <fcntl.h>
#include <ctype.h>

#include <glib.h>
#include <gtk/gtk.h>
#ifdef G_OS_WIN32
/* Work around 'DATADIR' and 'interface' lossage in <windows.h> */
#define DATADIR crap_DATADIR
#include <windows.h>
#undef DATADIR
#undef interface
#endif

#include <libedataserver/e-data-server-util.h>	/* for e_utf8_strftime, what about e_time_format_time? */
#include <libedataserver/e-time-utils.h>
#include "e-util/e-icon-factory.h"
#include "e-util/e-util-private.h"
#include "e-util/e-util.h"

#include <gtkhtml/gtkhtml.h>
#include <gtkhtml/gtkhtml-stream.h>

#include <glib/gi18n.h>

#include <camel/camel-iconv.h>
#include <camel/camel-mime-message.h>
#include <camel/camel-stream.h>
#include <camel/camel-stream-filter.h>
#include <camel/camel-mime-filter.h>
#include <camel/camel-mime-filter-tohtml.h>
#include <camel/camel-mime-filter-enriched.h>
#include <camel/camel-mime-filter-basic.h>
#include <camel/camel-gpg-context.h>
#include <camel/camel-cipher-context.h>
#include <camel/camel-multipart.h>
#include <camel/camel-stream-mem.h>
#include <camel/camel-url.h>
#include <camel/camel-stream-fs.h>
#include <camel/camel-string-utils.h>
#include <camel/camel-http-stream.h>
#include <camel/camel-data-cache.h>
#include <camel/camel-file-utils.h>

#include <libedataserver/e-msgport.h>

#include "mail-config.h"
#include "mail-mt.h"

#include "em-format-html.h"
#include "em-html-stream.h"
#include "em-utils.h"

#define d(x)

#define EM_FORMAT_HTML_GET_PRIVATE(obj) \
	(G_TYPE_INSTANCE_GET_PRIVATE \
	((obj), EM_TYPE_FORMAT_HTML, EMFormatHTMLPrivate))

#define EFM_MESSAGE_START_ANAME "evolution#message#start"
#define EFH_MESSAGE_START "<A name=\"" EFM_MESSAGE_START_ANAME "\"></A>"

struct _EMFormatHTMLCache {
	CamelMultipart *textmp;

	char partid[1];
};

struct _EMFormatHTMLPrivate {
	struct _CamelMimeMessage *last_part;	/* not reffed, DO NOT dereference */
	volatile int format_id;		/* format thread id */
	guint format_timeout_id;
	struct _format_msg *format_timeout_msg;

	/* Table that re-maps text parts into a mutlipart/mixed, EMFormatHTMLCache * */
	GHashTable *text_inline_parts;

	EDList pending_jobs;
	GMutex *lock;

	GdkColor colors[EM_FORMAT_HTML_NUM_COLOR_TYPES];
	MailConfigHTTPMode image_loading_policy;

	guint load_images_now	: 1;
	guint only_local_photos	: 1;
	guint show_sender_photo	: 1;
};

enum {
	PROP_0,
	PROP_BODY_COLOR,
	PROP_CITATION_COLOR,
	PROP_CONTENT_COLOR,
	PROP_FRAME_COLOR,
	PROP_HEADER_COLOR,
	PROP_IMAGE_LOADING_POLICY,
	PROP_MARK_CITATIONS,
	PROP_ONLY_LOCAL_PHOTOS,
	PROP_SHOW_SENDER_PHOTO,
	PROP_TEXT_COLOR
};

static void efh_url_requested(GtkHTML *html, const char *url, GtkHTMLStream *handle, EMFormatHTML *efh);
static gboolean efh_object_requested(GtkHTML *html, GtkHTMLEmbedded *eb, EMFormatHTML *efh);
static void efh_gtkhtml_destroy(GtkHTML *html, EMFormatHTML *efh);

static void efh_format_message(EMFormat *emf, CamelStream *stream, CamelMimePart *part, const EMFormatHandler *info);

static void efh_format_secure(EMFormat *emf, CamelStream *stream, CamelMimePart *part, CamelCipherValidity *valid);

static void efh_builtin_init(EMFormatHTMLClass *efhc);

static void efh_write_image(EMFormat *emf, CamelStream *stream, EMFormatPURI *puri);

static gpointer parent_class;
static CamelDataCache *emfh_http_cache;

#define EMFH_HTTP_CACHE_PATH "http"

/* Sigh, this is so we have a cancellable, async rendering thread */
struct _format_msg {
	MailMsg base;

	EMFormatHTML *format;
	EMFormat *format_source;
	EMHTMLStream *estream;
	CamelFolder *folder;
	char *uid;
	CamelMimeMessage *message;
};

static gchar *
efh_format_desc (struct _format_msg *m)
{
	return g_strdup(_("Formatting message"));
}

static void
efh_format_exec (struct _format_msg *m)
{
	struct _EMFormatHTMLJob *job;
	struct _EMFormatPURITree *puri_level;
	int cancelled = FALSE;
	CamelURL *base;

	if (m->format->html == NULL)
		return;

	camel_stream_printf (
		(CamelStream *)m->estream,
		"<!doctype html public \"-//W3C//DTD HTML 4.0 TRANSITIONAL//EN\">\n<html>\n"
		"<head>\n<meta name=\"generator\" content=\"Evolution Mail Component\">\n</head>\n"
		"<body bgcolor =\"#%06x\" text=\"#%06x\" marginwidth=6 marginheight=6>\n",
		e_color_to_value (
			&m->format->priv->colors[
			EM_FORMAT_HTML_COLOR_BODY]),
		e_color_to_value (
			&m->format->priv->colors[
			EM_FORMAT_HTML_COLOR_HEADER]));

	/* <insert top-header stuff here> */

	if (((EMFormat *)m->format)->mode == EM_FORMAT_SOURCE) {
		em_format_format_source((EMFormat *)m->format, (CamelStream *)m->estream, (CamelMimePart *)m->message);
	} else {
		const EMFormatHandler *handle;

		handle = em_format_find_handler((EMFormat *)m->format, "x-evolution/message/prefix");
		if (handle)
			handle->handler((EMFormat *)m->format, (CamelStream *)m->estream, (CamelMimePart *)m->message, handle);
		handle = em_format_find_handler((EMFormat *)m->format, "x-evolution/message/rfc822");
		if (handle)
			handle->handler((EMFormat *)m->format, (CamelStream *)m->estream, (CamelMimePart *)m->message, handle);
	}

	camel_stream_flush((CamelStream *)m->estream);

	puri_level = ((EMFormat *)m->format)->pending_uri_level;
	base = ((EMFormat *)m->format)->base;

	do {
		/* now dispatch any added tasks ... */
		g_mutex_lock(m->format->priv->lock);
		while ((job = (struct _EMFormatHTMLJob *)e_dlist_remhead(&m->format->priv->pending_jobs))) {
			g_mutex_unlock(m->format->priv->lock);

			/* This is an implicit check to see if the gtkhtml has been destroyed */
			if (!cancelled)
				cancelled = m->format->html == NULL;

			/* Now do an explicit check for user cancellation */
			if (!cancelled)
				cancelled = camel_operation_cancel_check(NULL);

			/* call jobs even if cancelled, so they can clean up resources */
			((EMFormat *)m->format)->pending_uri_level = job->puri_level;
			if (job->base)
				((EMFormat *)m->format)->base = job->base;
			job->callback(job, cancelled);
			((EMFormat *)m->format)->base = base;

			/* clean up the job */
			camel_object_unref(job->stream);
			if (job->base)
				camel_url_free(job->base);
			g_free(job);

			g_mutex_lock(m->format->priv->lock);
		}
		g_mutex_unlock(m->format->priv->lock);

		if (m->estream) {
			/* Closing this base stream can queue more jobs, so we need
			   to check the list again after we've finished */
			d(printf("out of jobs, closing root stream\n"));
			camel_stream_write_string((CamelStream *)m->estream, "</body>\n</html>\n");
			camel_stream_close((CamelStream *)m->estream);
			camel_object_unref(m->estream);
			m->estream = NULL;
		}

		/* e_dlist_empty is atomic and doesn't need locking */
	} while (!e_dlist_empty(&m->format->priv->pending_jobs));

	d(printf("out of jobs, done\n"));

	((EMFormat *)m->format)->pending_uri_level = puri_level;
}

static void
efh_format_done (struct _format_msg *m)
{
	d(printf("formatting finished\n"));

	m->format->priv->format_id = -1;
	m->format->priv->load_images_now = FALSE;
	m->format->state = EM_FORMAT_HTML_STATE_NONE;
	g_signal_emit_by_name(m->format, "complete");
}

static void
efh_format_free (struct _format_msg *m)
{
	d(printf("formatter freed\n"));
	g_object_unref(m->format);
	if (m->estream) {
		camel_stream_close((CamelStream *)m->estream);
		camel_object_unref(m->estream);
	}
	if (m->folder)
		camel_object_unref(m->folder);
	g_free(m->uid);
	if (m->message)
		camel_object_unref(m->message);
	if (m->format_source)
		g_object_unref(m->format_source);
}

static MailMsgInfo efh_format_info = {
	sizeof (struct _format_msg),
	(MailMsgDescFunc) efh_format_desc,
	(MailMsgExecFunc) efh_format_exec,
	(MailMsgDoneFunc) efh_format_done,
	(MailMsgFreeFunc) efh_format_free
};

static gboolean
efh_format_timeout(struct _format_msg *m)
{
	GtkHTMLStream *hstream;
	EMFormatHTML *efh = m->format;
	struct _EMFormatHTMLPrivate *p = efh->priv;

	if (m->format->html == NULL) {
		mail_msg_unref(m);
		return FALSE;
	}

	d(printf("timeout called ...\n"));
	if (p->format_id != -1) {
		d(printf(" still waiting for cancellation to take effect, waiting ...\n"));
		return TRUE;
	}

	g_return_val_if_fail (e_dlist_empty(&p->pending_jobs), FALSE);

	d(printf(" ready to go, firing off format thread\n"));

	/* call super-class to kick it off */
	EM_FORMAT_CLASS (parent_class)->format_clone (
		EM_FORMAT (efh), m->folder, m->uid,
		m->message, m->format_source);
	em_format_html_clear_pobject(m->format);

	/* FIXME: method off EMFormat? */
	if (((EMFormat *)efh)->valid) {
		camel_cipher_validity_free(((EMFormat *)efh)->valid);
		((EMFormat *)efh)->valid = NULL;
		((EMFormat *)efh)->valid_parent = NULL;
	}

	if (m->message == NULL) {
		hstream = gtk_html_begin(efh->html);
		gtk_html_stream_close(hstream, GTK_HTML_STREAM_OK);
		mail_msg_unref(m);
		p->last_part = NULL;
	} else {
		efh->state = EM_FORMAT_HTML_STATE_RENDERING;

		if (p->last_part != m->message) {
			hstream = gtk_html_begin (efh->html);
			gtk_html_stream_printf (hstream, "<h5>%s</h5>", _("Formatting Message..."));
			gtk_html_stream_close (hstream, GTK_HTML_STREAM_OK);
		}

		hstream = NULL;
		m->estream = (EMHTMLStream *)em_html_stream_new(efh->html, hstream);

		if (p->last_part == m->message) {
			em_html_stream_set_flags (m->estream,
						  GTK_HTML_BEGIN_KEEP_SCROLL | GTK_HTML_BEGIN_KEEP_IMAGES
						  | GTK_HTML_BEGIN_BLOCK_UPDATES | GTK_HTML_BEGIN_BLOCK_IMAGES);
		} else {
			/* clear cache of inline-scanned text parts */
			g_hash_table_remove_all(p->text_inline_parts);

			p->last_part = m->message;
		}

		efh->priv->format_id = m->base.seq;
		mail_msg_unordered_push (m);
	}

	efh->priv->format_timeout_id = 0;
	efh->priv->format_timeout_msg = NULL;

	return FALSE;
}

static void
efh_free_cache(struct _EMFormatHTMLCache *efhc)
{
	if (efhc->textmp)
		camel_object_unref(efhc->textmp);
	g_free(efhc);
}

static void
efh_gtkhtml_destroy(GtkHTML *html, EMFormatHTML *efh)
{
	if (efh->priv->format_timeout_id != 0) {
		g_source_remove(efh->priv->format_timeout_id);
		efh->priv->format_timeout_id = 0;
		mail_msg_unref(efh->priv->format_timeout_msg);
		efh->priv->format_timeout_msg = NULL;
	}

	/* This probably works ... */
	if (efh->priv->format_id != -1)
		mail_msg_cancel(efh->priv->format_id);

	if (efh->html != NULL) {
		g_object_unref (efh->html);
		efh->html = NULL;
	}
}

static struct _EMFormatHTMLCache *
efh_insert_cache(EMFormatHTML *efh, const char *partid)
{
	struct _EMFormatHTMLCache *efhc;

	efhc = g_malloc0(sizeof(*efh) + strlen(partid));
	strcpy(efhc->partid, partid);
	g_hash_table_insert(efh->priv->text_inline_parts, efhc->partid, efhc);

	return efhc;
}

static void
efh_set_property (GObject *object,
                  guint property_id,
                  const GValue *value,
                  GParamSpec *pspec)
{
	switch (property_id) {
		case PROP_BODY_COLOR:
			em_format_html_set_color (
				EM_FORMAT_HTML (object),
				EM_FORMAT_HTML_COLOR_BODY,
				g_value_get_boxed (value));
			return;

		case PROP_CITATION_COLOR:
			em_format_html_set_color (
				EM_FORMAT_HTML (object),
				EM_FORMAT_HTML_COLOR_CITATION,
				g_value_get_boxed (value));
			return;

		case PROP_CONTENT_COLOR:
			em_format_html_set_color (
				EM_FORMAT_HTML (object),
				EM_FORMAT_HTML_COLOR_CONTENT,
				g_value_get_boxed (value));
			return;

		case PROP_FRAME_COLOR:
			em_format_html_set_color (
				EM_FORMAT_HTML (object),
				EM_FORMAT_HTML_COLOR_FRAME,
				g_value_get_boxed (value));
			return;

		case PROP_HEADER_COLOR:
			em_format_html_set_color (
				EM_FORMAT_HTML (object),
				EM_FORMAT_HTML_COLOR_HEADER,
				g_value_get_boxed (value));
			return;

		case PROP_IMAGE_LOADING_POLICY:
			em_format_html_set_image_loading_policy (
				EM_FORMAT_HTML (object),
				g_value_get_int (value));
			return;

		case PROP_MARK_CITATIONS:
			em_format_html_set_mark_citations (
				EM_FORMAT_HTML (object),
				g_value_get_boolean (value));
			return;

		case PROP_ONLY_LOCAL_PHOTOS:
			em_format_html_set_only_local_photos (
				EM_FORMAT_HTML (object),
				g_value_get_boolean (value));
			return;

		case PROP_SHOW_SENDER_PHOTO:
			em_format_html_set_show_sender_photo (
				EM_FORMAT_HTML (object),
				g_value_get_boolean (value));
			return;

		case PROP_TEXT_COLOR:
			em_format_html_set_color (
				EM_FORMAT_HTML (object),
				EM_FORMAT_HTML_COLOR_TEXT,
				g_value_get_boxed (value));
			return;
	}

	G_OBJECT_WARN_INVALID_PROPERTY_ID (object, property_id, pspec);
}

static void
efh_get_property (GObject *object,
                  guint property_id,
                  GValue *value,
                  GParamSpec *pspec)
{
	GdkColor color;

	switch (property_id) {
		case PROP_BODY_COLOR:
			em_format_html_get_color (
				EM_FORMAT_HTML (object),
				EM_FORMAT_HTML_COLOR_BODY,
				&color);
			g_value_set_boxed (value, &color);
			return;

		case PROP_CITATION_COLOR:
			em_format_html_get_color (
				EM_FORMAT_HTML (object),
				EM_FORMAT_HTML_COLOR_CITATION,
				&color);
			g_value_set_boxed (value, &color);
			return;

		case PROP_CONTENT_COLOR:
			em_format_html_get_color (
				EM_FORMAT_HTML (object),
				EM_FORMAT_HTML_COLOR_CONTENT,
				&color);
			g_value_set_boxed (value, &color);
			return;

		case PROP_FRAME_COLOR:
			em_format_html_get_color (
				EM_FORMAT_HTML (object),
				EM_FORMAT_HTML_COLOR_FRAME,
				&color);
			g_value_set_boxed (value, &color);
			return;

		case PROP_HEADER_COLOR:
			em_format_html_get_color (
				EM_FORMAT_HTML (object),
				EM_FORMAT_HTML_COLOR_HEADER,
				&color);
			g_value_set_boxed (value, &color);
			return;

		case PROP_IMAGE_LOADING_POLICY:
			g_value_set_int (
				value,
				em_format_html_get_image_loading_policy (
				EM_FORMAT_HTML (object)));
			return;

		case PROP_MARK_CITATIONS:
			g_value_set_boolean (
				value, em_format_html_get_mark_citations (
				EM_FORMAT_HTML (object)));
			return;

		case PROP_ONLY_LOCAL_PHOTOS:
			g_value_set_boolean (
				value, em_format_html_get_only_local_photos (
				EM_FORMAT_HTML (object)));
			return;

		case PROP_SHOW_SENDER_PHOTO:
			g_value_set_boolean (
				value, em_format_html_get_show_sender_photo (
				EM_FORMAT_HTML (object)));
			return;

		case PROP_TEXT_COLOR:
			em_format_html_get_color (
				EM_FORMAT_HTML (object),
				EM_FORMAT_HTML_COLOR_TEXT,
				&color);
			g_value_set_boxed (value, &color);
			return;
	}

	G_OBJECT_WARN_INVALID_PROPERTY_ID (object, property_id, pspec);
}

static void
efh_finalize (GObject *object)
{
	EMFormatHTML *efh = EM_FORMAT_HTML (object);

	/* FIXME: check for leaked stuff */

	em_format_html_clear_pobject (efh);
	efh_gtkhtml_destroy (efh->html, efh);

	g_hash_table_destroy (efh->priv->text_inline_parts);

	/* Chain up to parent's finalize() method. */
	G_OBJECT_CLASS (parent_class)->finalize (object);
}

static void
efh_format_clone (EMFormat *emf,
                  CamelFolder *folder,
                  const gchar *uid,
                  CamelMimeMessage *msg,
                  EMFormat *emfsource)
{
	EMFormatHTML *efh = EM_FORMAT_HTML (emf);
	struct _format_msg *m;

	/* How to sub-class ?  Might need to adjust api ... */

	if (efh->html == NULL)
		return;

	d(printf("efh_format called\n"));
	if (efh->priv->format_timeout_id != 0) {
		d(printf(" timeout for last still active, removing ...\n"));
		g_source_remove(efh->priv->format_timeout_id);
		efh->priv->format_timeout_id = 0;
		mail_msg_unref(efh->priv->format_timeout_msg);
		efh->priv->format_timeout_msg = NULL;
	}

	if (emfsource != NULL)
		g_object_ref (emfsource);

	if (folder != NULL)
		camel_object_ref (folder);

	if (msg != NULL)
		camel_object_ref (msg);

	m = mail_msg_new (&efh_format_info);
	m->format = g_object_ref (emf);
	m->format_source = emfsource;
	m->folder = folder;
	m->uid = g_strdup (uid);
	m->message = msg;

	if (efh->priv->format_id == -1) {
		d(printf(" idle, forcing format\n"));
		efh_format_timeout (m);
	} else {
		d(printf(" still busy, cancelling and queuing wait\n"));
		/* cancel and poll for completion */
		mail_msg_cancel (efh->priv->format_id);
		efh->priv->format_timeout_msg = m;
		efh->priv->format_timeout_id = g_timeout_add (
			100, (GSourceFunc) efh_format_timeout, m);
	}
}

static void
efh_format_error (EMFormat *emf,
                  CamelStream *stream,
                  const gchar *txt)
{
	gchar *html;

	html = camel_text_to_html (
		txt, CAMEL_MIME_FILTER_TOHTML_CONVERT_NL |
		CAMEL_MIME_FILTER_TOHTML_CONVERT_URLS, 0);
	camel_stream_printf (
		stream, "<em><font color=\"red\">%s</font></em><br>", html);
	g_free (html);
}

static void
efh_format_source (EMFormat *emf,
                   CamelStream *stream,
                   CamelMimePart *part)
{
	CamelStreamFilter *filtered_stream;
	CamelMimeFilter *filter;
	CamelDataWrapper *dw = (CamelDataWrapper *) part;

	filtered_stream = camel_stream_filter_new_with_stream (stream);

	filter = camel_mime_filter_tohtml_new (
		CAMEL_MIME_FILTER_TOHTML_CONVERT_NL |
		CAMEL_MIME_FILTER_TOHTML_CONVERT_SPACES |
		CAMEL_MIME_FILTER_TOHTML_PRESERVE_8BIT, 0);
	camel_stream_filter_add (filtered_stream, filter);
	camel_object_unref (filter);

	camel_stream_write_string (stream, "<table><tr><td><tt>");
	em_format_format_text (emf, (CamelStream *) filtered_stream, dw);
	camel_object_unref (filtered_stream);

	camel_stream_write_string(stream, "</tt></td></tr></table>");
}

static void
efh_format_attachment (EMFormat *emf,
                       CamelStream *stream,
                       CamelMimePart *part,
                       const gchar *mime_type,
                       const EMFormatHandler *handle)
{
	char *text, *html;

	/* we display all inlined attachments only */

	/* this could probably be cleaned up ... */
	camel_stream_write_string (
		stream,
		"<table border=1 cellspacing=0 cellpadding=0><tr><td>"
		"<table width=10 cellspacing=0 cellpadding=0>"
		"<tr><td></td></tr></table></td>"
		"<td><table width=3 cellspacing=0 cellpadding=0>"
		"<tr><td></td></tr></table></td><td><font size=-1>\n");

	/* output some info about it */
	text = em_format_describe_part(part, mime_type);
	html = camel_text_to_html (
		text, ((EMFormatHTML *)emf)->text_html_flags &
		CAMEL_MIME_FILTER_TOHTML_CONVERT_URLS, 0);
	camel_stream_write_string (stream, html);
	g_free (html);
	g_free (text);

	camel_stream_write_string (stream, "</font></td></tr><tr></table>");

	if (handle && em_format_is_inline (emf, emf->part_id->str, part, handle))
		handle->handler (emf, stream, part, handle);
}

static gboolean
efh_busy (EMFormat *emf)
{
	EMFormatHTMLPrivate *priv;

	priv = EM_FORMAT_HTML_GET_PRIVATE (emf);

	return (priv->format_id != -1);
}
static void
efh_base_init (EMFormatHTMLClass *class)
{
	efh_builtin_init (class);
}

static void
efh_class_init (EMFormatHTMLClass *class)
{
	GObjectClass *object_class;
	EMFormatClass *format_class;
	gchar *pathname;

	parent_class = g_type_class_peek_parent (class);
	g_type_class_add_private (class, sizeof (EMFormatHTMLPrivate));

	object_class = G_OBJECT_CLASS (class);
	object_class->set_property = efh_set_property;
	object_class->get_property = efh_get_property;
	object_class->finalize = efh_finalize;

	format_class = EM_FORMAT_CLASS (class);
	format_class->format_clone = efh_format_clone;
	format_class->format_error = efh_format_error;
	format_class->format_source = efh_format_source;
	format_class->format_attachment = efh_format_attachment;
	format_class->format_secure = efh_format_secure;
	format_class->busy = efh_busy;

	class->html_widget_type = GTK_TYPE_HTML;

	g_object_class_install_property (
		object_class,
		PROP_BODY_COLOR,
		g_param_spec_boxed (
			"body-color",
			"Body Color",
			NULL,
			GDK_TYPE_COLOR,
			G_PARAM_READWRITE));

	g_object_class_install_property (
		object_class,
		PROP_CITATION_COLOR,
		g_param_spec_boxed (
			"citation-color",
			"Citation Color",
			NULL,
			GDK_TYPE_COLOR,
			G_PARAM_READWRITE));

	g_object_class_install_property (
		object_class,
		PROP_CONTENT_COLOR,
		g_param_spec_boxed (
			"content-color",
			"Content Color",
			NULL,
			GDK_TYPE_COLOR,
			G_PARAM_READWRITE));

	g_object_class_install_property (
		object_class,
		PROP_FRAME_COLOR,
		g_param_spec_boxed (
			"frame-color",
			"Frame Color",
			NULL,
			GDK_TYPE_COLOR,
			G_PARAM_READWRITE));

	g_object_class_install_property (
		object_class,
		PROP_HEADER_COLOR,
		g_param_spec_boxed (
			"header-color",
			"Header Color",
			NULL,
			GDK_TYPE_COLOR,
			G_PARAM_READWRITE));

	/* FIXME Make this a proper enum property. */
	g_object_class_install_property (
		object_class,
		PROP_IMAGE_LOADING_POLICY,
		g_param_spec_int (
			"image-loading-policy",
			"Image Loading Policy",
			NULL,
			0,
			G_MAXINT,
			MAIL_CONFIG_HTTP_ALWAYS,
			G_PARAM_READWRITE));

	g_object_class_install_property (
		object_class,
		PROP_MARK_CITATIONS,
		g_param_spec_boolean (
			"mark-citations",
			"Mark Citations",
			NULL,
			TRUE,
			G_PARAM_READWRITE));

	g_object_class_install_property (
		object_class,
		PROP_ONLY_LOCAL_PHOTOS,
		g_param_spec_boolean (
			"only-local-photos",
			"Only Local Photos",
			NULL,
			TRUE,
			G_PARAM_READWRITE |
			G_PARAM_CONSTRUCT));

	g_object_class_install_property (
		object_class,
		PROP_SHOW_SENDER_PHOTO,
		g_param_spec_boolean (
			"show-sender-photo",
			"Show Sender Photo",
			NULL,
			TRUE,
			G_PARAM_READWRITE |
			G_PARAM_CONSTRUCT));

	g_object_class_install_property (
		object_class,
		PROP_TEXT_COLOR,
		g_param_spec_boxed (
			"text-color",
			"Text Color",
			NULL,
			GDK_TYPE_COLOR,
			G_PARAM_READWRITE));

	/* cache expiry - 2 hour access, 1 day max */
	pathname = g_build_filename (
		e_get_user_data_dir (), "cache", NULL);
	emfh_http_cache = camel_data_cache_new (pathname, 0, NULL);
	if (emfh_http_cache) {
		camel_data_cache_set_expire_age(emfh_http_cache, 24*60*60);
		camel_data_cache_set_expire_access(emfh_http_cache, 2*60*60);
	}
	g_free (pathname);
}

static void
efh_init (EMFormatHTML *efh,
          EMFormatHTMLClass *class)
{
	GtkHTML *html;
	GdkColor *color;

	efh->priv = EM_FORMAT_HTML_GET_PRIVATE (efh);

	e_dlist_init(&efh->pending_object_list);
	e_dlist_init(&efh->priv->pending_jobs);
	efh->priv->lock = g_mutex_new();
	efh->priv->format_id = -1;
	efh->priv->text_inline_parts = g_hash_table_new_full (
		g_str_hash, g_str_equal,
		(GDestroyNotify) NULL,
		(GDestroyNotify) efh_free_cache);

	html = g_object_new (class->html_widget_type, NULL);
	efh->html = g_object_ref_sink (html);

	gtk_html_set_blocking (html, FALSE);
	gtk_html_set_caret_first_focus_anchor (html, EFM_MESSAGE_START_ANAME);
	gtk_html_set_default_content_type (html, "text/html; charset=utf-8");
	gtk_html_set_editable (html, FALSE);

	g_signal_connect (
		html, "url-requested",
		G_CALLBACK (efh_url_requested), efh);
	g_signal_connect (
		html, "object-requested",
		G_CALLBACK (efh_object_requested), efh);

	color = &efh->priv->colors[EM_FORMAT_HTML_COLOR_BODY];
	gdk_color_parse ("#eeeeee", color);

	color = &efh->priv->colors[EM_FORMAT_HTML_COLOR_CONTENT];
	gdk_color_parse ("#ffffff", color);

	color = &efh->priv->colors[EM_FORMAT_HTML_COLOR_FRAME];
	gdk_color_parse ("#3f3f3f", color);

	color = &efh->priv->colors[EM_FORMAT_HTML_COLOR_HEADER];
	gdk_color_parse ("#eeeeee", color);

	color = &efh->priv->colors[EM_FORMAT_HTML_COLOR_TEXT];
	gdk_color_parse ("#000000", color);

	efh->text_html_flags =
		CAMEL_MIME_FILTER_TOHTML_CONVERT_NL |
		CAMEL_MIME_FILTER_TOHTML_CONVERT_SPACES |
		CAMEL_MIME_FILTER_TOHTML_MARK_CITATION;
	efh->show_icon = TRUE;
	efh->state = EM_FORMAT_HTML_STATE_NONE;

	g_signal_connect_swapped (
		efh, "notify::mark-citations",
		G_CALLBACK (em_format_redraw), NULL);
}

GType
em_format_html_get_type (void)
{
	static GType type = 0;

	if (G_UNLIKELY (type == 0)) {
		static const GTypeInfo type_info = {
			sizeof (EMFormatHTMLClass),
			(GBaseInitFunc) efh_base_init,
			(GBaseFinalizeFunc) NULL,
			(GClassInitFunc) efh_class_init,
			(GClassFinalizeFunc) NULL,
			NULL,  /* class_data */
			sizeof (EMFormatHTML),
			0,     /* n_preallocs */
			(GInstanceInitFunc) efh_init,
			NULL   /* value_table */
		};

		type = g_type_register_static (
			em_format_get_type(), "EMFormatHTML",
			&type_info, G_TYPE_FLAG_ABSTRACT);
	}

	return type;
}

void
em_format_html_load_images (EMFormatHTML *efh)
{
	g_return_if_fail (EM_IS_FORMAT_HTML (efh));

	if (efh->priv->image_loading_policy == MAIL_CONFIG_HTTP_ALWAYS)
		return;

	/* This will remain set while we're still
	 * rendering the same message, then it wont be. */
	efh->priv->load_images_now = TRUE;
	em_format_redraw (EM_FORMAT (efh));
}

void
em_format_html_get_color (EMFormatHTML *efh,
                          EMFormatHTMLColorType type,
                          GdkColor *color)
{
	GdkColor *format_color;

	g_return_if_fail (EM_IS_FORMAT_HTML (efh));
	g_return_if_fail (type >= 0);
	g_return_if_fail (type < EM_FORMAT_HTML_NUM_COLOR_TYPES);
	g_return_if_fail (color != NULL);

	format_color = &efh->priv->colors[type];

	color->red   = format_color->red;
	color->green = format_color->green;
	color->blue  = format_color->blue;
}

void
em_format_html_set_color (EMFormatHTML *efh,
                          EMFormatHTMLColorType type,
                          const GdkColor *color)
{
	GdkColor *format_color;
	const gchar *property_name;

	g_return_if_fail (EM_IS_FORMAT_HTML (efh));
	g_return_if_fail (type >= 0);
	g_return_if_fail (type < EM_FORMAT_HTML_NUM_COLOR_TYPES);
	g_return_if_fail (color != NULL);

	format_color = &efh->priv->colors[type];

	if (gdk_color_equal (color, format_color))
		return;

	format_color->red   = color->red;
	format_color->green = color->green;
	format_color->blue  = color->blue;

	switch (type) {
		case EM_FORMAT_HTML_COLOR_BODY:
			property_name = "body-color";
			break;
		case EM_FORMAT_HTML_COLOR_CITATION:
			property_name = "citation-color";
			break;
		case EM_FORMAT_HTML_COLOR_CONTENT:
			property_name = "content-color";
			break;
		case EM_FORMAT_HTML_COLOR_FRAME:
			property_name = "frame-color";
			break;
		case EM_FORMAT_HTML_COLOR_HEADER:
			property_name = "header-color";
			break;
		case EM_FORMAT_HTML_COLOR_TEXT:
			property_name = "text-color";
			break;
		default:
			g_return_if_reached ();
	}

	g_object_notify (G_OBJECT (efh), property_name);
}

MailConfigHTTPMode
em_format_html_get_image_loading_policy (EMFormatHTML *efh)
{
	g_return_val_if_fail (EM_IS_FORMAT_HTML (efh), 0);

	return efh->priv->image_loading_policy;
}

void
em_format_html_set_image_loading_policy (EMFormatHTML *efh,
                                         MailConfigHTTPMode policy)
{
	g_return_if_fail (EM_IS_FORMAT_HTML (efh));

	if (policy == efh->priv->image_loading_policy)
		return;

	efh->priv->image_loading_policy = policy;

	g_object_notify (G_OBJECT (efh), "image-loading-policy");
}

gboolean
em_format_html_get_mark_citations (EMFormatHTML *efh)
{
	guint32 flags;

	g_return_val_if_fail (EM_IS_FORMAT_HTML (efh), FALSE);

	flags = efh->text_html_flags;

	return ((flags & CAMEL_MIME_FILTER_TOHTML_MARK_CITATION) != 0);
}

void
em_format_html_set_mark_citations (EMFormatHTML *efh,
                                   gboolean mark_citations)
{
	g_return_if_fail (EM_IS_FORMAT_HTML (efh));

	if (mark_citations)
		efh->text_html_flags |=
			CAMEL_MIME_FILTER_TOHTML_MARK_CITATION;
		efh->text_html_flags &=
			~CAMEL_MIME_FILTER_TOHTML_MARK_CITATION;

	g_object_notify (G_OBJECT (efh), "mark-citations");
}

gboolean
em_format_html_get_only_local_photos (EMFormatHTML *efh)
{
	g_return_val_if_fail (EM_IS_FORMAT_HTML (efh), FALSE);

	return efh->priv->only_local_photos;
}

void
em_format_html_set_only_local_photos (EMFormatHTML *efh,
                                      gboolean only_local_photos)
{
	g_return_if_fail (EM_IS_FORMAT_HTML (efh));

	efh->priv->only_local_photos = only_local_photos;

	g_object_notify (G_OBJECT (efh), "only-local-photos");
}

gboolean
em_format_html_get_show_sender_photo (EMFormatHTML *efh)
{
	g_return_val_if_fail (EM_IS_FORMAT_HTML (efh), FALSE);

	return efh->priv->show_sender_photo;
}

void
em_format_html_set_show_sender_photo (EMFormatHTML *efh,
                                      gboolean show_sender_photo)
{
	g_return_if_fail (EM_IS_FORMAT_HTML (efh));

	efh->priv->show_sender_photo = show_sender_photo;

	g_object_notify (G_OBJECT (efh), "show-sender-photo");
}

CamelMimePart *
em_format_html_file_part(EMFormatHTML *efh, const char *mime_type, const char *filename)
{
	CamelMimePart *part;
	CamelStream *stream;
	CamelDataWrapper *dw;
	char *basename;

	stream = camel_stream_fs_new_with_name(filename, O_RDONLY, 0);
	if (stream == NULL)
		return NULL;

	part = camel_mime_part_new();
	dw = camel_data_wrapper_new();
	camel_data_wrapper_construct_from_stream(dw, stream);
	camel_object_unref(stream);
	if (mime_type)
		camel_data_wrapper_set_mime_type(dw, mime_type);
	part = camel_mime_part_new();
	camel_medium_set_content_object((CamelMedium *)part, dw);
	camel_object_unref(dw);
	basename = g_path_get_basename (filename);
	camel_mime_part_set_filename(part, basename);
	g_free (basename);

	return part;
}

/* all this api is a pain in the bum ... */

EMFormatHTMLPObject *
em_format_html_add_pobject(EMFormatHTML *efh, size_t size, const char *classid, CamelMimePart *part, EMFormatHTMLPObjectFunc func)
{
	EMFormatHTMLPObject *pobj;

	if (size < sizeof(EMFormatHTMLPObject)) {
		g_warning ("size is less than the size of EMFormatHTMLPObject\n");
		size = sizeof(EMFormatHTMLPObject);
	}

	pobj = g_malloc0(size);
	if (classid)
		pobj->classid = g_strdup(classid);
	else
		pobj->classid = g_strdup_printf("e-object:///%s", ((EMFormat *)efh)->part_id->str);

	pobj->format = efh;
	pobj->func = func;
	pobj->part = part;

	e_dlist_addtail(&efh->pending_object_list, (EDListNode *)pobj);

	return pobj;
}

EMFormatHTMLPObject *
em_format_html_find_pobject(EMFormatHTML *emf, const char *classid)
{
	EMFormatHTMLPObject *pw;

	pw = (EMFormatHTMLPObject *)emf->pending_object_list.head;
	while (pw->next) {
		if (!strcmp(pw->classid, classid))
			return pw;
		pw = pw->next;
	}

	return NULL;
}

EMFormatHTMLPObject *
em_format_html_find_pobject_func(EMFormatHTML *emf, CamelMimePart *part, EMFormatHTMLPObjectFunc func)
{
	EMFormatHTMLPObject *pw;

	pw = (EMFormatHTMLPObject *)emf->pending_object_list.head;
	while (pw->next) {
		if (pw->func == func && pw->part == part)
			return pw;
		pw = pw->next;
	}

	return NULL;
}

void
em_format_html_remove_pobject(EMFormatHTML *emf, EMFormatHTMLPObject *pobject)
{
	e_dlist_remove((EDListNode *)pobject);
	if (pobject->free)
		pobject->free(pobject);
	g_free(pobject->classid);
	g_free(pobject);
}

void
em_format_html_clear_pobject(EMFormatHTML *emf)
{
	d(printf("clearing pending objects\n"));
	while (!e_dlist_empty(&emf->pending_object_list))
		em_format_html_remove_pobject(emf, (EMFormatHTMLPObject *)emf->pending_object_list.head);
}

struct _EMFormatHTMLJob *
em_format_html_job_new(EMFormatHTML *emfh, void (*callback)(struct _EMFormatHTMLJob *job, int cancelled), void *data)
{
	struct _EMFormatHTMLJob *job = g_malloc0(sizeof(*job));

	job->format = emfh;
	job->puri_level = ((EMFormat *)emfh)->pending_uri_level;
	job->callback = callback;
	job->u.data = data;
	if (((EMFormat *)emfh)->base)
		job->base = camel_url_copy(((EMFormat *)emfh)->base);

	return job;
}

void
em_format_html_job_queue(EMFormatHTML *emfh, struct _EMFormatHTMLJob *job)
{
	g_mutex_lock(emfh->priv->lock);
	e_dlist_addtail(&emfh->priv->pending_jobs, (EDListNode *)job);
	g_mutex_unlock(emfh->priv->lock);
}

/* ********************************************************************** */

static void emfh_getpuri(struct _EMFormatHTMLJob *job, int cancelled)
{
	d(printf(" running getpuri task\n"));
	if (!cancelled)
		job->u.puri->func((EMFormat *)job->format, job->stream, job->u.puri);
}

static void emfh_gethttp(struct _EMFormatHTMLJob *job, int cancelled)
{
	CamelStream *cistream = NULL, *costream = NULL, *instream = NULL;
	CamelURL *url;
	CamelContentType *content_type;
	CamelHttpStream *tmp_stream;
	ssize_t n, total = 0, pc_complete = 0, nread = 0;
	char buffer[1500];
	const char *length;

	if (cancelled
	    || (url = camel_url_new(job->u.uri, NULL)) == NULL)
		goto badurl;

	d(printf(" running load uri task: %s\n", job->u.uri));

	if (emfh_http_cache)
		instream = cistream = camel_data_cache_get(emfh_http_cache, EMFH_HTTP_CACHE_PATH, job->u.uri, NULL);

	if (instream == NULL) {
		MailConfigHTTPMode policy;
		char *proxy;

		policy = em_format_html_get_image_loading_policy (job->format);

		if (!(job->format->priv->load_images_now
		      || policy == MAIL_CONFIG_HTTP_ALWAYS
		      || (policy == MAIL_CONFIG_HTTP_SOMETIMES
			  && em_utils_in_addressbook((CamelInternetAddress *)camel_mime_message_get_from(job->format->parent.message), FALSE)))) {
			/* TODO: Ideally we would put the http requests into another queue and only send them out
			   if the user selects 'load images', when they do.  The problem is how to maintain this
			   state with multiple renderings, and how to adjust the thread dispatch/setup routine to handle it */
			camel_url_free(url);
			goto done;
		}

		instream = camel_http_stream_new(CAMEL_HTTP_METHOD_GET, ((EMFormat *)job->format)->session, url);
		camel_http_stream_set_user_agent((CamelHttpStream *)instream, "CamelHttpStream/1.0 Evolution/" VERSION);
		proxy = em_utils_get_proxy_uri (job->u.uri);
		if (proxy) {
			camel_http_stream_set_proxy ((CamelHttpStream *)instream, proxy);
			g_free (proxy);
		}
		camel_operation_start(NULL, _("Retrieving `%s'"), job->u.uri);
		tmp_stream = (CamelHttpStream *)instream;
		content_type = camel_http_stream_get_content_type(tmp_stream);
		length = camel_header_raw_find(&tmp_stream->headers, "Content-Length", NULL);
		d(printf("  Content-Length: %s\n", length));
		if (length != NULL)
			total = atoi(length);
		camel_content_type_unref(content_type);
	} else
		camel_operation_start_transient(NULL, _("Retrieving `%s'"), job->u.uri);

	camel_url_free(url);

	if (instream == NULL)
		goto done;

	if (emfh_http_cache != NULL && cistream == NULL)
		costream = camel_data_cache_add(emfh_http_cache, EMFH_HTTP_CACHE_PATH, job->u.uri, NULL);

	do {
		if (camel_operation_cancel_check (NULL)) {
			n = -1;
			break;
		}
		/* FIXME: progress reporting in percentage, can we get the length always?  do we care? */
		n = camel_stream_read(instream, buffer, sizeof (buffer));
		if (n > 0) {
			nread += n;
			/* If we didn't get a valid Content-Length header, do not try to calculate percentage */
			if (total != 0) {
				pc_complete = ((nread * 100) / total);
				camel_operation_progress(NULL, pc_complete);
			}
			d(printf("  read %d bytes\n", n));
			if (costream && camel_stream_write (costream, buffer, n) == -1) {
				n = -1;
				break;
			}

			camel_stream_write(job->stream, buffer, n);
		}
	} while (n>0);

	/* indicates success */
	if (n == 0)
		camel_stream_close(job->stream);

	if (costream) {
		/* do not store broken files in a cache */
		if (n != 0)
			camel_data_cache_remove(emfh_http_cache, EMFH_HTTP_CACHE_PATH, job->u.uri, NULL);
		camel_object_unref(costream);
	}

	camel_object_unref(instream);
done:
	camel_operation_end(NULL);
badurl:
	g_free(job->u.uri);
}

/* ********************************************************************** */

static void
efh_url_requested(GtkHTML *html, const char *url, GtkHTMLStream *handle, EMFormatHTML *efh)
{
	EMFormatPURI *puri;
	struct _EMFormatHTMLJob *job = NULL;

	d(printf("url requested, html = %p, url '%s'\n", html, url));

	puri = em_format_find_visible_puri((EMFormat *)efh, url);
	if (puri) {
		CamelDataWrapper *dw = camel_medium_get_content_object((CamelMedium *)puri->part);
		CamelContentType *ct = dw?dw->mime_type:NULL;

		/* GtkHTML only handles text and images.
		   application/octet-stream parts are the only ones
		   which are snooped for other content.  So only try
		   to pass these to it - any other types are badly
		   formed or intentionally malicious emails.  They
		   will still show as attachments anyway */

		if (ct && (camel_content_type_is(ct, "text", "*")
			   || camel_content_type_is(ct, "image", "*")
			   || camel_content_type_is(ct, "application", "octet-stream"))) {
			puri->use_count++;

			d(printf(" adding puri job\n"));
			job = em_format_html_job_new(efh, emfh_getpuri, puri);
		} else {
			d(printf(" part is unknown type '%s', not using\n", ct?camel_content_type_format(ct):"<unset>"));
			gtk_html_stream_close(handle, GTK_HTML_STREAM_ERROR);
		}
	} else if (g_ascii_strncasecmp(url, "http:", 5) == 0 || g_ascii_strncasecmp(url, "https:", 6) == 0) {
		d(printf(" adding job, get %s\n", url));
		job = em_format_html_job_new(efh, emfh_gethttp, g_strdup(url));
	} else if  (g_ascii_strncasecmp(url, "/", 1) == 0) {
		char *data = NULL;
		gsize length = 0;
		gboolean status;

		status = g_file_get_contents (url, &data, &length, NULL);
		if (status)
			gtk_html_stream_write (handle, data, length);

		gtk_html_stream_close(handle, status? GTK_HTML_STREAM_OK : GTK_HTML_STREAM_ERROR);
		g_free (data);
	} else {
		d(printf("HTML Includes reference to unknown uri '%s'\n", url));
		gtk_html_stream_close(handle, GTK_HTML_STREAM_ERROR);
	}

	if (job) {
		job->stream = em_html_stream_new(html, handle);
		em_format_html_job_queue(efh, job);
	}
}

static gboolean
efh_object_requested(GtkHTML *html, GtkHTMLEmbedded *eb, EMFormatHTML *efh)
{
	EMFormatHTMLPObject *pobject;
	int res = FALSE;

	if (eb->classid == NULL)
		return FALSE;

	pobject = em_format_html_find_pobject(efh, eb->classid);
	if (pobject) {
		/* This stops recursion of the part */
		e_dlist_remove((EDListNode *)pobject);
		res = pobject->func(efh, eb, pobject);
		e_dlist_addhead(&efh->pending_object_list, (EDListNode *)pobject);
	} else {
		d(printf("HTML Includes reference to unknown object '%s'\n", eb->classid));
	}

	return res;
}

/* ********************************************************************** */
#include "em-inline-filter.h"
#include <camel/camel-stream-null.h>

/* FIXME: This is duplicated in em-format-html-display, should be exported or in security module */
static const struct {
	const char *icon, *shortdesc;
} smime_sign_table[5] = {
	{ "stock_signature-bad", N_("Unsigned") },
	{ "stock_signature-ok", N_("Valid signature") },
	{ "stock_signature-bad", N_("Invalid signature") },
	{ "stock_signature", N_("Valid signature, but cannot verify sender") },
	{ "stock_signature-bad", N_("Signature exists, but need public key") },
};

static const struct {
	const char *icon, *shortdesc;
} smime_encrypt_table[4] = {
	{ "stock_lock-broken", N_("Unencrypted") },
	{ "stock_lock", N_("Encrypted, weak"),},
	{ "stock_lock-ok", N_("Encrypted") },
	{ "stock_lock-ok", N_("Encrypted, strong") },
};

static const char *smime_sign_colour[4] = {
	"", " bgcolor=\"#88bb88\"", " bgcolor=\"#bb8888\"", " bgcolor=\"#e8d122\""
};

/* TODO: this could probably be virtual on em-format-html
   then we only need one version of each type handler */
static void
efh_format_secure(EMFormat *emf, CamelStream *stream, CamelMimePart *part, CamelCipherValidity *valid)
{
	EMFormatClass *format_class;

	format_class = EM_FORMAT_GET_CLASS (emf);
	g_return_if_fail (format_class->format_secure != NULL);
	format_class->format_secure (emf, stream, part, valid);

	/* To explain, if the validity is the same, then we are the
	   base validity and now have a combined sign/encrypt validity
	   we can display.  Primarily a new verification context is
	   created when we have an embeded message. */
	if (emf->valid == valid
	    && (valid->encrypt.status != CAMEL_CIPHER_VALIDITY_ENCRYPT_NONE
		|| valid->sign.status != CAMEL_CIPHER_VALIDITY_SIGN_NONE)) {
		char *classid, *iconpath;
		const char *icon;
		CamelMimePart *iconpart;

		camel_stream_printf (stream, "<table border=0 width=\"100%%\" cellpadding=3 cellspacing=0%s><tr>",
				     smime_sign_colour[valid->sign.status]);

		classid = g_strdup_printf("smime:///em-format-html/%s/icon/signed", emf->part_id->str);
		camel_stream_printf(stream, "<td valign=\"top\"><img src=\"%s\"></td><td valign=\"top\" width=\"100%%\">", classid);

		if (valid->sign.status != 0)
			icon = smime_sign_table[valid->sign.status].icon;
		else
			icon = smime_encrypt_table[valid->encrypt.status].icon;
		iconpath = e_icon_factory_get_icon_filename(icon, GTK_ICON_SIZE_DIALOG);
		iconpart = em_format_html_file_part((EMFormatHTML *)emf, "image/png", iconpath);
		if (iconpart) {
			(void)em_format_add_puri(emf, sizeof(EMFormatPURI), classid, iconpart, efh_write_image);
			camel_object_unref(iconpart);
		}
		g_free (iconpath);
		g_free(classid);

		if (valid->sign.status != CAMEL_CIPHER_VALIDITY_SIGN_NONE) {
			camel_stream_printf(stream, "%s<br>", _(smime_sign_table[valid->sign.status].shortdesc));
		}

		if (valid->encrypt.status != CAMEL_CIPHER_VALIDITY_ENCRYPT_NONE) {
			camel_stream_printf(stream, "%s<br>", _(smime_encrypt_table[valid->encrypt.status].shortdesc));
		}

		camel_stream_printf(stream, "</td></tr></table>");
	}
}

static void
efh_text_plain(EMFormatHTML *efh, CamelStream *stream, CamelMimePart *part, EMFormatHandler *info)
{
	CamelStreamFilter *filtered_stream;
	CamelMimeFilter *html_filter;
	CamelMultipart *mp;
	CamelDataWrapper *dw;
	CamelContentType *type;
	const char *format;
	guint32 flags;
	guint32 rgb;
	int i, count, len;
	struct _EMFormatHTMLCache *efhc;

	flags = efh->text_html_flags;

	dw = camel_medium_get_content_object((CamelMedium *)part);

	/* Check for RFC 2646 flowed text. */
	if (camel_content_type_is(dw->mime_type, "text", "plain")
	    && (format = camel_content_type_param(dw->mime_type, "format"))
	    && !g_ascii_strcasecmp(format, "flowed"))
		flags |= CAMEL_MIME_FILTER_TOHTML_FORMAT_FLOWED;

	/* This scans the text part for inline-encoded data, creates
	   a multipart of all the parts inside it. */

	/* FIXME: We should discard this multipart if it only contains
	   the original text, but it makes this hash lookup more complex */

	/* TODO: We could probably put this in the superclass, since
	   no knowledge of html is required - but this messes with
	   filters a bit.  Perhaps the superclass should just deal with
	   html anyway and be done with it ... */

	efhc = g_hash_table_lookup(efh->priv->text_inline_parts, ((EMFormat *)efh)->part_id->str);
	if (efhc == NULL || (mp = efhc->textmp) == NULL) {
		EMInlineFilter *inline_filter;
		CamelStream *null;
		CamelContentType *ct;

		/* if we had to snoop the part type to get here, then
		 * use that as the base type, yuck */
		if (((EMFormat *)efh)->snoop_mime_type == NULL
		    || (ct = camel_content_type_decode(((EMFormat *)efh)->snoop_mime_type)) == NULL) {
			ct = dw->mime_type;
			camel_content_type_ref(ct);
		}

		null = camel_stream_null_new();
		filtered_stream = camel_stream_filter_new_with_stream(null);
		camel_object_unref(null);
		inline_filter = em_inline_filter_new(camel_mime_part_get_encoding(part), ct);
		camel_stream_filter_add(filtered_stream, (CamelMimeFilter *)inline_filter);
		camel_data_wrapper_write_to_stream(dw, (CamelStream *)filtered_stream);
		camel_stream_close((CamelStream *)filtered_stream);
		camel_object_unref(filtered_stream);

		mp = em_inline_filter_get_multipart(inline_filter);
		if (efhc == NULL)
			efhc = efh_insert_cache(efh, ((EMFormat *)efh)->part_id->str);
		efhc->textmp = mp;

		camel_object_unref(inline_filter);
		camel_content_type_unref(ct);
	}

	rgb = e_color_to_value (
		&efh->priv->colors[EM_FORMAT_HTML_COLOR_CITATION]);
	filtered_stream = camel_stream_filter_new_with_stream(stream);
	html_filter = camel_mime_filter_tohtml_new(flags, rgb);
	camel_stream_filter_add(filtered_stream, html_filter);
	camel_object_unref(html_filter);

	/* We handle our made-up multipart here, so we don't recursively call ourselves */

	len = ((EMFormat *)efh)->part_id->len;
	count = camel_multipart_get_number(mp);
	for (i=0;i<count;i++) {
		CamelMimePart *newpart = camel_multipart_get_part(mp, i);

		if (!newpart)
			continue;

		type = camel_mime_part_get_content_type(newpart);
		if (camel_content_type_is (type, "text", "*") && !camel_content_type_is(type, "text", "calendar")) {
			camel_stream_printf (
				stream, "<div style=\"border: solid #%06x 1px; background-color: #%06x; padding: 10px; color: #%06x;\">\n",
				e_color_to_value (
					&efh->priv->colors[
					EM_FORMAT_HTML_COLOR_FRAME]),
				e_color_to_value (
					&efh->priv->colors[
					EM_FORMAT_HTML_COLOR_CONTENT]),
				e_color_to_value (
					&efh->priv->colors[
					EM_FORMAT_HTML_COLOR_TEXT]));
			camel_stream_write_string(stream, "<tt>\n" EFH_MESSAGE_START);
			em_format_format_text((EMFormat *)efh, (CamelStream *)filtered_stream, (CamelDataWrapper *)newpart);
			camel_stream_flush((CamelStream *)filtered_stream);
			camel_stream_write_string(stream, "</tt>\n");
			camel_stream_write_string(stream, "</div>\n");
		} else {
			g_string_append_printf(((EMFormat *)efh)->part_id, ".inline.%d", i);
			em_format_part((EMFormat *)efh, stream, newpart);
			g_string_truncate(((EMFormat *)efh)->part_id, len);
		}
	}

	camel_object_unref(filtered_stream);
}

static void
efh_text_enriched(EMFormatHTML *efh, CamelStream *stream, CamelMimePart *part, EMFormatHandler *info)
{
	CamelStreamFilter *filtered_stream;
	CamelMimeFilter *enriched;
	CamelDataWrapper *dw;
	guint32 flags = 0;

	dw = camel_medium_get_content_object((CamelMedium *)part);

	if (!strcmp(info->mime_type, "text/richtext")) {
		flags = CAMEL_MIME_FILTER_ENRICHED_IS_RICHTEXT;
		camel_stream_write_string( stream, "\n<!-- text/richtext -->\n");
	} else {
		camel_stream_write_string( stream, "\n<!-- text/enriched -->\n");
	}

	enriched = camel_mime_filter_enriched_new(flags);
	filtered_stream = camel_stream_filter_new_with_stream (stream);
	camel_stream_filter_add(filtered_stream, enriched);
	camel_object_unref(enriched);

	camel_stream_printf (
		stream, "<div style=\"border: solid #%06x 1px; background-color: #%06x; padding: 10px; color: #%06x;\">\n" EFH_MESSAGE_START,
		e_color_to_value (
			&efh->priv->colors[
			EM_FORMAT_HTML_COLOR_FRAME]),
		e_color_to_value (
			&efh->priv->colors[
			EM_FORMAT_HTML_COLOR_CONTENT]),
		e_color_to_value (
			&efh->priv->colors[
			EM_FORMAT_HTML_COLOR_TEXT]));

	em_format_format_text((EMFormat *)efh, (CamelStream *)filtered_stream, (CamelDataWrapper *)part);

	camel_object_unref(filtered_stream);
	camel_stream_write_string(stream, "</div>");
}

static void
efh_write_text_html(EMFormat *emf, CamelStream *stream, EMFormatPURI *puri)
{
#if d(!)0
	CamelStream *out;
	int fd;
	CamelDataWrapper *dw;

	fd = dup(STDOUT_FILENO);
	out = camel_stream_fs_new_with_fd(fd);
	printf("writing text content to frame '%s'\n", puri->cid);
	dw = camel_medium_get_content_object(puri->part);
	if (dw)
		camel_data_wrapper_write_to_stream(dw, out);
	camel_object_unref(out);
#endif
	em_format_format_text(emf, stream, (CamelDataWrapper *)puri->part);
}

static void
efh_text_html(EMFormatHTML *efh, CamelStream *stream, CamelMimePart *part, EMFormatHandler *info)
{
	const char *location;
	/* This is set but never used for anything */
	EMFormatPURI *puri;
	char *cid = NULL;

	camel_stream_printf (
		stream, "<div style=\"border: solid #%06x 1px; background-color: #%06x; color: #%06x;\">\n"
		"<!-- text/html -->\n" EFH_MESSAGE_START,
		e_color_to_value (
			&efh->priv->colors[
			EM_FORMAT_HTML_COLOR_FRAME]),
		e_color_to_value (
			&efh->priv->colors[
			EM_FORMAT_HTML_COLOR_CONTENT]),
		e_color_to_value (
			&efh->priv->colors[
			EM_FORMAT_HTML_COLOR_TEXT]));

	/* TODO: perhaps we don't need to calculate this anymore now base is handled better */
	/* calculate our own location string so add_puri doesn't do it
	   for us. our iframes are special cases, we need to use the
	   proper base url to access them, but other children parts
	   shouldn't blindly inherit the container's location. */
	location = camel_mime_part_get_content_location(part);
	if (location == NULL) {
		if (((EMFormat *)efh)->base)
			cid = camel_url_to_string(((EMFormat *)efh)->base, 0);
		else
			cid = g_strdup(((EMFormat *)efh)->part_id->str);
	} else {
		if (strchr(location, ':') == NULL && ((EMFormat *)efh)->base != NULL) {
			CamelURL *uri;

			uri = camel_url_new_with_base(((EMFormat *)efh)->base, location);
			cid = camel_url_to_string(uri, 0);
			camel_url_free(uri);
		} else {
			cid = g_strdup(location);
		}
	}

	puri = em_format_add_puri((EMFormat *)efh, sizeof(EMFormatPURI), cid, part, efh_write_text_html);
	d(printf("adding iframe, location %s\n", cid));
	camel_stream_printf(stream,
			    "<iframe src=\"%s\" frameborder=0 scrolling=no>could not get %s</iframe>\n"
			    "</div>\n",
			    cid, cid);
	g_free(cid);
}

/* This is a lot of code for something useless ... */
static void
efh_message_external(EMFormatHTML *efh, CamelStream *stream, CamelMimePart *part, EMFormatHandler *info)
{
	CamelContentType *type;
	const char *access_type;
	char *url = NULL, *desc = NULL;

	if (!part) {
		camel_stream_printf(stream, _("Unknown external-body part."));
		return;
	}

	/* needs to be cleaner */
	type = camel_mime_part_get_content_type(part);
	access_type = camel_content_type_param (type, "access-type");
	if (!access_type) {
		camel_stream_printf(stream, _("Malformed external-body part."));
		return;
	}

	if (!g_ascii_strcasecmp(access_type, "ftp") ||
	    !g_ascii_strcasecmp(access_type, "anon-ftp")) {
		const char *name, *site, *dir, *mode;
		char *path;
		char ftype[16];

		name = camel_content_type_param (type, "name");
		site = camel_content_type_param (type, "site");
		dir = camel_content_type_param (type, "directory");
		mode = camel_content_type_param (type, "mode");
		if (name == NULL || site == NULL)
			goto fail;

		/* Generate the path. */
		if (dir)
			path = g_strdup_printf("/%s/%s", *dir=='/'?dir+1:dir, name);
		else
			path = g_strdup_printf("/%s", *name=='/'?name+1:name);

		if (mode && *mode)
			sprintf(ftype, ";type=%c",  *mode);
		else
			ftype[0] = 0;

		url = g_strdup_printf ("ftp://%s%s%s", site, path, ftype);
		g_free (path);
		desc = g_strdup_printf (_("Pointer to FTP site (%s)"), url);
	} else if (!g_ascii_strcasecmp (access_type, "local-file")) {
		const char *name, *site;

		name = camel_content_type_param (type, "name");
		site = camel_content_type_param (type, "site");
		if (name == NULL)
			goto fail;

		url = g_filename_to_uri (name, NULL, NULL);
		if (site)
			desc = g_strdup_printf(_("Pointer to local file (%s) valid at site \"%s\""), name, site);
		else
			desc = g_strdup_printf(_("Pointer to local file (%s)"), name);
	} else if (!g_ascii_strcasecmp (access_type, "URL")) {
		const char *urlparam;
		char *s, *d;

		/* RFC 2017 */

		urlparam = camel_content_type_param (type, "url");
		if (urlparam == NULL)
			goto fail;

		/* For obscure MIMEy reasons, the URL may be split into words */
		url = g_strdup (urlparam);
		s = d = url;
		while (*s) {
			/* FIXME: use camel_isspace */
			if (!isspace ((unsigned char)*s))
				*d++ = *s;
			s++;
		}
		*d = 0;
		desc = g_strdup_printf (_("Pointer to remote data (%s)"), url);
	} else
		goto fail;

	camel_stream_printf(stream, "<a href=\"%s\">%s</a>", url, desc);
	g_free(url);
	g_free(desc);

	return;

fail:
	camel_stream_printf(stream, _("Pointer to unknown external data (\"%s\" type)"), access_type);
}

static void
efh_message_deliverystatus(EMFormatHTML *efh, CamelStream *stream, CamelMimePart *part, EMFormatHandler *info)
{
	CamelStreamFilter *filtered_stream;
	CamelMimeFilter *html_filter;
	guint32 rgb = 0x737373;

	/* Yuck, this is copied from efh_text_plain */
	camel_stream_printf (
		stream, "<div style=\"border: solid #%06x 1px; background-color: #%06x; padding: 10px; color: #%06x;\">\n",
		e_color_to_value (
			&efh->priv->colors[
			EM_FORMAT_HTML_COLOR_FRAME]),
		e_color_to_value (
			&efh->priv->colors[
			EM_FORMAT_HTML_COLOR_CONTENT]),
		e_color_to_value (
			&efh->priv->colors[
			EM_FORMAT_HTML_COLOR_TEXT]));

	filtered_stream = camel_stream_filter_new_with_stream(stream);
	html_filter = camel_mime_filter_tohtml_new(efh->text_html_flags, rgb);
	camel_stream_filter_add(filtered_stream, html_filter);
	camel_object_unref(html_filter);

	camel_stream_write_string(stream, "<tt>\n" EFH_MESSAGE_START);
	em_format_format_text((EMFormat *)efh, (CamelStream *)filtered_stream, (CamelDataWrapper *)part);
	camel_stream_flush((CamelStream *)filtered_stream);
	camel_stream_write_string(stream, "</tt>\n");

	camel_stream_write_string(stream, "</div>");
}

static void
emfh_write_related(EMFormat *emf, CamelStream *stream, EMFormatPURI *puri)
{
	em_format_format_content(emf, stream, puri->part);
	camel_stream_close(stream);
}

static void
emfh_multipart_related_check(struct _EMFormatHTMLJob *job, int cancelled)
{
	struct _EMFormatPURITree *ptree;
	EMFormatPURI *puri, *purin;
	char *oldpartid;

	if (cancelled)
		return;

	d(printf(" running multipart/related check task\n"));
	oldpartid = g_strdup(((EMFormat *)job->format)->part_id->str);

	ptree = job->puri_level;
	puri = (EMFormatPURI *)ptree->uri_list.head;
	purin = puri->next;
	while (purin) {
		if (puri->use_count == 0) {
			d(printf("part '%s' '%s' used '%d'\n", puri->uri?puri->uri:"", puri->cid, puri->use_count));
			if (puri->func == emfh_write_related) {
				g_string_printf(((EMFormat *)job->format)->part_id, "%s", puri->part_id);
				em_format_part((EMFormat *)job->format, (CamelStream *)job->stream, puri->part);
			}
			/* else it was probably added by a previous format this loop */
		}
		puri = purin;
		purin = purin->next;
	}

	g_string_printf(((EMFormat *)job->format)->part_id, "%s", oldpartid);
	g_free(oldpartid);
<<<<<<< HEAD
=======
}

/* RFC 2387 */
static void
efh_multipart_related(EMFormat *emf, CamelStream *stream, CamelMimePart *part, const EMFormatHandler *info)
{
	CamelMultipart *mp = (CamelMultipart *)camel_medium_get_content_object((CamelMedium *)part);
	CamelMimePart *body_part, *display_part = NULL;
	CamelContentType *content_type;
	const char *start;
	int i, nparts, partidlen, displayid = 0;
	/* puri is set but never used */
	EMFormatPURI *puri;
	struct _EMFormatHTMLJob *job;

	if (!CAMEL_IS_MULTIPART(mp)) {
		em_format_format_source(emf, stream, part);
		return;
	}

	nparts = camel_multipart_get_number(mp);
	content_type = camel_mime_part_get_content_type(part);
	start = camel_content_type_param (content_type, "start");
	if (start && strlen(start)>2) {
		int len;
		const char *cid;

		/* strip <>'s */
		len = strlen (start) - 2;
		start++;

		for (i=0; i<nparts; i++) {
			body_part = camel_multipart_get_part(mp, i);
			cid = camel_mime_part_get_content_id(body_part);

			if (cid && !strncmp(cid, start, len) && strlen(cid) == len) {
				display_part = body_part;
				displayid = i;
				break;
			}
		}
	} else {
		display_part = camel_multipart_get_part(mp, 0);
	}

	if (display_part == NULL) {
		em_format_part_as(emf, stream, part, "multipart/mixed");
		return;
	}

	em_format_push_level(emf);

	partidlen = emf->part_id->len;

	/* queue up the parts for possible inclusion */
	for (i = 0; i < nparts; i++) {
		body_part = camel_multipart_get_part(mp, i);
		if (body_part != display_part) {
			g_string_append_printf(emf->part_id, "related.%d", i);
			puri = em_format_add_puri(emf, sizeof(EMFormatPURI), NULL, body_part, emfh_write_related);
			g_string_truncate(emf->part_id, partidlen);
			d(printf(" part '%s' '%s' added\n", puri->uri?puri->uri:"", puri->cid));
		}
	}

	g_string_append_printf(emf->part_id, "related.%d", displayid);
	em_format_part(emf, stream, display_part);
	g_string_truncate(emf->part_id, partidlen);
	camel_stream_flush(stream);

	/* queue a job to check for un-referenced parts to add as attachments */
	job = em_format_html_job_new((EMFormatHTML *)emf, emfh_multipart_related_check, NULL);
	job->stream = stream;
	camel_object_ref(stream);
	em_format_html_job_queue((EMFormatHTML *)emf, job);

	em_format_pull_level(emf);
}

static void
efh_write_image(EMFormat *emf, CamelStream *stream, EMFormatPURI *puri)
{
	CamelDataWrapper *dw = camel_medium_get_content_object((CamelMedium *)puri->part);

	d(printf("writing image '%s'\n", puri->cid));
	camel_data_wrapper_decode_to_stream(dw, stream);
	camel_stream_close(stream);
}

static void
efh_image(EMFormatHTML *efh, CamelStream *stream, CamelMimePart *part, EMFormatHandler *info)
{
	EMFormatPURI *puri;

	puri = em_format_add_puri((EMFormat *)efh, sizeof(EMFormatPURI), NULL, part, efh_write_image);
	d(printf("adding image '%s'\n", puri->cid));
	camel_stream_printf(stream, "<img hspace=10 vspace=10 src=\"%s\">", puri->cid);
}

static EMFormatHandler type_builtin_table[] = {
	{ (gchar *) "image/gif", (EMFormatFunc)efh_image },
	{ (gchar *) "image/jpeg", (EMFormatFunc)efh_image },
	{ (gchar *) "image/png", (EMFormatFunc)efh_image },
	{ (gchar *) "image/x-png", (EMFormatFunc)efh_image },
	{ (gchar *) "image/tiff", (EMFormatFunc)efh_image },
	{ (gchar *) "image/x-bmp", (EMFormatFunc)efh_image },
	{ (gchar *) "image/bmp", (EMFormatFunc)efh_image },
	{ (gchar *) "image/svg", (EMFormatFunc)efh_image },
	{ (gchar *) "image/x-cmu-raster", (EMFormatFunc)efh_image },
	{ (gchar *) "image/x-ico", (EMFormatFunc)efh_image },
	{ (gchar *) "image/x-portable-anymap", (EMFormatFunc)efh_image },
	{ (gchar *) "image/x-portable-bitmap", (EMFormatFunc)efh_image },
	{ (gchar *) "image/x-portable-graymap", (EMFormatFunc)efh_image },
	{ (gchar *) "image/x-portable-pixmap", (EMFormatFunc)efh_image },
	{ (gchar *) "image/x-xpixmap", (EMFormatFunc)efh_image },
	{ (gchar *) "text/enriched", (EMFormatFunc)efh_text_enriched },
	{ (gchar *) "text/plain", (EMFormatFunc)efh_text_plain },
	{ (gchar *) "text/html", (EMFormatFunc)efh_text_html },
	{ (gchar *) "text/richtext", (EMFormatFunc)efh_text_enriched },
	{ (gchar *) "text/*", (EMFormatFunc)efh_text_plain },
	{ (gchar *) "message/external-body", (EMFormatFunc)efh_message_external },
	{ (gchar *) "message/delivery-status", (EMFormatFunc)efh_message_deliverystatus },
	{ (gchar *) "multipart/related", (EMFormatFunc)efh_multipart_related },

	/* This is where one adds those busted, non-registered types,
	   that some idiot mailer writers out there decide to pull out
	   of their proverbials at random. */

	{ (gchar *) "image/jpg", (EMFormatFunc)efh_image },
	{ (gchar *) "image/pjpeg", (EMFormatFunc)efh_image },

	/* special internal types */

	{ (gchar *) "x-evolution/message/rfc822", (EMFormatFunc)efh_format_message }
};

static void
efh_builtin_init(EMFormatHTMLClass *efhc)
{
	int i;

	for (i=0;i<sizeof(type_builtin_table)/sizeof(type_builtin_table[0]);i++)
		em_format_class_add_handler((EMFormatClass *)efhc, &type_builtin_table[i]);
}

/* ********************************************************************** */

/* Sigh, this is so we have a cancellable, async rendering thread */
struct _format_msg {
	MailMsg base;

	EMFormatHTML *format;
	EMFormat *format_source;
	EMHTMLStream *estream;
	CamelFolder *folder;
	char *uid;
	CamelMimeMessage *message;
};

static gchar *
efh_format_desc (struct _format_msg *m)
{
	return g_strdup(_("Formatting message"));
}

static void
efh_format_exec (struct _format_msg *m)
{
	struct _EMFormatHTMLJob *job;
	struct _EMFormatPURITree *puri_level;
	int cancelled = FALSE;
	CamelURL *base;

	if (m->format->html == NULL)
		return;

	camel_stream_printf((CamelStream *)m->estream,
			    "<!doctype html public \"-//W3C//DTD HTML 4.0 TRANSITIONAL//EN\">\n<html>\n"
			    "<head>\n<meta name=\"generator\" content=\"Evolution Mail Component\">\n</head>\n"
			    "<body bgcolor =\"#%06x\" text=\"#%06x\" marginwidth=6 marginheight=6>\n",
			    m->format->body_colour & 0xffffff,
			    m->format->header_colour & 0xffffff);

	/* <insert top-header stuff here> */

	if (((EMFormat *)m->format)->mode == EM_FORMAT_SOURCE) {
		em_format_format_source((EMFormat *)m->format, (CamelStream *)m->estream, (CamelMimePart *)m->message);
	} else {
		const EMFormatHandler *handle;

		handle = em_format_find_handler((EMFormat *)m->format, "x-evolution/message/prefix");
		if (handle)
			handle->handler((EMFormat *)m->format, (CamelStream *)m->estream, (CamelMimePart *)m->message, handle);
		handle = em_format_find_handler((EMFormat *)m->format, "x-evolution/message/rfc822");
		if (handle)
			handle->handler((EMFormat *)m->format, (CamelStream *)m->estream, (CamelMimePart *)m->message, handle);
		handle = em_format_find_handler((EMFormat *)m->format, "x-evolution/message/post-header-closure");
		if (handle && !((EMFormat *)m->format)->print)
			handle->handler((EMFormat *)m->format, (CamelStream *)m->estream, (CamelMimePart *)m->message, handle);

	}

	camel_stream_flush((CamelStream *)m->estream);

	puri_level = ((EMFormat *)m->format)->pending_uri_level;
	base = ((EMFormat *)m->format)->base;

	do {
		/* now dispatch any added tasks ... */
		g_mutex_lock(m->format->priv->lock);
		while ((job = (struct _EMFormatHTMLJob *)e_dlist_remhead(&m->format->priv->pending_jobs))) {
			g_mutex_unlock(m->format->priv->lock);

			/* This is an implicit check to see if the gtkhtml has been destroyed */
			if (!cancelled)
				cancelled = m->format->html == NULL;

			/* Now do an explicit check for user cancellation */
			if (!cancelled)
				cancelled = camel_operation_cancel_check(NULL);

			/* call jobs even if cancelled, so they can clean up resources */
			((EMFormat *)m->format)->pending_uri_level = job->puri_level;
			if (job->base)
				((EMFormat *)m->format)->base = job->base;
			job->callback(job, cancelled);
			((EMFormat *)m->format)->base = base;

			/* clean up the job */
			camel_object_unref(job->stream);
			if (job->base)
				camel_url_free(job->base);
			g_free(job);

			g_mutex_lock(m->format->priv->lock);
		}
		g_mutex_unlock(m->format->priv->lock);

		if (m->estream) {
			/* Closing this base stream can queue more jobs, so we need
			   to check the list again after we've finished */
			d(printf("out of jobs, closing root stream\n"));
			camel_stream_write_string((CamelStream *)m->estream, "</body>\n</html>\n");
			camel_stream_close((CamelStream *)m->estream);
			camel_object_unref(m->estream);
			m->estream = NULL;
		}

		/* e_dlist_empty is atomic and doesn't need locking */
	} while (!e_dlist_empty(&m->format->priv->pending_jobs));

	d(printf("out of jobs, done\n"));

	((EMFormat *)m->format)->pending_uri_level = puri_level;
>>>>>>> e4afd3f9
}

/* RFC 2387 */
static void
efh_multipart_related(EMFormat *emf, CamelStream *stream, CamelMimePart *part, const EMFormatHandler *info)
{
	CamelMultipart *mp = (CamelMultipart *)camel_medium_get_content_object((CamelMedium *)part);
	CamelMimePart *body_part, *display_part = NULL;
	CamelContentType *content_type;
	const char *start;
	int i, nparts, partidlen, displayid = 0;
	/* puri is set but never used */
	EMFormatPURI *puri;
	struct _EMFormatHTMLJob *job;

	if (!CAMEL_IS_MULTIPART(mp)) {
		em_format_format_source(emf, stream, part);
		return;
	}

	nparts = camel_multipart_get_number(mp);
	content_type = camel_mime_part_get_content_type(part);
	start = camel_content_type_param (content_type, "start");
	if (start && strlen(start)>2) {
		int len;
		const char *cid;

		/* strip <>'s */
		len = strlen (start) - 2;
		start++;

		for (i=0; i<nparts; i++) {
			body_part = camel_multipart_get_part(mp, i);
			cid = camel_mime_part_get_content_id(body_part);

			if (cid && !strncmp(cid, start, len) && strlen(cid) == len) {
				display_part = body_part;
				displayid = i;
				break;
			}
		}
	} else {
		display_part = camel_multipart_get_part(mp, 0);
	}

	if (display_part == NULL) {
		em_format_part_as(emf, stream, part, "multipart/mixed");
		return;
	}

	em_format_push_level(emf);

	partidlen = emf->part_id->len;

	/* queue up the parts for possible inclusion */
	for (i = 0; i < nparts; i++) {
		body_part = camel_multipart_get_part(mp, i);
		if (body_part != display_part) {
			g_string_append_printf(emf->part_id, "related.%d", i);
			puri = em_format_add_puri(emf, sizeof(EMFormatPURI), NULL, body_part, emfh_write_related);
			g_string_truncate(emf->part_id, partidlen);
			d(printf(" part '%s' '%s' added\n", puri->uri?puri->uri:"", puri->cid));
		}
	}

	g_string_append_printf(emf->part_id, "related.%d", displayid);
	em_format_part(emf, stream, display_part);
	g_string_truncate(emf->part_id, partidlen);
	camel_stream_flush(stream);

	/* queue a job to check for un-referenced parts to add as attachments */
	job = em_format_html_job_new((EMFormatHTML *)emf, emfh_multipart_related_check, NULL);
	job->stream = stream;
	camel_object_ref(stream);
	em_format_html_job_queue((EMFormatHTML *)emf, job);

	em_format_pull_level(emf);
}

static void
efh_write_image(EMFormat *emf, CamelStream *stream, EMFormatPURI *puri)
{
	CamelDataWrapper *dw = camel_medium_get_content_object((CamelMedium *)puri->part);

	d(printf("writing image '%s'\n", puri->cid));
	camel_data_wrapper_decode_to_stream(dw, stream);
	camel_stream_close(stream);
}

static void
efh_image(EMFormatHTML *efh, CamelStream *stream, CamelMimePart *part, EMFormatHandler *info)
{
	EMFormatPURI *puri;

	puri = em_format_add_puri((EMFormat *)efh, sizeof(EMFormatPURI), NULL, part, efh_write_image);
	d(printf("adding image '%s'\n", puri->cid));
	camel_stream_printf(stream, "<img hspace=10 vspace=10 src=\"%s\">", puri->cid);
}

static EMFormatHandler type_builtin_table[] = {
	{ "image/gif", (EMFormatFunc)efh_image },
	{ "image/jpeg", (EMFormatFunc)efh_image },
	{ "image/png", (EMFormatFunc)efh_image },
	{ "image/x-png", (EMFormatFunc)efh_image },
	{ "image/tiff", (EMFormatFunc)efh_image },
	{ "image/x-bmp", (EMFormatFunc)efh_image },
	{ "image/bmp", (EMFormatFunc)efh_image },
	{ "image/svg", (EMFormatFunc)efh_image },
	{ "image/x-cmu-raster", (EMFormatFunc)efh_image },
	{ "image/x-ico", (EMFormatFunc)efh_image },
	{ "image/x-portable-anymap", (EMFormatFunc)efh_image },
	{ "image/x-portable-bitmap", (EMFormatFunc)efh_image },
	{ "image/x-portable-graymap", (EMFormatFunc)efh_image },
	{ "image/x-portable-pixmap", (EMFormatFunc)efh_image },
	{ "image/x-xpixmap", (EMFormatFunc)efh_image },
	{ "text/enriched", (EMFormatFunc)efh_text_enriched },
	{ "text/plain", (EMFormatFunc)efh_text_plain },
	{ "text/html", (EMFormatFunc)efh_text_html },
	{ "text/richtext", (EMFormatFunc)efh_text_enriched },
	{ "text/*", (EMFormatFunc)efh_text_plain },
	{ "message/external-body", (EMFormatFunc)efh_message_external },
	{ "message/delivery-status", (EMFormatFunc)efh_message_deliverystatus },
	{ "multipart/related", (EMFormatFunc)efh_multipart_related },

	/* This is where one adds those busted, non-registered types,
	   that some idiot mailer writers out there decide to pull out
	   of their proverbials at random. */

	{ "image/jpg", (EMFormatFunc)efh_image },
	{ "image/pjpeg", (EMFormatFunc)efh_image },

	/* special internal types */

	{ "x-evolution/message/rfc822", (EMFormatFunc)efh_format_message }
};

static void
efh_builtin_init(EMFormatHTMLClass *efhc)
{
	EMFormatClass *efc;
	gint ii;

	efc = (EMFormatClass *) efhc;

	for (ii = 0; ii < G_N_ELEMENTS (type_builtin_table); ii++)
		em_format_class_add_handler (
			efc, &type_builtin_table[ii]);
}

/* ********************************************************************** */

static void
efh_format_text_header (EMFormatHTML *emfh, CamelStream *stream, const char *label, const char *value, guint32 flags)
{
	const char *fmt, *html;
	char *mhtml = NULL;
	gboolean is_rtl;

	if (value == NULL)
		return;

	while (*value == ' ')
		value++;

	if (!(flags & EM_FORMAT_HTML_HEADER_HTML))
		html = mhtml = camel_text_to_html (value, emfh->text_html_flags, 0);
	else
		html = value;

	is_rtl = gtk_widget_get_default_direction () == GTK_TEXT_DIR_RTL;
	if (emfh->simple_headers) {
		fmt = "<b>%s</b>: %s<br>";
	} else {
		if (flags & EM_FORMAT_HTML_HEADER_NOCOLUMNS) {
			if (flags & EM_FORMAT_HEADER_BOLD) {
				fmt = "<tr><td><b>%s:</b> %s</td></tr>";
			} else {
				fmt = "<tr><td>%s: %s</td></tr>";
			}
		} else if (flags & EM_FORMAT_HTML_HEADER_NODEC) {
			if (is_rtl)
				fmt = "<tr><td align=\"right\" valign=\"top\" width=\"100%%\">%2$s</td><th valign=top align=\"left\" nowrap>%1$s<b>&nbsp;</b></th></tr>";
			else
				fmt = "<tr><th align=\"right\" valign=\"top\" nowrap>%s<b>&nbsp;</b></th><td valign=top>%s</td></tr>";
		} else {

			if (flags & EM_FORMAT_HEADER_BOLD) {
				if (is_rtl)
					fmt = "<tr><td align=\"right\" valign=\"top\" width=\"100%%\">%2$s</td><th align=\"left\" nowrap>%1$s:<b>&nbsp;</b></th></tr>";
				else
					fmt = "<tr><th align=\"right\" valign=\"top\" nowrap>%s:<b>&nbsp;</b></th><td>%s</td></tr>";
			} else {
				if (is_rtl)
					fmt = "<tr><td align=\"right\" valign=\"top\" width=\"100%\">%2$s</td><td align=\"left\" nowrap>%1$s:<b>&nbsp;</b></td></tr>";
				else
					fmt = "<tr><td align=\"right\" valign=\"top\" nowrap>%s:<b>&nbsp;</b></td><td>%s</td></tr>";
			}
		}
	}

	camel_stream_printf(stream, fmt, label, html);
	g_free(mhtml);
}

static const gchar *addrspec_hdrs[] = {
	"Sender", "From", "Reply-To", "To", "Cc", "Bcc",
	"Resent-Sender", "Resent-From", "Resent-Reply-To",
	"Resent-To", "Resent-Cc", "Resent-Bcc", NULL
};

static gchar *
efh_format_address (EMFormatHTML *efh, GString *out, struct _camel_header_address *a, gchar *field)
{
	guint32 flags = CAMEL_MIME_FILTER_TOHTML_CONVERT_SPACES;
	char *name, *mailto, *addr;
	int i=0;
	gboolean wrap = FALSE;
	char *str = NULL;
	int limit = mail_config_get_address_count ();

	if (field ) {
		if ((!strcmp (field, _("To")) && !(efh->header_wrap_flags & EM_FORMAT_HTML_HEADER_TO))
		    || (!strcmp (field, _("Cc")) && !(efh->header_wrap_flags & EM_FORMAT_HTML_HEADER_CC))
		    || (!strcmp (field, _("Bcc")) && !(efh->header_wrap_flags & EM_FORMAT_HTML_HEADER_BCC)))
		    wrap = TRUE;
	}

	while (a) {
		if (a->name)
			name = camel_text_to_html (a->name, flags, 0);
		else
			name = NULL;

		switch (a->type) {
		case CAMEL_HEADER_ADDRESS_NAME:
			if (name && *name) {
				char *real, *mailaddr;

				g_string_append_printf (out, "%s &lt;", name);
				/* rfc2368 for mailto syntax and url encoding extras */
				if ((real = camel_header_encode_phrase ((unsigned char *)a->name))) {
					mailaddr = g_strdup_printf("%s <%s>", real, a->v.addr);
					g_free (real);
					mailto = camel_url_encode (mailaddr, "?=&()");
					g_free (mailaddr);
				} else {
					mailto = camel_url_encode (a->v.addr, "?=&()");
				}
			} else {
				mailto = camel_url_encode (a->v.addr, "?=&()");
			}
			addr = camel_text_to_html (a->v.addr, flags, 0);
			g_string_append_printf (out, "<a href=\"mailto:%s\">%s</a>", mailto, addr);
			g_free (mailto);
			g_free (addr);

			if (name && *name)
				g_string_append (out, "&gt;");
			break;
		case CAMEL_HEADER_ADDRESS_GROUP:
			g_string_append_printf (out, "%s: ", name);
			efh_format_address (efh, out, a->v.members, field);
			g_string_append_printf (out, ";");
			break;
		default:
			g_warning ("Invalid address type");
			break;
		}

		g_free (name);

		i++;
		a = a->next;
		if (a)
			g_string_append (out, ", ");

		/* Let us add a '...' if we have more addresses */
		if (limit > 0 && wrap && a && (i>(limit-1))) {

			if (!strcmp (field, _("To"))) {

				g_string_append (out, "<a href=\"##TO##\">...</a>");
				str = g_strdup_printf ("<a href=\"##TO##\"><img src=\"%s/plus.png\" /></a>  ", EVOLUTION_ICONSDIR);

				return str;
			}
			else if (!strcmp (field, _("Cc"))) {
				g_string_append (out, "<a href=\"##CC##\">...</a>");
				str = g_strdup_printf ("<a href=\"##CC##\"><img src=\"%s/plus.png\" /></a>  ", EVOLUTION_ICONSDIR);

				return str;
			}
			else if (!strcmp (field, _("Bcc"))) {
				g_string_append (out, "<a href=\"##BCC##\">...</a>");
				str = g_strdup_printf ("<a href=\"##BCC##\"><img src=\"%s/plus.png\" /></a>  ", EVOLUTION_ICONSDIR);

				return str;
			}
		}

	}

	if (limit > 0 && i>(limit)) {


		if (!strcmp (field, _("To"))) {
			str = g_strdup_printf ("<a href=\"##TO##\"><img src=\"%s/minus.png\" /></a>  ", EVOLUTION_ICONSDIR);
		}
		else if (!strcmp (field, _("Cc"))) {
			str = g_strdup_printf ("<a href=\"##CC##\"><img src=\"%s/minus.png\" /></a>  ", EVOLUTION_ICONSDIR);
		}
		else if (!strcmp (field, _("Bcc"))) {
			str = g_strdup_printf ("<a href=\"##BCC##\"><img src=\"%s/minus.png\" /></a>  ", EVOLUTION_ICONSDIR);
		}
	}

	return str;

}

static void
canon_header_name (char *name)
{
	char *inptr = name;

	/* canonicalise the header name... first letter is
	 * capitalised and any letter following a '-' also gets
	 * capitalised */

	if (*inptr >= 'a' && *inptr <= 'z')
		*inptr -= 0x20;

	inptr++;

	while (*inptr) {
		if (inptr[-1] == '-' && *inptr >= 'a' && *inptr <= 'z')
			*inptr -= 0x20;
		else if (*inptr >= 'A' && *inptr <= 'Z')
			*inptr += 0x20;

		inptr++;
	}
}

static void
efh_format_header(EMFormat *emf, CamelStream *stream, CamelMedium *part, struct _camel_header_raw *header, guint32 flags, const char *charset)
{
	EMFormatHTML *efh = (EMFormatHTML *)emf;
	char *name, *buf, *value = NULL;
	const char *label, *txt;
	gboolean addrspec = FALSE;
	char *str_field = NULL;
	int i;

	name = alloca(strlen(header->name)+1);
	strcpy(name, header->name);
	canon_header_name (name);

	for (i = 0; addrspec_hdrs[i]; i++) {
		if (!strcmp(name, addrspec_hdrs[i])) {
			addrspec = TRUE;
			break;
		}
	}

	label = _(name);

	if (addrspec) {
		struct _camel_header_address *addrs;
		GString *html;
		char *img;

		buf = camel_header_unfold (header->value);
		if (!(addrs = camel_header_address_decode (buf, emf->charset ? emf->charset : emf->default_charset))) {
			g_free (buf);
			return;
		}

		g_free (buf);

		html = g_string_new("");
		img = efh_format_address(efh, html, addrs, (char *)label);

		if (img) {
			str_field = g_strdup_printf ("%s%s:", img, label);
			label = str_field;
			flags |= EM_FORMAT_HTML_HEADER_NODEC;
			g_free (img);
		}

		camel_header_address_unref(addrs);
		txt = value = html->str;
		g_string_free(html, FALSE);

		flags |= EM_FORMAT_HEADER_BOLD | EM_FORMAT_HTML_HEADER_HTML;
	} else if (!strcmp (name, "Subject")) {
		buf = camel_header_unfold (header->value);
		txt = value = camel_header_decode_string (buf, charset);
		g_free (buf);

		flags |= EM_FORMAT_HEADER_BOLD;
	} else if (!strcmp(name, "X-evolution-mailer")) {
		/* pseudo-header */
		label = _("Mailer");
		txt = value = camel_header_format_ctext (header->value, charset);
		flags |= EM_FORMAT_HEADER_BOLD;
	} else if (!strcmp (name, "Date") || !strcmp (name, "Resent-Date")) {
		int msg_offset, local_tz;
		time_t msg_date;
		struct tm local;

		txt = header->value;
		while (*txt == ' ' || *txt == '\t')
			txt++;

		/* Show the local timezone equivalent in brackets if the sender is remote */
		msg_date = camel_header_decode_date(txt, &msg_offset);
		e_localtime_with_offset(msg_date, &local, &local_tz);

		/* Convert message offset to minutes (e.g. -0400 --> -240) */
		msg_offset = ((msg_offset / 100) * 60) + (msg_offset % 100);
		/* Turn into offset from localtime, not UTC */
		msg_offset -= local_tz / 60;

		if (msg_offset) {
			char buf[256], *html;

			msg_offset += (local.tm_hour * 60) + local.tm_min;
			if (msg_offset >= (24 * 60) || msg_offset < 0) {
				/* translators: strftime format for local time equivalent in Date header display, with day */
				char *msg = g_strdup_printf("<I>%s</I>", _(" (%a, %R %Z)"));
				e_utf8_strftime(buf, sizeof(buf), msg, &local);
				g_free(msg);
			} else {
				/* translators: strftime format for local time equivalent in Date header display, without day */
				char *msg = g_strdup_printf("<I>%s</I>", _(" (%R %Z)"));
				e_utf8_strftime(buf, sizeof(buf), msg, &local);
				g_free(msg);
			}

			html = camel_text_to_html(txt, efh->text_html_flags, 0);
			txt = value = g_strdup_printf("%s %s", html, buf);
			g_free(html);
			flags |= EM_FORMAT_HTML_HEADER_HTML;
		}

		flags |= EM_FORMAT_HEADER_BOLD;
	} else if (!strcmp(name, "Newsgroups")) {
		struct _camel_header_newsgroup *ng, *scan;
		GString *html;

		buf = camel_header_unfold (header->value);

		if (!(ng = camel_header_newsgroups_decode (buf))) {
			g_free (buf);
			return;
		}

		g_free (buf);

		html = g_string_new("");
		scan = ng;
		while (scan) {
			g_string_append_printf(html, "<a href=\"news:%s\">%s</a>", scan->newsgroup, scan->newsgroup);
			scan = scan->next;
			if (scan)
				g_string_append_printf(html, ", ");
		}

		camel_header_newsgroups_free(ng);

		txt = html->str;
		g_string_free(html, FALSE);
		flags |= EM_FORMAT_HEADER_BOLD|EM_FORMAT_HTML_HEADER_HTML;
	} else if (!strcmp (name, "Received") || !strncmp (name, "X-", 2)) {
		/* don't unfold Received nor extension headers */
		txt = value = camel_header_decode_string(header->value, charset);
	} else {
		/* don't unfold Received nor extension headers */
		buf = camel_header_unfold (header->value);
		txt = value = camel_header_decode_string (buf, charset);
		g_free (buf);
	}

	efh_format_text_header(efh, stream, label, txt, flags);

	g_free (value);
	g_free (str_field);
}

static void
efh_format_headers(EMFormatHTML *efh, CamelStream *stream, CamelMedium *part)
{
	EMFormat *emf = (EMFormat *) efh;
	EMFormatHeader *h;
	const char *charset;
	CamelContentType *ct;
	struct _camel_header_raw *header;
	gboolean have_icon = FALSE;
	const char *photo_name = NULL;
	CamelInternetAddress *cia = NULL;
	gboolean face_decoded  = FALSE, contact_has_photo = FALSE;
	guchar *face_header_value = NULL;
	gsize face_header_len = 0;
	char *header_sender = NULL, *header_from = NULL, *name;
	gboolean mail_from_delegate = FALSE;
	const char *hdr_charset;

	if (!part)
		return;

	ct = camel_mime_part_get_content_type((CamelMimePart *)part);
	charset = camel_content_type_param (ct, "charset");
	charset = camel_iconv_charset_name(charset);

	if (!efh->simple_headers)
<<<<<<< HEAD
		camel_stream_printf (
			stream, "<font color=\"#%06x\">\n"
			"<table cellpadding=\"0\" width=\"100%%\">",
			e_color_to_value (
				&efh->priv->colors[
				EM_FORMAT_HTML_COLOR_HEADER]));
	
=======
		camel_stream_printf(stream,
				    "<font color=\"#%06x\">\n"
				    "<table cellpadding=\"0\" width=\"100%%\">",
				    efh->header_colour & 0xffffff);

>>>>>>> e4afd3f9
	hdr_charset = emf->charset ? emf->charset : emf->default_charset;

	header = ((CamelMimePart *)part)->headers;
	while (header) {
		if (!g_ascii_strcasecmp (header->name, "Sender")) {
			struct _camel_header_address *addrs;
			GString *html;

			if (!(addrs = camel_header_address_decode (header->value, hdr_charset)))
				break;

			html = g_string_new("");
			name = efh_format_address(efh, html, addrs, header->name);

			header_sender = html->str;
			camel_header_address_unref(addrs);

			g_string_free(html, FALSE);
			g_free (name);
		} else if (!g_ascii_strcasecmp (header->name, "From")) {
			struct _camel_header_address *addrs;
			GString *html;

			if (!(addrs = camel_header_address_decode (header->value, hdr_charset)))
				break;

			html = g_string_new("");
			name = efh_format_address(efh, html, addrs, header->name);

			header_from = html->str;
			camel_header_address_unref(addrs);

			g_string_free(html, FALSE);
			g_free(name);
		} else if (!g_ascii_strcasecmp (header->name, "X-Evolution-Mail-From-Delegate")) {
			mail_from_delegate = TRUE;
		}

		header = header->next;
	}

	if (header_sender && header_from && mail_from_delegate) {
		camel_stream_printf(stream, "<tr><td><table border=1 width=\"100%%\" cellspacing=2 cellpadding=2><tr>");
		if(gtk_widget_get_default_direction () == GTK_TEXT_DIR_RTL)
			camel_stream_printf (stream, "<td align=\"right\" width=\"100%%\">");
		else
			camel_stream_printf (stream, "<td align=\"left\" width=\"100%%\">");
		/* To translators: This message suggests to the receipients that the sender of the mail is
		   different from the one listed in From field.
		*/
		camel_stream_printf(stream, _("This message was sent by <b>%s</b> on behalf of <b>%s</b>"), header_sender, header_from);
		camel_stream_printf(stream, "</td></tr></table></td></tr>");
	}

	g_free (header_sender);
	g_free (header_from);

	if (gtk_widget_get_default_direction () == GTK_TEXT_DIR_RTL)
		camel_stream_printf (stream, "<tr><td><table width=\"100%%\" border=0 cellpadding=\"0\">\n");
	else
		camel_stream_printf (stream, "<tr><td><table border=0 cellpadding=\"0\">\n");

	/* dump selected headers */
	h = (EMFormatHeader *)emf->header_list.head;
	if (emf->mode == EM_FORMAT_ALLHEADERS) {
		header = ((CamelMimePart *)part)->headers;
		while (header) {
			efh_format_header(emf, stream, part, header, EM_FORMAT_HTML_HEADER_NOCOLUMNS, charset);
			header = header->next;
		}
	} else {
		int mailer_shown = FALSE;
		while (h->next) {
			int mailer, face;

			header = ((CamelMimePart *)part)->headers;
			mailer = !g_ascii_strcasecmp (h->name, "X-Evolution-Mailer");
			face = !g_ascii_strcasecmp (h->name, "Face");

			while (header) {
				if (em_format_html_get_show_sender_photo (efh) &&
					!photo_name && !g_ascii_strcasecmp (header->name, "From"))
					photo_name = header->value;

				if (!mailer_shown && mailer && (!g_ascii_strcasecmp (header->name, "X-Mailer") ||
								!g_ascii_strcasecmp (header->name, "User-Agent") ||
								!g_ascii_strcasecmp (header->name, "X-Newsreader") ||
								!g_ascii_strcasecmp (header->name, "X-MimeOLE"))) {
					struct _camel_header_raw xmailer, *use_header = NULL;

					if (!g_ascii_strcasecmp (header->name, "X-MimeOLE")) {
						for (use_header = header->next; use_header; use_header = use_header->next) {
							if (!g_ascii_strcasecmp (use_header->name, "X-Mailer") ||
							    !g_ascii_strcasecmp (use_header->name, "User-Agent") ||
							    !g_ascii_strcasecmp (use_header->name, "X-Newsreader")) {
								/* even we have X-MimeOLE, then use rather the standard one, when available */
								break;
							}
						}
					}

					if (!use_header)
						use_header = header;

					xmailer.name = (gchar *) "X-Evolution-Mailer";
					xmailer.value = use_header->value;
					mailer_shown = TRUE;

					efh_format_header (emf, stream, part, &xmailer, h->flags, charset);
					if (strstr(use_header->value, "Evolution"))
						have_icon = TRUE;
				} else if (!face_decoded && face && !g_ascii_strcasecmp (header->name, "Face")) {
					char *cp = header->value;

					/* Skip over spaces */
					while (*cp == ' ')
						cp++;

					face_header_value = g_base64_decode (cp, &face_header_len);
					face_header_value = g_realloc (face_header_value, face_header_len + 1);
					face_header_value[face_header_len] = 0;
					face_decoded = TRUE;
				/* Showing an encoded "Face" header makes little sense */
				} else if (!g_ascii_strcasecmp (header->name, h->name) && !face) {
					efh_format_header(emf, stream, part, header, h->flags, charset);
				}

				header = header->next;
			}
			h = h->next;
		}
	}

	if (!efh->simple_headers) {
		camel_stream_printf(stream, "</table></td>");

		if (photo_name) {
			char *classid;
			CamelMimePart *photopart;
			gboolean only_local_photo;

			cia = camel_internet_address_new();
			camel_address_decode((CamelAddress *) cia, (const char *) photo_name);
			only_local_photo = em_format_html_get_only_local_photos (efh);
			photopart = em_utils_contact_photo (cia, only_local_photo);

			if (photopart) {
				contact_has_photo = TRUE;
				classid = g_strdup_printf("icon:///em-format-html/%s/photo/header",
				emf->part_id->str);
				camel_stream_printf(stream,
					"<td align=\"right\" valign=\"top\"><img width=64 src=\"%s\"></td>",
					classid);
				em_format_add_puri(emf, sizeof(EMFormatPURI), classid,
					photopart, efh_write_image);
				camel_object_unref(photopart);

				g_free(classid);
			}
			camel_object_unref(cia);
		}

		if (!contact_has_photo && face_decoded) {
			char *classid;
			CamelMimePart *part;

			part = camel_mime_part_new ();
			camel_mime_part_set_content ((CamelMimePart *) part, (const char *) face_header_value, face_header_len, "image/png");
			classid = g_strdup_printf("icon:///em-format-html/face/photo/header");
			camel_stream_printf(stream, "<td align=\"right\" valign=\"top\"><img width=48 src=\"%s\"></td>", classid);
			em_format_add_puri(emf, sizeof(EMFormatPURI), classid, part, efh_write_image);
			camel_object_unref(part);
		}

		if (have_icon && efh->show_icon) {
			GtkIconInfo *icon_info;
			char *classid;
			CamelMimePart *iconpart = NULL;

			classid = g_strdup_printf("icon:///em-format-html/%s/icon/header", emf->part_id->str);
			camel_stream_printf(stream, "<td align=\"right\" valign=\"top\"><img width=16 height=16 src=\"%s\"></td>", classid);

			icon_info = gtk_icon_theme_lookup_icon (
				gtk_icon_theme_get_default (),
				"evolution", 16, GTK_ICON_LOOKUP_NO_SVG);
			if (icon_info != NULL) {
				iconpart = em_format_html_file_part (
					(EMFormatHTML *) emf, "image/png",
					gtk_icon_info_get_filename (icon_info));
				gtk_icon_info_free (icon_info);
			}

			if (iconpart) {
				em_format_add_puri(emf, sizeof(EMFormatPURI), classid, iconpart, efh_write_image);
				camel_object_unref(iconpart);
			}
			g_free(classid);
		}
		camel_stream_printf (stream, "</tr></table>\n</font>\n");
	}
}

static void
efh_format_message(EMFormat *emf, CamelStream *stream, CamelMimePart *part, const EMFormatHandler *info)
{
	const EMFormatHandler *handle;

	/* TODO: make this validity stuff a method */
	EMFormatHTML *efh = (EMFormatHTML *) emf;
	CamelCipherValidity *save = emf->valid, *save_parent = emf->valid_parent;

	emf->valid = NULL;
	emf->valid_parent = NULL;

	if (emf->message != (CamelMimeMessage *)part)
		camel_stream_printf(stream, "<blockquote>\n");

	if (!efh->hide_headers)
		efh_format_headers(efh, stream, (CamelMedium *)part);

	handle = em_format_find_handler(emf, "x-evolution/message/post-header");
	if (handle)
		handle->handler(emf, stream, part, handle);

	camel_stream_printf(stream, EM_FORMAT_HTML_VPAD);
	em_format_part(emf, stream, part);

	if (emf->message != (CamelMimeMessage *)part)
		camel_stream_printf(stream, "</blockquote>\n");

	camel_cipher_validity_free(emf->valid);

	emf->valid = save;
	emf->valid_parent = save_parent;
}<|MERGE_RESOLUTION|>--- conflicted
+++ resolved
@@ -978,7 +978,6 @@
 	GdkColor *format_color;
 
 	g_return_if_fail (EM_IS_FORMAT_HTML (efh));
-	g_return_if_fail (type >= 0);
 	g_return_if_fail (type < EM_FORMAT_HTML_NUM_COLOR_TYPES);
 	g_return_if_fail (color != NULL);
 
@@ -998,7 +997,6 @@
 	const gchar *property_name;
 
 	g_return_if_fail (EM_IS_FORMAT_HTML (efh));
-	g_return_if_fail (type >= 0);
 	g_return_if_fail (type < EM_FORMAT_HTML_NUM_COLOR_TYPES);
 	g_return_if_fail (color != NULL);
 
@@ -1914,8 +1912,6 @@
 
 	g_string_printf(((EMFormat *)job->format)->part_id, "%s", oldpartid);
 	g_free(oldpartid);
-<<<<<<< HEAD
-=======
 }
 
 /* RFC 2387 */
@@ -2055,261 +2051,6 @@
 static void
 efh_builtin_init(EMFormatHTMLClass *efhc)
 {
-	int i;
-
-	for (i=0;i<sizeof(type_builtin_table)/sizeof(type_builtin_table[0]);i++)
-		em_format_class_add_handler((EMFormatClass *)efhc, &type_builtin_table[i]);
-}
-
-/* ********************************************************************** */
-
-/* Sigh, this is so we have a cancellable, async rendering thread */
-struct _format_msg {
-	MailMsg base;
-
-	EMFormatHTML *format;
-	EMFormat *format_source;
-	EMHTMLStream *estream;
-	CamelFolder *folder;
-	char *uid;
-	CamelMimeMessage *message;
-};
-
-static gchar *
-efh_format_desc (struct _format_msg *m)
-{
-	return g_strdup(_("Formatting message"));
-}
-
-static void
-efh_format_exec (struct _format_msg *m)
-{
-	struct _EMFormatHTMLJob *job;
-	struct _EMFormatPURITree *puri_level;
-	int cancelled = FALSE;
-	CamelURL *base;
-
-	if (m->format->html == NULL)
-		return;
-
-	camel_stream_printf((CamelStream *)m->estream,
-			    "<!doctype html public \"-//W3C//DTD HTML 4.0 TRANSITIONAL//EN\">\n<html>\n"
-			    "<head>\n<meta name=\"generator\" content=\"Evolution Mail Component\">\n</head>\n"
-			    "<body bgcolor =\"#%06x\" text=\"#%06x\" marginwidth=6 marginheight=6>\n",
-			    m->format->body_colour & 0xffffff,
-			    m->format->header_colour & 0xffffff);
-
-	/* <insert top-header stuff here> */
-
-	if (((EMFormat *)m->format)->mode == EM_FORMAT_SOURCE) {
-		em_format_format_source((EMFormat *)m->format, (CamelStream *)m->estream, (CamelMimePart *)m->message);
-	} else {
-		const EMFormatHandler *handle;
-
-		handle = em_format_find_handler((EMFormat *)m->format, "x-evolution/message/prefix");
-		if (handle)
-			handle->handler((EMFormat *)m->format, (CamelStream *)m->estream, (CamelMimePart *)m->message, handle);
-		handle = em_format_find_handler((EMFormat *)m->format, "x-evolution/message/rfc822");
-		if (handle)
-			handle->handler((EMFormat *)m->format, (CamelStream *)m->estream, (CamelMimePart *)m->message, handle);
-		handle = em_format_find_handler((EMFormat *)m->format, "x-evolution/message/post-header-closure");
-		if (handle && !((EMFormat *)m->format)->print)
-			handle->handler((EMFormat *)m->format, (CamelStream *)m->estream, (CamelMimePart *)m->message, handle);
-
-	}
-
-	camel_stream_flush((CamelStream *)m->estream);
-
-	puri_level = ((EMFormat *)m->format)->pending_uri_level;
-	base = ((EMFormat *)m->format)->base;
-
-	do {
-		/* now dispatch any added tasks ... */
-		g_mutex_lock(m->format->priv->lock);
-		while ((job = (struct _EMFormatHTMLJob *)e_dlist_remhead(&m->format->priv->pending_jobs))) {
-			g_mutex_unlock(m->format->priv->lock);
-
-			/* This is an implicit check to see if the gtkhtml has been destroyed */
-			if (!cancelled)
-				cancelled = m->format->html == NULL;
-
-			/* Now do an explicit check for user cancellation */
-			if (!cancelled)
-				cancelled = camel_operation_cancel_check(NULL);
-
-			/* call jobs even if cancelled, so they can clean up resources */
-			((EMFormat *)m->format)->pending_uri_level = job->puri_level;
-			if (job->base)
-				((EMFormat *)m->format)->base = job->base;
-			job->callback(job, cancelled);
-			((EMFormat *)m->format)->base = base;
-
-			/* clean up the job */
-			camel_object_unref(job->stream);
-			if (job->base)
-				camel_url_free(job->base);
-			g_free(job);
-
-			g_mutex_lock(m->format->priv->lock);
-		}
-		g_mutex_unlock(m->format->priv->lock);
-
-		if (m->estream) {
-			/* Closing this base stream can queue more jobs, so we need
-			   to check the list again after we've finished */
-			d(printf("out of jobs, closing root stream\n"));
-			camel_stream_write_string((CamelStream *)m->estream, "</body>\n</html>\n");
-			camel_stream_close((CamelStream *)m->estream);
-			camel_object_unref(m->estream);
-			m->estream = NULL;
-		}
-
-		/* e_dlist_empty is atomic and doesn't need locking */
-	} while (!e_dlist_empty(&m->format->priv->pending_jobs));
-
-	d(printf("out of jobs, done\n"));
-
-	((EMFormat *)m->format)->pending_uri_level = puri_level;
->>>>>>> e4afd3f9
-}
-
-/* RFC 2387 */
-static void
-efh_multipart_related(EMFormat *emf, CamelStream *stream, CamelMimePart *part, const EMFormatHandler *info)
-{
-	CamelMultipart *mp = (CamelMultipart *)camel_medium_get_content_object((CamelMedium *)part);
-	CamelMimePart *body_part, *display_part = NULL;
-	CamelContentType *content_type;
-	const char *start;
-	int i, nparts, partidlen, displayid = 0;
-	/* puri is set but never used */
-	EMFormatPURI *puri;
-	struct _EMFormatHTMLJob *job;
-
-	if (!CAMEL_IS_MULTIPART(mp)) {
-		em_format_format_source(emf, stream, part);
-		return;
-	}
-
-	nparts = camel_multipart_get_number(mp);
-	content_type = camel_mime_part_get_content_type(part);
-	start = camel_content_type_param (content_type, "start");
-	if (start && strlen(start)>2) {
-		int len;
-		const char *cid;
-
-		/* strip <>'s */
-		len = strlen (start) - 2;
-		start++;
-
-		for (i=0; i<nparts; i++) {
-			body_part = camel_multipart_get_part(mp, i);
-			cid = camel_mime_part_get_content_id(body_part);
-
-			if (cid && !strncmp(cid, start, len) && strlen(cid) == len) {
-				display_part = body_part;
-				displayid = i;
-				break;
-			}
-		}
-	} else {
-		display_part = camel_multipart_get_part(mp, 0);
-	}
-
-	if (display_part == NULL) {
-		em_format_part_as(emf, stream, part, "multipart/mixed");
-		return;
-	}
-
-	em_format_push_level(emf);
-
-	partidlen = emf->part_id->len;
-
-	/* queue up the parts for possible inclusion */
-	for (i = 0; i < nparts; i++) {
-		body_part = camel_multipart_get_part(mp, i);
-		if (body_part != display_part) {
-			g_string_append_printf(emf->part_id, "related.%d", i);
-			puri = em_format_add_puri(emf, sizeof(EMFormatPURI), NULL, body_part, emfh_write_related);
-			g_string_truncate(emf->part_id, partidlen);
-			d(printf(" part '%s' '%s' added\n", puri->uri?puri->uri:"", puri->cid));
-		}
-	}
-
-	g_string_append_printf(emf->part_id, "related.%d", displayid);
-	em_format_part(emf, stream, display_part);
-	g_string_truncate(emf->part_id, partidlen);
-	camel_stream_flush(stream);
-
-	/* queue a job to check for un-referenced parts to add as attachments */
-	job = em_format_html_job_new((EMFormatHTML *)emf, emfh_multipart_related_check, NULL);
-	job->stream = stream;
-	camel_object_ref(stream);
-	em_format_html_job_queue((EMFormatHTML *)emf, job);
-
-	em_format_pull_level(emf);
-}
-
-static void
-efh_write_image(EMFormat *emf, CamelStream *stream, EMFormatPURI *puri)
-{
-	CamelDataWrapper *dw = camel_medium_get_content_object((CamelMedium *)puri->part);
-
-	d(printf("writing image '%s'\n", puri->cid));
-	camel_data_wrapper_decode_to_stream(dw, stream);
-	camel_stream_close(stream);
-}
-
-static void
-efh_image(EMFormatHTML *efh, CamelStream *stream, CamelMimePart *part, EMFormatHandler *info)
-{
-	EMFormatPURI *puri;
-
-	puri = em_format_add_puri((EMFormat *)efh, sizeof(EMFormatPURI), NULL, part, efh_write_image);
-	d(printf("adding image '%s'\n", puri->cid));
-	camel_stream_printf(stream, "<img hspace=10 vspace=10 src=\"%s\">", puri->cid);
-}
-
-static EMFormatHandler type_builtin_table[] = {
-	{ "image/gif", (EMFormatFunc)efh_image },
-	{ "image/jpeg", (EMFormatFunc)efh_image },
-	{ "image/png", (EMFormatFunc)efh_image },
-	{ "image/x-png", (EMFormatFunc)efh_image },
-	{ "image/tiff", (EMFormatFunc)efh_image },
-	{ "image/x-bmp", (EMFormatFunc)efh_image },
-	{ "image/bmp", (EMFormatFunc)efh_image },
-	{ "image/svg", (EMFormatFunc)efh_image },
-	{ "image/x-cmu-raster", (EMFormatFunc)efh_image },
-	{ "image/x-ico", (EMFormatFunc)efh_image },
-	{ "image/x-portable-anymap", (EMFormatFunc)efh_image },
-	{ "image/x-portable-bitmap", (EMFormatFunc)efh_image },
-	{ "image/x-portable-graymap", (EMFormatFunc)efh_image },
-	{ "image/x-portable-pixmap", (EMFormatFunc)efh_image },
-	{ "image/x-xpixmap", (EMFormatFunc)efh_image },
-	{ "text/enriched", (EMFormatFunc)efh_text_enriched },
-	{ "text/plain", (EMFormatFunc)efh_text_plain },
-	{ "text/html", (EMFormatFunc)efh_text_html },
-	{ "text/richtext", (EMFormatFunc)efh_text_enriched },
-	{ "text/*", (EMFormatFunc)efh_text_plain },
-	{ "message/external-body", (EMFormatFunc)efh_message_external },
-	{ "message/delivery-status", (EMFormatFunc)efh_message_deliverystatus },
-	{ "multipart/related", (EMFormatFunc)efh_multipart_related },
-
-	/* This is where one adds those busted, non-registered types,
-	   that some idiot mailer writers out there decide to pull out
-	   of their proverbials at random. */
-
-	{ "image/jpg", (EMFormatFunc)efh_image },
-	{ "image/pjpeg", (EMFormatFunc)efh_image },
-
-	/* special internal types */
-
-	{ "x-evolution/message/rfc822", (EMFormatFunc)efh_format_message }
-};
-
-static void
-efh_builtin_init(EMFormatHTMLClass *efhc)
-{
 	EMFormatClass *efc;
 	gint ii;
 
@@ -2687,21 +2428,13 @@
 	charset = camel_iconv_charset_name(charset);
 
 	if (!efh->simple_headers)
-<<<<<<< HEAD
 		camel_stream_printf (
 			stream, "<font color=\"#%06x\">\n"
 			"<table cellpadding=\"0\" width=\"100%%\">",
 			e_color_to_value (
 				&efh->priv->colors[
 				EM_FORMAT_HTML_COLOR_HEADER]));
-	
-=======
-		camel_stream_printf(stream,
-				    "<font color=\"#%06x\">\n"
-				    "<table cellpadding=\"0\" width=\"100%%\">",
-				    efh->header_colour & 0xffffff);
-
->>>>>>> e4afd3f9
+
 	hdr_charset = emf->charset ? emf->charset : emf->default_charset;
 
 	header = ((CamelMimePart *)part)->headers;
