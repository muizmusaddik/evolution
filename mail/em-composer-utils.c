--- conflicted
+++ resolved
@@ -712,7 +712,7 @@
  * Opens a new composer window as a child window of @parent's toplevel
  * window.
  **/
-struct _EMsgComposer *
+EMsgComposer *
 em_utils_compose_lite_new_message (const gchar *fromuri)
 {
 	GtkWidget *composer;
@@ -723,7 +723,7 @@
 
 	composer_set_no_change (E_MSG_COMPOSER (composer), TRUE, TRUE);
 
-	return (struct _EMsgComposer *)composer;
+	return E_MSG_COMPOSER (composer);
 }
 
 /**
@@ -1033,7 +1033,7 @@
 	g_object_weak_ref ((GObject *) composer, (GWeakNotify) composer_destroy_fad_cb, fad);
 }
 
-static struct _EMsgComposer *
+static EMsgComposer *
 forward_attached (CamelFolder *folder, GPtrArray *uids, GPtrArray *messages, CamelMimePart *part, gchar *subject, const gchar *fromuri)
 {
 	EMsgComposer *composer;
@@ -1202,7 +1202,7 @@
  *
  * Forwards a message in the user's configured default style.
  **/
-struct _EMsgComposer *
+EMsgComposer *
 em_utils_forward_message (CamelMimeMessage *message, const gchar *fromuri)
 {
 	GPtrArray *messages;
@@ -1210,7 +1210,7 @@
 	GConfClient *gconf;
 	gchar *subject;
 	gint mode;
-	struct _EMsgComposer *composer = NULL;
+	EMsgComposer *composer = NULL;
 	messages = g_ptr_array_new ();
 	g_ptr_array_add (messages, message);
 
@@ -2316,7 +2316,7 @@
  * may be supplied in order to update the message flags once it has
  * been replied to.
  **/
-struct _EMsgComposer *
+EMsgComposer *
 em_utils_reply_to_message(CamelFolder *folder, const gchar *uid, CamelMimeMessage *message, gint mode, EMFormat *source)
 {
 	CamelInternetAddress *to, *cc;
@@ -2379,24 +2379,8 @@
 
 	composer_set_body (composer, message, source);
 
-<<<<<<< HEAD
 	emcs = g_object_get_data (G_OBJECT (composer), "emcs");
 	emcs_set_folder_info (emcs, folder, uid, flags, flags);
-=======
-	/** @Event: message.replying
-	 * @Title: Message being replied to
-	 * @Target: EMEventTargetMessage
-	 *
-	 * message.replying is emitted when a user starts replying to a message.
-	 */
-
-	eme = em_event_peek();
-	target = em_event_target_new_message(eme, folder, message, uid,
-					     mode == REPLY_MODE_ALL ? EM_EVENT_MESSAGE_REPLY_ALL | EM_EVENT_MESSAGE_REPLY : EM_EVENT_MESSAGE_REPLY, composer);
-	e_event_emit((EEvent *)eme, "message.replying", (EEventTarget *)target);
-
-	em_composer_utils_setup_callbacks (composer, folder, uid, flags, flags, NULL, NULL);
->>>>>>> 067ef558
 
 	composer_set_no_change (composer, TRUE, FALSE);
 
