/*
 * This program is free software; you can redistribute it and/or
 * modify it under the terms of the GNU Lesser General Public
 * License as published by the Free Software Foundation; either
 * version 2 of the License, or (at your option) version 3.
 *
 * This program is distributed in the hope that it will be useful,
 * but WITHOUT ANY WARRANTY; without even the implied warranty of
 * MERCHANTABILITY or FITNESS FOR A PARTICULAR PURPOSE.  See the GNU
 * Lesser General Public License for more details.
 *
 * You should have received a copy of the GNU Lesser General Public
 * License along with the program; if not, see <http://www.gnu.org/licenses/>
 *
 *
 * Authors:
 *		Veerapuram Varadhan  <vvaradhan@novell.com>
 *
 * Copyright (C) 1999-2008 Novell, Inc. (www.novell.com)
 *
 */

#ifndef EM_NETWORK_PREFS_H
#define EM_NETWORK_PREFS_H

#include <gtk/gtk.h>
#include <glade/glade.h>
#include <gconf/gconf-client.h>

/* Standard GObject macros */
#define EM_TYPE_NETWORK_PREFS \
	(em_network_prefs_get_type ())
#define EM_NETWORK_PREFS(obj) \
	(G_TYPE_CHECK_INSTANCE_CAST \
	((obj), EM_TYPE_NETWORK_PREFS, EMNetworkPrefs))
#define EM_NETWORK_PREFS_CLASS(cls) \
	(G_TYPE_CHECK_CLASS_CAST \
	((cls), EM_TYPE_NETWORK_PREFS, EMNetworkPrefsClass))
#define EM_IS_NETWORK_PREFS(obj) \
	(G_TYPE_CHECK_INSTANCE_TYPE \
	((obj), EM_TYPE_NETWORK_PREFS))
#define EM_IS_NETWORK_PREFS_CLASS(cls) \
	(G_TYPE_CHECK_CLASS_TYPE \
	((cls), EM_TYPE_NETWORK_PREFS))
#define EM_NETWORK_PREFS_GET_CLASS(obj) \
	(G_TYPE_INSTANCE_GET_CLASS \
	((obj), EM_TYPE_NETWORK_PREFS, EMNetworkPrefsClass))

G_BEGIN_DECLS

typedef struct _EMNetworkPrefs EMNetworkPrefs;
typedef struct _EMNetworkPrefsClass EMNetworkPrefsClass;

typedef enum {
	NETWORK_PROXY_SYS_SETTINGS,
	NETWORK_PROXY_DIRECT_CONNECTION,
	NETWORK_PROXY_MANUAL,
	NETWORK_PROXY_AUTOCONFIG
} NetworkConfigProxyType;

struct _EMNetworkPrefs {
	GtkVBox parent_object;
<<<<<<< HEAD
	
	GConfClient *gconf;
	
	GladeXML *gui;
	
=======

	struct _GConfClient *gconf;

	struct _GladeXML *gui;

>>>>>>> e4afd3f9
	/* Default Behavior */
	GtkToggleButton *sys_proxy;
	GtkToggleButton *no_proxy;
	GtkToggleButton *manual_proxy;
	GtkToggleButton *use_auth;

	GtkEntry *http_host;
	GtkEntry *https_host;
	GtkEntry *socks_host;
	GtkEntry *ignore_hosts;
	GtkEntry *auth_user;
	GtkEntry *auth_pwd;

	GtkLabel *lbl_http_host;
	GtkLabel *lbl_http_port;
	GtkLabel *lbl_https_host;
	GtkLabel *lbl_https_port;
	GtkLabel *lbl_socks_host;
	GtkLabel *lbl_socks_port;
	GtkLabel *lbl_ignore_hosts;
	GtkLabel *lbl_auth_user;
	GtkLabel *lbl_auth_pwd;

	GtkSpinButton *http_port;
	GtkSpinButton *https_port;
};

struct _EMNetworkPrefsClass {
	GtkVBoxClass parent_class;
<<<<<<< HEAD
=======

	/* signals */

>>>>>>> e4afd3f9
};

GType		em_network_prefs_get_type	(void);
GtkWidget *	em_network_prefs_new		(void);

G_END_DECLS

#endif /* EM_NETWORK_PREFS_H */<|MERGE_RESOLUTION|>--- conflicted
+++ resolved
@@ -60,19 +60,11 @@
 
 struct _EMNetworkPrefs {
 	GtkVBox parent_object;
-<<<<<<< HEAD
-	
+
 	GConfClient *gconf;
-	
+
 	GladeXML *gui;
-	
-=======
 
-	struct _GConfClient *gconf;
-
-	struct _GladeXML *gui;
-
->>>>>>> e4afd3f9
 	/* Default Behavior */
 	GtkToggleButton *sys_proxy;
 	GtkToggleButton *no_proxy;
@@ -102,12 +94,6 @@
 
 struct _EMNetworkPrefsClass {
 	GtkVBoxClass parent_class;
-<<<<<<< HEAD
-=======
-
-	/* signals */
-
->>>>>>> e4afd3f9
 };
 
 GType		em_network_prefs_get_type	(void);
