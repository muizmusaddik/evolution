--- conflicted
+++ resolved
@@ -69,10 +69,7 @@
 #include "table/e-cell-vbox.h"
 #include "table/e-cell-hbox.h"
 
-<<<<<<< HEAD
 #include "e-mail-label-list-store.h"
-=======
->>>>>>> 23df7699
 #include "em-popup.h"
 #include "em-utils.h"
 #include "mail-config.h"
@@ -123,14 +120,11 @@
 
 	gboolean thread_latest;
 	gboolean any_row_changed; /* save state before regen list when this is set to true */
-<<<<<<< HEAD
 };
 
 enum {
 	PROP_0,
 	PROP_SHELL_MODULE
-=======
->>>>>>> 23df7699
 };
 
 static struct {
@@ -1319,7 +1313,6 @@
 	return count;
 }
 
-<<<<<<< HEAD
 static const gchar *
 get_label_color (MessageList *message_list,
                  const gchar *tag)
@@ -1360,8 +1353,6 @@
 	return interned;
 }
 
-=======
->>>>>>> 23df7699
 static const char *
 get_trimmed_subject (CamelMessageInfo *info)
 {
@@ -4252,13 +4243,8 @@
 					if (!was_deleted || (was_deleted && !m->hidedel))
 						g_ptr_array_add (uids, (gpointer) camel_pstring_strdup (looking_for));
 
-<<<<<<< HEAD
 				if (!was_deleted || (was_deleted && !m->hidedel))
 					g_ptr_array_add (uids, (gpointer) camel_pstring_strdup (looking_for));
-=======
-					camel_folder_free_message_info (m->folder, looking_info);
-				}
->>>>>>> 23df7699
 			}
 		}
 	}
