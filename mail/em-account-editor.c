/*
 * This program is free software; you can redistribute it and/or
 * modify it under the terms of the GNU Lesser General Public
 * License as published by the Free Software Foundation; either
 * version 2 of the License, or (at your option) version 3.
 *
 * This program is distributed in the hope that it will be useful,
 * but WITHOUT ANY WARRANTY; without even the implied warranty of
 * MERCHANTABILITY or FITNESS FOR A PARTICULAR PURPOSE.  See the GNU
 * Lesser General Public License for more details.
 *
 * You should have received a copy of the GNU Lesser General Public
 * License along with the program; if not, see <http://www.gnu.org/licenses/>
 *
 *
 * Authors:
 *		Dan Winship <danw@ximian.com>
 *		Jeffrey Stedfast <fejj@ximian.com>
 *		Michael Zucchi <notzed@ximian.com>
 *
 * Copyright (C) 1999-2008 Novell, Inc. (www.novell.com)
 *
 */

/*
  work before merge can occur:

  verify behaviour.
  work out what to do with the startup druid.

  also need to work out:
  how to remove unecessary items from a service url once
   configured (removing settings from other types).

*/

#ifdef HAVE_CONFIG_H
#include <config.h>
#endif

#include <glib/gi18n.h>
#include <glib/gstdio.h>

#include <string.h>
#include <stdarg.h>

#include <gconf/gconf-client.h>

#include <glade/glade.h>

#include <libgnomeui/gnome-druid.h>
#include <libgnomeui/gnome-druid-page-standard.h>

#include "shell/e-shell.h"
#include "e-util/e-error.h"
#include "e-util/e-account-utils.h"
#include "e-util/e-signature-list.h"
#include "e-util/e-signature-utils.h"
#include "e-util/e-util-private.h"
#include "widgets/misc/e-signature-editor.h"

#include "e-mail-local.h"
#include "em-config.h"
#include "em-folder-selection-button.h"
#include "em-account-editor.h"
#include "mail-session.h"
#include "mail-send-recv.h"
#include "em-utils.h"
#include "mail-config.h"
#include "mail-ops.h"
#include "mail-mt.h"

#if defined (HAVE_NSS)
#include "smime/gui/e-cert-selector.h"
#endif

#define EM_ACCOUNT_EDITOR_GET_PRIVATE(obj) \
	(G_TYPE_INSTANCE_GET_PRIVATE \
	((obj), EM_TYPE_ACCOUNT_EDITOR, EMAccountEditorPrivate))

#define d(x)

/* econfig item for the extra config hings */
struct _receive_options_item {
	EMConfigItem item;

	/* Only CAMEL_PROVIDER_CONF_ENTRYs GtkEntrys are stored here.
	   The auto-detect camel provider code will probably be removed */
	GHashTable *extra_table;
};

typedef struct _EMAccountEditorService {
	EMAccountEditor *emae;	/* parent pointer, for callbacks */

	/* NOTE: keep all widgets together, first frame last check_dialog */
	GtkWidget *frame;
	GtkWidget *container;

	GtkComboBox *providers;

	GtkLabel *description;
	GtkLabel *hostlabel;
	GtkEntry *hostname;
	GtkLabel *userlabel;
	GtkEntry *username;
	GtkEntry *path;
	GtkLabel *pathlabel;
	GtkWidget *pathentry;

	GtkWidget *ssl_frame;
	GtkComboBox *use_ssl;
	GtkWidget *ssl_hbox;
	GtkWidget *no_ssl;

	GtkWidget *auth_frame;
	GtkComboBox *authtype;

	GtkWidget *authitem;
	GtkToggleButton *remember;
	GtkButton *check_supported;
	GtkToggleButton *needs_auth;

	GtkWidget *check_dialog;
	gint check_id;

	GList *authtypes;	/* if "Check supported" */
	CamelProvider *provider;
	CamelProviderType type;

	gint auth_changed_id;
} EMAccountEditorService;

struct _EMAccountEditorPrivate {
<<<<<<< HEAD

	EAccount *modified_account;
	EAccount *original_account;

=======
>>>>>>> 42e75c91
	struct _EMConfig *config;
	GList *providers;

	/* signatures */
	GtkComboBox *signatures_dropdown;
	guint sig_added_id;
	guint sig_removed_id;
	guint sig_changed_id;
	const gchar *sig_uid;

	/* incoming mail */
	EMAccountEditorService source;

	/* extra incoming config */
	CamelProvider *extra_provider;
	GSList *extra_items;	/* this is freed by the econfig automatically */

	/* outgoing mail */
	EMAccountEditorService transport;

	/* account management */
	GtkEntry *identity_entries[5];
	GtkToggleButton *default_account;
	GtkWidget *management_frame;

	/* special folders */
	GtkButton *drafts_folder_button;
	GtkButton *sent_folder_button;
	GtkButton *restore_folders_button;

	/* Security */
	GtkEntry *pgp_key;
	GtkToggleButton *pgp_encrypt_to_self;
	GtkToggleButton *pgp_always_sign;
	GtkToggleButton *pgp_no_imip_sign;
	GtkToggleButton *pgp_always_trust;

	GtkToggleButton *smime_sign_default;
	GtkEntry *smime_sign_key;
	GtkButton *smime_sign_key_select;
	GtkButton *smime_sign_key_clear;
	GtkButton *smime_sign_select;
	GtkToggleButton *smime_encrypt_default;
	GtkToggleButton *smime_encrypt_to_self;
	GtkEntry *smime_encrypt_key;
	GtkButton *smime_encrypt_key_select;
	GtkButton *smime_encrypt_key_clear;

	/* for e-config callbacks, each page sets up its widgets, then they are dealed out by the get_widget callback in order*/
	GtkWidget *widgets[5];
	const gchar *widgets_name[5];
	gint widgets_index;

	/* for druid page preparation */
	guint identity_set:1;
	guint receive_set:1;
	guint management_set:1;
};

enum {
	PROP_0,
	PROP_MODIFIED_ACCOUNT,
	PROP_ORIGINAL_ACCOUNT,
	PROP_SHELL
};

static void emae_refresh_authtype (EMAccountEditor *emae, EMAccountEditorService *service);
static void em_account_editor_construct (EMAccountEditor *emae, EMAccountEditorType type, const gchar *id);
static void emae_account_folder_changed (EMFolderSelectionButton *folder, EMAccountEditor *emae);

static gpointer parent_class;

static void
emae_set_original_account (EMAccountEditor *emae,
                           EAccount *original_account)
{
	EAccount *modified_account;

	g_return_if_fail (emae->priv->original_account == NULL);

	/* Editing an existing account. */
	if (original_account != NULL) {
		gchar *xml;

		xml = e_account_to_xml (original_account);
		modified_account = e_account_new_from_xml (xml);
		g_free (xml);

		g_object_ref (original_account);
		emae->do_signature = TRUE;

	/* Creating a new account. */
	} else {
		modified_account = e_account_new ();
		modified_account->enabled = TRUE;

		e_account_set_string (
			modified_account, E_ACCOUNT_DRAFTS_FOLDER_URI,
			e_mail_local_get_folder_uri (E_MAIL_FOLDER_DRAFTS));

		e_account_set_string (
			modified_account, E_ACCOUNT_SENT_FOLDER_URI,
			e_mail_local_get_folder_uri (E_MAIL_FOLDER_SENT));
	}

	emae->priv->original_account = original_account;
	emae->priv->modified_account = modified_account;
}

static void
emae_set_property (GObject *object,
                   guint property_id,
                   const GValue *value,
                   GParamSpec *pspec)
{
	switch (property_id) {
		case PROP_ORIGINAL_ACCOUNT:
			emae_set_original_account (
				EM_ACCOUNT_EDITOR (object),
				g_value_get_object (value));
			return;
	}

	G_OBJECT_WARN_INVALID_PROPERTY_ID (object, property_id, pspec);
}

static void
emae_get_property (GObject *object,
                   guint property_id,
                   GValue *value,
                   GParamSpec *pspec)
{
	switch (property_id) {
		case PROP_MODIFIED_ACCOUNT:
			g_value_set_object (
				value,
				em_account_editor_get_modified_account (
				EM_ACCOUNT_EDITOR (object)));
			return;

		case PROP_ORIGINAL_ACCOUNT:
			g_value_set_object (
				value,
				em_account_editor_get_original_account (
				EM_ACCOUNT_EDITOR (object)));
			return;
	}

	G_OBJECT_WARN_INVALID_PROPERTY_ID (object, property_id, pspec);
}

static void
emae_dispose (GObject *object)
{
	EMAccountEditorPrivate *priv;

	priv = EM_ACCOUNT_EDITOR_GET_PRIVATE (object);

	if (priv->modified_account != NULL) {
		g_object_unref (priv->modified_account);
		priv->modified_account = NULL;
	}

	if (priv->original_account != NULL) {
		g_object_unref (priv->original_account);
		priv->original_account = NULL;
	}

	/* Chain up to parent's dispose() method. */
	G_OBJECT_CLASS (parent_class)->dispose (object);
}

static void
emae_finalize (GObject *object)
{
	EMAccountEditor *emae = EM_ACCOUNT_EDITOR (object);
	EMAccountEditorPrivate *priv = emae->priv;

	if (priv->sig_added_id) {
		ESignatureList *signatures;

		signatures = e_get_signature_list ();
		g_signal_handler_disconnect (signatures, priv->sig_added_id);
		g_signal_handler_disconnect (signatures, priv->sig_removed_id);
		g_signal_handler_disconnect (signatures, priv->sig_changed_id);
	}

	g_list_free (priv->source.authtypes);
	g_list_free (priv->transport.authtypes);

	g_list_free (priv->providers);

	/* Chain up to parent's finalize() method. */
	G_OBJECT_CLASS (parent_class)->finalize (object);
}

static void
emae_class_init (GObjectClass *class)
{
	GObjectClass *object_class;

	parent_class = g_type_class_peek_parent (class);
	g_type_class_add_private (class, sizeof (EMAccountEditorPrivate));

	object_class = G_OBJECT_CLASS (class);
	object_class->set_property = emae_set_property;
	object_class->get_property = emae_get_property;
	object_class->dispose = emae_dispose;
	object_class->finalize = emae_finalize;

	g_object_class_install_property (
		object_class,
		PROP_MODIFIED_ACCOUNT,
		g_param_spec_object (
			"modified-account",
			"Modified Account",
			NULL,
			E_TYPE_ACCOUNT,
			G_PARAM_READABLE));

	g_object_class_install_property (
		object_class,
		PROP_ORIGINAL_ACCOUNT,
		g_param_spec_object (
			"original-account",
			"Original Account",
			NULL,
			E_TYPE_ACCOUNT,
			G_PARAM_READWRITE |
			G_PARAM_CONSTRUCT_ONLY));
}

static void
emae_init (EMAccountEditor *emae)
{
	emae->priv = EM_ACCOUNT_EDITOR_GET_PRIVATE (emae);

	emae->priv->source.emae = emae;
	emae->priv->transport.emae = emae;
}

GType
em_account_editor_get_type (void)
{
	static GType type = 0;

	if (G_UNLIKELY (type == 0)) {
		static const GTypeInfo type_info = {
			sizeof (EMAccountEditorClass),
			(GBaseInitFunc) NULL,
			(GBaseFinalizeFunc) NULL,
			(GClassInitFunc) emae_class_init,
			(GClassFinalizeFunc) NULL,
			NULL,  /* class_data */
			sizeof (EMAccountEditor),
			0,     /* n_preallocs */
			(GInstanceInitFunc) emae_init,
			NULL   /* value_table */
		};

		type = g_type_register_static (
			G_TYPE_OBJECT, "EMAccountEditor", &type_info, 0);
	}

	return type;
}

/**
 * em_account_editor_new:
 * @account:
 * @type:
 *
 * Create a new account editor.  If @account is NULL then this is to
 * create a new account, else @account is copied to a working
 * structure and is for editing an existing account.
 *
 * Return value:
 **/
EMAccountEditor *
em_account_editor_new (EAccount *account,
                       EMAccountEditorType type,
                       const gchar *id)
{
	EMAccountEditor *emae;

	emae = g_object_new (
		EM_TYPE_ACCOUNT_EDITOR,
		"original-account", account, NULL);

	em_account_editor_construct (emae, type, id);

	return emae;
}

/**
 * em_account_editor_new_for_pages:
 * @account:
 * @type:
 *
 * Create a new account editor.  If @account is NULL then this is to
 * create a new account, else @account is copied to a working
 * structure and is for editing an existing account.
 *
 * Return value:
 **/
EMAccountEditor *
em_account_editor_new_for_pages (EAccount *account,
                                 EMAccountEditorType type,
                                 const gchar *id,
                                 GtkWidget **pages)
{
	EMAccountEditor *emae;

	emae = g_object_new (
		EM_TYPE_ACCOUNT_EDITOR,
		"original-account", account, NULL);

	emae->pages = pages;
	em_account_editor_construct (emae, type, id);

	return emae;
}

EAccount *
em_account_editor_get_modified_account (EMAccountEditor *emae)
{
	g_return_val_if_fail (EM_IS_ACCOUNT_EDITOR (emae), NULL);

	return emae->priv->modified_account;
}

EAccount *
em_account_editor_get_original_account (EMAccountEditor *emae)
{
	g_return_val_if_fail (EM_IS_ACCOUNT_EDITOR (emae), NULL);

	return emae->priv->original_account;
}

/* ********************************************************************** */

static struct {
	const gchar *label;
	const gchar *value;
} ssl_options[] = {
	/* Translators: This string is a "Use secure connection" option for
	   the Mailer. It will not use an encrypted connection. */
	{ N_("No encryption"), "never" },
	/* Translators: This string is a "Use secure connection" option for
	   the Mailer. TLS (Transport Layer Security) is commonly known by
	   this abbreviation. */
	{ N_("TLS encryption"), "when-possible" },
	/* Translators: This string is a "Use secure connection" option for
	   the Mailer. SSL (Secure Sockets Layer) is commonly known by this
	   abbreviation. */
	{ N_("SSL encryption"), "always" }
};

#define num_ssl_options (sizeof (ssl_options) / sizeof (ssl_options[0]))

static gboolean
is_email (const gchar *address)
{
	/* This is supposed to check if the address's domain could be
           an FQDN but alas, it's not worth the pain and suffering. */
	const gchar *at;

	at = strchr (address, '@');
	/* make sure we have an '@' and that it's not the first or last gchar */
	if (!at || at == address || *(at + 1) == '\0')
		return FALSE;

	return TRUE;
}

static CamelURL *
emae_account_url (EMAccountEditor *emae, gint urlid)
{
	EAccount *account;
	CamelURL *url = NULL;
	const gchar *uri;

	account = em_account_editor_get_modified_account (emae);
	uri = e_account_get_string (account, urlid);

	if (uri && uri[0])
		url = camel_url_new (uri, NULL);

	if (url == NULL) {
		url = camel_url_new ("dummy:", NULL);
		camel_url_set_protocol (url, NULL);
	}

	return url;
}

/* ********************************************************************** */
static void
emae_license_state (GtkToggleButton *button, GtkDialog *dialog)
{
	gtk_dialog_set_response_sensitive (dialog, GTK_RESPONSE_ACCEPT,
					  gtk_toggle_button_get_active (button));
}

static gboolean
emae_load_text (GtkTextView *view, const gchar *filename)
{
	FILE *fd;
	gchar filebuf[1024];
	GtkTextIter iter;
	GtkTextBuffer *buffer;
	gint count;

	g_return_val_if_fail (filename != NULL , FALSE);

	fd = g_fopen (filename, "r");
	if (fd) {
		buffer =  gtk_text_buffer_new (NULL);
		gtk_text_buffer_get_start_iter (buffer, &iter);
		while (!feof (fd) && !ferror (fd)) {
			count = fread (filebuf, 1, sizeof (filebuf), fd);
			gtk_text_buffer_insert (buffer, &iter, filebuf, count);
		}

		gtk_text_view_set_buffer (GTK_TEXT_VIEW (view), GTK_TEXT_BUFFER(buffer));
		fclose (fd);
	}

	return fd != NULL;
}

static gboolean
emae_display_license (EMAccountEditor *emae, CamelProvider *prov)
{
	GladeXML *xml;
	GtkWidget *w, *dialog;
	gchar *tmp;
	GtkResponseType response = GTK_RESPONSE_NONE;
	gchar *gladefile;

	gladefile = g_build_filename (EVOLUTION_GLADEDIR,
				      "mail-dialogs.glade",
				      NULL);
	xml = glade_xml_new (gladefile, "license_dialog", NULL);
	g_free (gladefile);

	dialog = glade_xml_get_widget (xml, "license_dialog");
	gtk_dialog_set_response_sensitive ((GtkDialog *)dialog, GTK_RESPONSE_ACCEPT, FALSE);
	tmp = g_strdup_printf (_("%s License Agreement"), prov->license);
	gtk_window_set_title ((GtkWindow *)dialog, tmp);
	g_free (tmp);

	g_signal_connect (glade_xml_get_widget (xml, "license_checkbutton"),
			 "toggled", G_CALLBACK(emae_license_state), dialog);

	tmp = g_strdup_printf (_("\nPlease read carefully the license agreement\n"
				"for %s displayed below\n"
				"and tick the check box for accepting it\n"), prov->license);
	gtk_label_set_text ((GtkLabel *)glade_xml_get_widget (xml, "license_top_label"), tmp);
	g_free (tmp);

	w = glade_xml_get_widget (xml, "license_textview");
	if (emae_load_text ((GtkTextView *)w, prov->license_file)) {
		gtk_text_view_set_editable ((GtkTextView *)w, FALSE);
		response = gtk_dialog_run ((GtkDialog *)dialog);
	} else {
		e_error_run (emae->editor ? (GtkWindow *)gtk_widget_get_toplevel (emae->editor) : NULL,
			    "mail:no-load-license", prov->license_file, NULL);
	}

	gtk_widget_destroy (dialog);
	g_object_unref (xml);

	return (response == GTK_RESPONSE_ACCEPT);
}

static gboolean
emae_check_license (EMAccountEditor *emae, CamelProvider *prov)
{
	gboolean accepted = TRUE;

	if (prov->flags & CAMEL_PROVIDER_HAS_LICENSE) {
		GConfClient *gconf = mail_config_get_gconf_client ();
		GSList *providers_list, *l;

		providers_list = gconf_client_get_list (gconf, "/apps/evolution/mail/licenses", GCONF_VALUE_STRING, NULL);

		for (l = providers_list, accepted = FALSE; l && !accepted; l = g_slist_next (l))
			accepted = (strcmp ((gchar *)l->data, prov->protocol) == 0);

		if (!accepted
		    && (accepted = emae_display_license (emae, prov)) == TRUE) {
			providers_list = g_slist_append (providers_list, g_strdup (prov->protocol));
			gconf_client_set_list (gconf,
					      "/apps/evolution/mail/licenses",
					      GCONF_VALUE_STRING,
					      providers_list, NULL);
		}

		g_slist_foreach (providers_list, (GFunc)g_free, NULL);
		g_slist_free (providers_list);
	}

	return accepted;
}

static void
default_folders_clicked (GtkButton *button, gpointer user_data)
{
	EMAccountEditor *emae = user_data;
	const gchar *uri;

	uri = e_mail_local_get_folder_uri (E_MAIL_FOLDER_DRAFTS);
	em_folder_selection_button_set_selection ((EMFolderSelectionButton *)emae->priv->drafts_folder_button, uri);
	emae_account_folder_changed ((EMFolderSelectionButton *)emae->priv->drafts_folder_button, emae);

	uri = e_mail_local_get_folder_uri (E_MAIL_FOLDER_SENT);
	em_folder_selection_button_set_selection ((EMFolderSelectionButton *)emae->priv->sent_folder_button, uri);
	emae_account_folder_changed ((EMFolderSelectionButton *)emae->priv->sent_folder_button, emae);
}

/* custom widget factories */
GtkWidget *em_account_editor_folder_selector_button_new (gchar *widget_name, gchar *string1, gchar *string2, gint int1, gint int2);

GtkWidget *
em_account_editor_folder_selector_button_new (gchar *widget_name, gchar *string1, gchar *string2, gint int1, gint int2)
{
	return (GtkWidget *)em_folder_selection_button_new (
		string1 ? string1 : _("Select Folder"), NULL);
}

GtkWidget *em_account_editor_dropdown_new (gchar *widget_name, gchar *string1, gchar *string2, gint int1, gint int2);

GtkWidget *
em_account_editor_dropdown_new (gchar *widget_name, gchar *string1, gchar *string2, gint int1, gint int2)
{
	return gtk_combo_box_new ();
}

GtkWidget *em_account_editor_ssl_selector_new (gchar *widget_name, gchar *string1, gchar *string2, gint int1, gint int2);

GtkWidget *
em_account_editor_ssl_selector_new (gchar *widget_name, gchar *string1, gchar *string2, gint int1, gint int2)
{
	GtkComboBox *dropdown = (GtkComboBox *)gtk_combo_box_new ();
	GtkCellRenderer *cell = gtk_cell_renderer_text_new ();
	GtkListStore *store;
	gint i;
	GtkTreeIter iter;

	gtk_widget_show ((GtkWidget *)dropdown);

	store = gtk_list_store_new (2, G_TYPE_STRING, G_TYPE_POINTER);

	for (i=0;i<num_ssl_options;i++) {
		gtk_list_store_append (store, &iter);
		gtk_list_store_set (store, &iter, 0, _(ssl_options[i].label), 1, ssl_options[i].value, -1);
	}

	gtk_cell_layout_pack_start ((GtkCellLayout *)dropdown, cell, TRUE);
	gtk_cell_layout_set_attributes ((GtkCellLayout *)dropdown, cell, "text", 0, NULL);

	gtk_combo_box_set_model (dropdown, (GtkTreeModel *)store);

	return (GtkWidget *)dropdown;
}

/* The camel provider auto-detect interface should be deprecated.
   But it still needs to be replaced with something of similar functionality.
   Just using the normal econfig plugin mechanism should be adequate. */
static void
emae_auto_detect_free (gpointer key, gpointer value, gpointer user_data)
{
	g_free (key);
	g_free (value);
}

static void
emae_auto_detect (EMAccountEditor *emae)
{
	EMAccountEditorPrivate *gui = emae->priv;
	EMAccountEditorService *service = &gui->source;
	GHashTable *auto_detected;
	GSList *l;
	CamelProviderConfEntry *entries;
	gchar *value;
	gint i;
	CamelURL *url;

	if (service->provider == NULL
	    || (entries = service->provider->extra_conf) == NULL)
		return;

	d (printf ("Running auto-detect\n"));

	url = emae_account_url (emae, E_ACCOUNT_SOURCE_URL);
	camel_provider_auto_detect (service->provider, url, &auto_detected, NULL);
	camel_url_free (url);
	if (auto_detected == NULL) {
		d (printf (" no values detected\n"));
		return;
	}

	for (i = 0; entries[i].type != CAMEL_PROVIDER_CONF_END; i++) {
		struct _receive_options_item *item;
		GtkWidget *w;

		if (entries[i].name == NULL
		    || (value = g_hash_table_lookup (auto_detected, entries[i].name)) == NULL)
			continue;

		/* only 2 providers use this, and they only do it for 3 entries only */
		g_return_if_fail (entries[i].type == CAMEL_PROVIDER_CONF_ENTRY);

		w = NULL;
		for (l = emae->priv->extra_items;l;l=g_slist_next (l)) {
			item = l->data;
			if (item->extra_table && (w = g_hash_table_lookup (item->extra_table, entries[i].name)))
				break;
		}

		gtk_entry_set_text ((GtkEntry *)w, value?value:"");
	}

	g_hash_table_foreach (auto_detected, emae_auto_detect_free, NULL);
	g_hash_table_destroy (auto_detected);
}

static gint
provider_compare (const CamelProvider *p1, const CamelProvider *p2)
{
	/* sort providers based on "location" (ie. local or remote) */
	if (p1->flags & CAMEL_PROVIDER_IS_REMOTE) {
		if (p2->flags & CAMEL_PROVIDER_IS_REMOTE)
			return 0;
		return -1;
	} else {
		if (p2->flags & CAMEL_PROVIDER_IS_REMOTE)
			return 1;
		return 0;
	}
}

static void
emae_signature_added (ESignatureList *signatures, ESignature *sig, EMAccountEditor *emae)
{
	GtkTreeModel *model;
	GtkTreeIter iter;

	model = gtk_combo_box_get_model (emae->priv->signatures_dropdown);

	gtk_list_store_append ((GtkListStore *)model, &iter);
	gtk_list_store_set ((GtkListStore *)model, &iter, 0, sig->autogen?_("Autogenerated"):sig->name, 1, sig->uid, -1);

	gtk_combo_box_set_active (emae->priv->signatures_dropdown, gtk_tree_model_iter_n_children (model, NULL)-1);
}

static gint
emae_signature_get_iter (EMAccountEditor *emae, ESignature *sig, GtkTreeModel **modelp, GtkTreeIter *iter)
{
	GtkTreeModel *model;
	gint found = 0;

	model = gtk_combo_box_get_model (emae->priv->signatures_dropdown);
	*modelp = model;
	if (!gtk_tree_model_get_iter_first (model, iter))
		return FALSE;

	do {
		gchar *uid;

		gtk_tree_model_get (model, iter, 1, &uid, -1);
		if (uid && !strcmp (uid, sig->uid))
			found = TRUE;
		g_free (uid);
	} while (!found && gtk_tree_model_iter_next (model, iter));

	return found;
}

static void
emae_signature_removed (ESignatureList *signatures, ESignature *sig, EMAccountEditor *emae)
{
	GtkTreeIter iter;
	GtkTreeModel *model;

	if (emae_signature_get_iter (emae, sig, &model, &iter))
		gtk_list_store_remove ((GtkListStore *)model, &iter);
}

static void
emae_signature_changed (ESignatureList *signatures, ESignature *sig, EMAccountEditor *emae)
{
	GtkTreeIter iter;
	GtkTreeModel *model;

	if (emae_signature_get_iter (emae, sig, &model, &iter))
		gtk_list_store_set ((GtkListStore *)model, &iter, 0, sig->autogen?_("Autogenerated"):sig->name, -1);
}

static void
emae_signaturetype_changed (GtkComboBox *dropdown, EMAccountEditor *emae)
{
	EAccount *account;
	gint id = gtk_combo_box_get_active (dropdown);
	GtkTreeModel *model;
	GtkTreeIter iter;
	gchar *uid = NULL;

	account = em_account_editor_get_modified_account (emae);

	if (id != -1) {
		model = gtk_combo_box_get_model (dropdown);
		if (gtk_tree_model_iter_nth_child (model, &iter, NULL, id))
			gtk_tree_model_get (model, &iter, 1, &uid, -1);
	}

	e_account_set_string (account, E_ACCOUNT_ID_SIGNATURE, uid);
	g_free (uid);
}

static void
emae_signature_new (GtkWidget *widget, EMAccountEditor *emae)
{
	EShell *shell;
	EShellSettings *shell_settings;
	GtkWidget *editor;
	gboolean html_mode;
	gpointer parent;

	shell = e_shell_get_default ();
	shell_settings = e_shell_get_shell_settings (shell);

	parent = gtk_widget_get_toplevel (widget);
	parent = GTK_WIDGET_TOPLEVEL (parent) ? parent : NULL;

	html_mode = e_shell_settings_get_boolean (
		shell_settings, "composer-format-html");

	editor = e_signature_editor_new ();
	gtkhtml_editor_set_html_mode (GTKHTML_EDITOR (editor), html_mode);
	gtk_window_set_transient_for (GTK_WINDOW (editor), parent);
	gtk_widget_show (editor);
}

static GtkWidget *
emae_setup_signatures (EMAccountEditor *emae, GladeXML *xml)
{
	EMAccountEditorPrivate *p = emae->priv;
	EAccount *account;
	GtkComboBox *dropdown = (GtkComboBox *)glade_xml_get_widget (xml, "signature_dropdown");
	GtkCellRenderer *cell = gtk_cell_renderer_text_new ();
	GtkListStore *store;
	gint i, active=0;
	GtkTreeIter iter;
	ESignatureList *signatures;
	EIterator *it;
	const gchar *current;
	GtkWidget *button;

	account = em_account_editor_get_modified_account (emae);
	current = e_account_get_string (account, E_ACCOUNT_ID_SIGNATURE);

	emae->priv->signatures_dropdown = dropdown;
	gtk_widget_show ((GtkWidget *)dropdown);

	store = gtk_list_store_new (2, G_TYPE_STRING, G_TYPE_STRING);

	gtk_list_store_append (store, &iter);
	gtk_list_store_set (store, &iter, 0, _("None"), 1, NULL, -1);

	signatures = e_get_signature_list ();

	if (p->sig_added_id == 0) {
		p->sig_added_id = g_signal_connect (signatures, "signature-added", G_CALLBACK(emae_signature_added), emae);
		p->sig_removed_id = g_signal_connect (signatures, "signature-removed", G_CALLBACK(emae_signature_removed), emae);
		p->sig_changed_id = g_signal_connect (signatures, "signature-changed", G_CALLBACK(emae_signature_changed), emae);
	}

	/* we need to count the 'none' entry before using the index */
	i = 1;
	it = e_list_get_iterator ((EList *) signatures);
	while (e_iterator_is_valid (it)) {
		ESignature *sig = (ESignature *)e_iterator_get (it);

		gtk_list_store_append (store, &iter);
		gtk_list_store_set (store, &iter, 0, sig->autogen?_("Autogenerated"):sig->name, 1, sig->uid, -1);

		if (current && !strcmp (current, sig->uid))
			active = i;

		e_iterator_next (it);
		i++;
	}
	g_object_unref (it);

	gtk_cell_layout_pack_start ((GtkCellLayout *)dropdown, cell, TRUE);
	gtk_cell_layout_set_attributes ((GtkCellLayout *)dropdown, cell, "text", 0, NULL);

	gtk_combo_box_set_model (dropdown, (GtkTreeModel *)store);
	gtk_combo_box_set_active (dropdown, active);

	g_signal_connect (dropdown, "changed", G_CALLBACK(emae_signaturetype_changed), emae);
	gtk_widget_set_sensitive ((GtkWidget *)dropdown, e_account_writable (account, E_ACCOUNT_ID_SIGNATURE));

	button = glade_xml_get_widget (xml, "sigAddNew");
	g_signal_connect (button, "clicked", G_CALLBACK(emae_signature_new), emae);
	gtk_widget_set_sensitive (button,
				 gconf_client_key_is_writable (mail_config_get_gconf_client (),
							      "/apps/evolution/mail/signatures", NULL));

	return (GtkWidget *)dropdown;
}

static void
emae_receipt_policy_changed (GtkComboBox *dropdown, EMAccountEditor *emae)
{
	EAccount *account;
	gint id = gtk_combo_box_get_active (dropdown);
	GtkTreeModel *model;
	GtkTreeIter iter;
	EAccountReceiptPolicy policy;

	account = em_account_editor_get_modified_account (emae);

	if (id != -1) {
		model = gtk_combo_box_get_model (dropdown);
		if (gtk_tree_model_iter_nth_child (model, &iter, NULL, id)) {
			gtk_tree_model_get (model, &iter, 1, &policy, -1);
			e_account_set_int (account, E_ACCOUNT_RECEIPT_POLICY, policy);
		}
	}
}

static GtkWidget *
emae_setup_receipt_policy (EMAccountEditor *emae, GladeXML *xml)
{
	EAccount *account;
	GtkComboBox *dropdown = (GtkComboBox *)glade_xml_get_widget (xml, "receipt_policy_dropdown");
	GtkListStore *store;
	gint i = 0, active = 0;
	GtkTreeIter iter;
	EAccountReceiptPolicy current;
	static struct {
		EAccountReceiptPolicy policy;
		const gchar *label;
	} receipt_policies[] = {
		{ E_ACCOUNT_RECEIPT_NEVER,  N_("Never") },
		{ E_ACCOUNT_RECEIPT_ALWAYS, N_("Always") },
		{ E_ACCOUNT_RECEIPT_ASK,    N_("Ask for each message") }
	};

	account = em_account_editor_get_modified_account (emae);
	current = account->receipt_policy;

	gtk_widget_show ((GtkWidget *)dropdown);

	store = gtk_list_store_new (2, G_TYPE_STRING, G_TYPE_INT);

	for (i = 0; i < 3; ++i) {
		gtk_list_store_append (store, &iter);
		gtk_list_store_set (store, &iter,
				    0, _(receipt_policies[i].label),
				    1, receipt_policies[i].policy,
				    -1);
		if (current == receipt_policies[i].policy)
			active = i;
	}

	gtk_combo_box_set_model (dropdown, (GtkTreeModel *)store);
	gtk_combo_box_set_active (dropdown, active);

	g_signal_connect (dropdown, "changed", G_CALLBACK(emae_receipt_policy_changed), emae);
	gtk_widget_set_sensitive ((GtkWidget *)dropdown, e_account_writable (account, E_ACCOUNT_RECEIPT_POLICY));

	return (GtkWidget *)dropdown;
}

static void
emae_account_entry_changed (GtkEntry *entry, EMAccountEditor *emae)
{
	EAccount *account;
	const gchar *text;
	gpointer data;

	account = em_account_editor_get_modified_account (emae);
	data = g_object_get_data (G_OBJECT (entry), "account-item");
	text = gtk_entry_get_text (entry);

	e_account_set_string (account, GPOINTER_TO_INT (data), text);
}

static GtkEntry *
emae_account_entry (EMAccountEditor *emae, const gchar *name, gint item, GladeXML *xml)
{
	EAccount *account;
	GtkEntry *entry;
	const gchar *text;

	account = em_account_editor_get_modified_account (emae);
	entry = (GtkEntry *)glade_xml_get_widget (xml, name);
	text = e_account_get_string (account, item);
	if (text)
		gtk_entry_set_text (entry, text);
	g_object_set_data ((GObject *)entry, "account-item", GINT_TO_POINTER(item));
	g_signal_connect (entry, "changed", G_CALLBACK(emae_account_entry_changed), emae);
	gtk_widget_set_sensitive ((GtkWidget *)entry, e_account_writable (account, item));

	return entry;
}

static void
emae_account_toggle_changed (GtkToggleButton *toggle, EMAccountEditor *emae)
{
	EAccount *account;
	gboolean active;
	gpointer data;

	account = em_account_editor_get_modified_account (emae);
	data = g_object_get_data (G_OBJECT (toggle), "account-item");
	active = gtk_toggle_button_get_active (toggle);

	e_account_set_bool (account, GPOINTER_TO_INT (data), active);
}

static void
emae_account_toggle_widget (EMAccountEditor *emae, GtkToggleButton *toggle, gint item)
{
	EAccount *account;
	gboolean active;
	gboolean writable;

	account = em_account_editor_get_modified_account (emae);

	active = e_account_get_bool (account, item);
	gtk_toggle_button_set_active (toggle, active);

	writable = e_account_writable (account, item);
	gtk_widget_set_sensitive (GTK_WIDGET (toggle), writable);

	g_object_set_data (
		G_OBJECT (toggle), "account-item",
		GINT_TO_POINTER (item));

	g_signal_connect (
		toggle, "toggled",
		G_CALLBACK (emae_account_toggle_changed), emae);
}

static GtkToggleButton *
emae_account_toggle (EMAccountEditor *emae, const gchar *name, gint item, GladeXML *xml)
{
	GtkToggleButton *toggle;

	toggle = (GtkToggleButton *)glade_xml_get_widget (xml, name);
	emae_account_toggle_widget (emae, toggle, item);

	return toggle;
}

static void
emae_account_spinint_changed (GtkSpinButton *spin, EMAccountEditor *emae)
{
	EAccount *account;
	gpointer data;
	gint value;

	account = em_account_editor_get_modified_account (emae);
	data = g_object_get_data (G_OBJECT (spin), "account-item");
	value = gtk_spin_button_get_value (spin);

	e_account_set_int (account, GPOINTER_TO_INT (data), value);
}

static void
emae_account_spinint_widget (EMAccountEditor *emae, GtkSpinButton *spin, gint item)
{
	EAccount *account;
	gboolean writable;
	gint v_int;

	account = em_account_editor_get_modified_account (emae);

	v_int = e_account_get_int (account, item);
	gtk_spin_button_set_value (spin, v_int);

	writable = e_account_writable (account, item);
	gtk_widget_set_sensitive (GTK_WIDGET (spin), writable);

	g_object_set_data (
		G_OBJECT (spin), "account-item",
		GINT_TO_POINTER (item));

	g_signal_connect (
		spin, "value-changed",
		G_CALLBACK(emae_account_spinint_changed), emae);
}

#if 0
static GtkSpinButton *
emae_account_spinint (EMAccountEditor *emae, const gchar *name, gint item)
{
	GtkSpinButton *spin;

	spin = (GtkSpinButton *)glade_xml_get_widget (emae->priv->xml, name);
	emae_account_spinint_widget (emae, spin, item);

	return spin;
}
#endif

static void
emae_account_folder_changed (EMFolderSelectionButton *folder, EMAccountEditor *emae)
{
	EAccount *account;
	gpointer data;
	const gchar *selection;

	account = em_account_editor_get_modified_account (emae);
	data = g_object_get_data (G_OBJECT (folder), "account-item");
	selection = em_folder_selection_button_get_selection (folder);

	e_account_set_string (account, GPOINTER_TO_INT (data), selection);
}

static EMFolderSelectionButton *
emae_account_folder (EMAccountEditor *emae, const gchar *name, gint item, gint deffolder, GladeXML *xml)
{
	EAccount *account;
	EMFolderSelectionButton *folder;
	const gchar *uri;

	account = em_account_editor_get_modified_account (emae);
	folder = (EMFolderSelectionButton *)glade_xml_get_widget (xml, name);
	uri = e_account_get_string (account, item);
	if (uri) {
		gchar *tmp = em_uri_to_camel (uri);

		em_folder_selection_button_set_selection (folder, tmp);
		g_free (tmp);
	} else {
		const gchar *uri;

		uri = e_mail_local_get_folder_uri (deffolder);
		em_folder_selection_button_set_selection (folder, uri);
	}

	g_object_set_data ((GObject *)folder, "account-item", GINT_TO_POINTER(item));
	g_object_set_data ((GObject *)folder, "folder-default", GINT_TO_POINTER(deffolder));
	g_signal_connect (folder, "selected", G_CALLBACK(emae_account_folder_changed), emae);
	gtk_widget_show ((GtkWidget *)folder);

	gtk_widget_set_sensitive ((GtkWidget *)folder, e_account_writable (account, item));

	return folder;
}

#if defined (HAVE_NSS)
static void
smime_changed (EMAccountEditor *emae)
{
	EMAccountEditorPrivate *gui = emae->priv;
	gint act;
	const gchar *tmp;

	tmp = gtk_entry_get_text (gui->smime_sign_key);
	act = tmp && tmp[0];
	gtk_widget_set_sensitive ((GtkWidget *)gui->smime_sign_key_clear, act);
	gtk_widget_set_sensitive ((GtkWidget *)gui->smime_sign_default, act);
	if (!act)
		gtk_toggle_button_set_active (gui->smime_sign_default, FALSE);

	tmp = gtk_entry_get_text (gui->smime_encrypt_key);
	act = tmp && tmp[0];
	gtk_widget_set_sensitive ((GtkWidget *)gui->smime_encrypt_key_clear, act);
	gtk_widget_set_sensitive ((GtkWidget *)gui->smime_encrypt_default, act);
	gtk_widget_set_sensitive ((GtkWidget *)gui->smime_encrypt_to_self, act);
	if (!act) {
		gtk_toggle_button_set_active (gui->smime_encrypt_default, FALSE);
		gtk_toggle_button_set_active (gui->smime_encrypt_to_self, FALSE);
	}
}

static void
smime_sign_key_selected (GtkWidget *dialog, const gchar *key, EMAccountEditor *emae)
{
	EMAccountEditorPrivate *gui = emae->priv;

	if (key != NULL) {
		gtk_entry_set_text (gui->smime_sign_key, key);
		smime_changed (emae);
	}

	gtk_widget_destroy (dialog);
}

static void
smime_sign_key_select (GtkWidget *button, EMAccountEditor *emae)
{
	EMAccountEditorPrivate *gui = emae->priv;
	GtkWidget *w;

	w = e_cert_selector_new (E_CERT_SELECTOR_SIGNER, gtk_entry_get_text (gui->smime_sign_key));
	gtk_window_set_modal ((GtkWindow *)w, TRUE);
	gtk_window_set_transient_for ((GtkWindow *)w, (GtkWindow *)gtk_widget_get_toplevel (button));
	g_signal_connect (w, "selected", G_CALLBACK(smime_sign_key_selected), emae);
	gtk_widget_show (w);
}

static void
smime_sign_key_clear (GtkWidget *w, EMAccountEditor *emae)
{
	EMAccountEditorPrivate *gui = emae->priv;

	gtk_entry_set_text (gui->smime_sign_key, "");
	smime_changed (emae);
}

static void
smime_encrypt_key_selected (GtkWidget *dialog, const gchar *key, EMAccountEditor *emae)
{
	EMAccountEditorPrivate *gui = emae->priv;

	if (key != NULL) {
		gtk_entry_set_text (gui->smime_encrypt_key, key);
		smime_changed (emae);
	}

	gtk_widget_destroy (dialog);
}

static void
smime_encrypt_key_select (GtkWidget *button, EMAccountEditor *emae)
{
	EMAccountEditorPrivate *gui = emae->priv;
	GtkWidget *w;

	w = e_cert_selector_new (E_CERT_SELECTOR_SIGNER, gtk_entry_get_text (gui->smime_encrypt_key));
	gtk_window_set_modal ((GtkWindow *)w, TRUE);
	gtk_window_set_transient_for ((GtkWindow *)w, (GtkWindow *)gtk_widget_get_toplevel (button));
	g_signal_connect (w, "selected", G_CALLBACK(smime_encrypt_key_selected), emae);
	gtk_widget_show (w);
}

static void
smime_encrypt_key_clear (GtkWidget *w, EMAccountEditor *emae)
{
	EMAccountEditorPrivate *gui = emae->priv;

	gtk_entry_set_text (gui->smime_encrypt_key, "");
	smime_changed (emae);
}
#endif

static void
emae_url_set_hostport (CamelURL *url, const gchar *txt)
{
	const gchar *port;
	gchar *host;

	/* FIXME: what if this was a raw IPv6 address? */
	if (txt && (port = strchr (txt, ':'))) {
		camel_url_set_port (url, atoi (port+1));
		host = g_strdup (txt);
		host[port-txt] = 0;
	} else {
		/* "" is converted to NULL, but if we set NULL on the url,
		   camel_url_to_string strips lots of details */
		host = g_strdup ((txt?txt:""));
		camel_url_set_port (url, 0);
	}

	g_strstrip (host);
	if (txt && *txt)
		camel_url_set_host (url, host);

	g_free (host);
}

/* This is used to map a funciton which will set on the url a string value.
   if widgets[0] is set, it is the entry which will be called against setval ()
   We need our own function for host:port decoding, as above */
struct _provider_host_info {
	guint32 flag;
	void (*setval)(CamelURL *, const gchar *);
	glong widgets[3];
};

static struct _provider_host_info emae_source_host_info[] = {
	{ CAMEL_URL_PART_HOST, emae_url_set_hostport, { G_STRUCT_OFFSET(EMAccountEditorService, hostname), G_STRUCT_OFFSET(EMAccountEditorService, hostlabel), }, },
	{ CAMEL_URL_PART_USER, camel_url_set_user, { G_STRUCT_OFFSET(EMAccountEditorService, username), G_STRUCT_OFFSET(EMAccountEditorService, userlabel), } },
	{ CAMEL_URL_PART_PATH, camel_url_set_path, { G_STRUCT_OFFSET(EMAccountEditorService, path), G_STRUCT_OFFSET(EMAccountEditorService, pathlabel), G_STRUCT_OFFSET(EMAccountEditorService, pathentry) }, },
	{ CAMEL_URL_PART_AUTH, NULL, { 0, G_STRUCT_OFFSET(EMAccountEditorService, auth_frame), }, },
	{ 0 },
};

static struct _provider_host_info emae_transport_host_info[] = {
	{ CAMEL_URL_PART_HOST, emae_url_set_hostport, { G_STRUCT_OFFSET(EMAccountEditorService, hostname), G_STRUCT_OFFSET(EMAccountEditorService, hostlabel), }, },
	{ CAMEL_URL_PART_USER, camel_url_set_user, { G_STRUCT_OFFSET(EMAccountEditorService, username), G_STRUCT_OFFSET(EMAccountEditorService, userlabel), } },
	{ CAMEL_URL_PART_AUTH, NULL, { 0, G_STRUCT_OFFSET(EMAccountEditorService, auth_frame), }, },
	{ 0 },
};

/* This is used to map each of the two services in a typical account to the widgets that represent each service.
   i.e. the receiving (source) service, and the sending (transport) service.
   It is used throughout the following code to drive each page */
static struct _service_info {
	gint account_uri_key;
	gint save_passwd_key;

	const gchar *frame;
	const gchar *type_dropdown;

	const gchar *container;
	const gchar *description;
	const gchar *hostname;
	const gchar *hostlabel;
	const gchar *username;
	const gchar *userlabel;
	const gchar *path;
	const gchar *pathlabel;
	const gchar *pathentry;

	const gchar *security_frame;
	const gchar *ssl_hbox;
	const gchar *use_ssl;
	const gchar *ssl_disabled;

	const gchar *needs_auth;
	const gchar *auth_frame;

	const gchar *authtype;
	const gchar *authtype_check;

	const gchar *remember_password;

	struct _provider_host_info *host_info;
} emae_service_info[CAMEL_NUM_PROVIDER_TYPES] = {
	{ E_ACCOUNT_SOURCE_URL, E_ACCOUNT_SOURCE_SAVE_PASSWD,
	  "source_frame", "source_type_dropdown",
	  "source_vbox", "source_description", "source_host", "source_host_label", "source_user", "source_user_label", "source_path", "source_path_label", "source_path_entry",
	  "source_security_frame", "source_ssl_hbox", "source_use_ssl", "source_ssl_disabled",
	  NULL, "source_auth_frame",
	  "source_auth_dropdown", "source_check_supported",
	  "source_remember_password",
	  emae_source_host_info,
	},
	{ E_ACCOUNT_TRANSPORT_URL, E_ACCOUNT_TRANSPORT_SAVE_PASSWD,
	  "transport_frame", "transport_type_dropdown",
	  "transport_vbox", "transport_description", "transport_host", "transport_host_label", "transport_user", "transport_user_label", NULL, NULL, NULL,
	  "transport_security_frame", "transport_ssl_hbox", "transport_use_ssl", "transport_ssl_disabled",
	  "transport_needs_auth", "transport_auth_frame",
	  "transport_auth_dropdown", "transport_check_supported",
	  "transport_remember_password",
	  emae_transport_host_info,
	},
};

static void
emae_uri_changed (EMAccountEditorService *service, CamelURL *url)
{
	EAccount *account;
	gchar *uri;

	account = em_account_editor_get_modified_account (service->emae);
	uri = camel_url_to_string (url, 0);

	e_account_set_string (account, emae_service_info[service->type].account_uri_key, uri);

	/* small hack for providers which are store and transport - copy settings across */
	if (service->type == CAMEL_PROVIDER_STORE
	    && service->provider
	    && CAMEL_PROVIDER_IS_STORE_AND_TRANSPORT(service->provider))
		e_account_set_string (account, E_ACCOUNT_TRANSPORT_URL, uri);

	g_free (uri);
}

static void
emae_service_url_changed (EMAccountEditorService *service, void (*setval)(CamelURL *, const gchar *), GtkEntry *entry)
{
        GtkComboBox *dropdown;
        gint id;
        GtkTreeModel *model;
        GtkTreeIter iter;
        CamelServiceAuthType *authtype;

        CamelURL *url = emae_account_url (service->emae, emae_service_info[service->type].account_uri_key);
        const gchar *text = gtk_entry_get_text (entry);

        setval (url, (text && text[0])?text:NULL);

        if (text && text[0] && setval == camel_url_set_user) {
                dropdown = service->authtype;
                if (dropdown) {
                        id = gtk_combo_box_get_active (dropdown);
                        if (id != -1) {
                                model = gtk_combo_box_get_model (dropdown);
                                        if (gtk_tree_model_iter_nth_child (model, &iter, NULL, id)) {
                                                gtk_tree_model_get (model, &iter, 1, &authtype, -1);
                                                if (authtype)
                                                        camel_url_set_authmech (url, authtype->authproto);
                                        }
                        }
                }
        }

        emae_uri_changed (service, url);
        camel_url_free (url);
}

static void
emae_service_url_path_changed (EMAccountEditorService *service, void (*setval)(CamelURL *, const gchar *), GtkWidget *widget)
{
	GtkComboBox *dropdown;
	gint id;
	GtkTreeModel *model;
	GtkTreeIter iter;
	CamelServiceAuthType *authtype;

	CamelURL *url = emae_account_url (service->emae, emae_service_info[service->type].account_uri_key);
	const gchar *text = gtk_file_chooser_get_filename (GTK_FILE_CHOOSER (widget));

	setval (url, (text && text[0])?text:NULL);

	if (text && text[0] && setval == camel_url_set_user) {
		dropdown = service->authtype;
		if (dropdown) {
			id = gtk_combo_box_get_active (dropdown);
			if (id != -1) {
				model = gtk_combo_box_get_model (dropdown);
					if (gtk_tree_model_iter_nth_child (model, &iter, NULL, id)) {
						gtk_tree_model_get (model, &iter, 1, &authtype, -1);
						if (authtype)
							camel_url_set_authmech (url, authtype->authproto);
					}
			}
		}
	}

	emae_uri_changed (service, url);
	camel_url_free (url);
}

static void
emae_hostname_changed (GtkEntry *entry, EMAccountEditorService *service)
{
	emae_service_url_changed (service, emae_url_set_hostport, entry);
}

static void
emae_username_changed (GtkEntry *entry, EMAccountEditorService *service)
{
	emae_service_url_changed (service, camel_url_set_user, entry);
}

static void
emae_path_changed (GtkWidget *widget, EMAccountEditorService *service)
{
	emae_service_url_path_changed (service, camel_url_set_path, widget);
}

static gint
emae_ssl_update (EMAccountEditorService *service, CamelURL *url)
{
	gint id = gtk_combo_box_get_active (service->use_ssl);
	GtkTreeModel *model;
	GtkTreeIter iter;
	gchar *ssl;

	if (id == -1)
		return 0;

	model = gtk_combo_box_get_model (service->use_ssl);
	if (gtk_tree_model_iter_nth_child (model, &iter, NULL, id)) {
		gtk_tree_model_get (model, &iter, 1, &ssl, -1);
		if (!strcmp (ssl, "none"))
			ssl = NULL;
		camel_url_set_param (url, "use_ssl", ssl);
		return 1;
	}

	return 0;
}

static void
emae_ssl_changed (GtkComboBox *dropdown, EMAccountEditorService *service)
{
	CamelURL *url = emae_account_url (service->emae, emae_service_info[service->type].account_uri_key);

	if (emae_ssl_update (service, url))
		emae_uri_changed (service, url);
	camel_url_free (url);
}

static void
emae_service_provider_changed (EMAccountEditorService *service)
{
	EAccount *account;
	gint i, j;
	void (*show)(GtkWidget *);
	CamelURL *url = emae_account_url (service->emae, emae_service_info[service->type].account_uri_key);

	account = em_account_editor_get_modified_account (service->emae);

	if (service->provider) {
		gint enable;
		GtkWidget *dwidget = NULL;

		camel_url_set_protocol (url, service->provider->protocol);
		gtk_label_set_text (service->description, service->provider->description);
		if (!emae_check_license (service->emae, service->provider))
			gtk_widget_hide (service->frame);
		else
			gtk_widget_show (service->frame);

		enable = e_account_writable_option (account, service->provider->protocol, "auth");
		gtk_widget_set_sensitive ((GtkWidget *)service->authtype, enable);
		gtk_widget_set_sensitive ((GtkWidget *)service->check_supported, enable);

		enable = e_account_writable_option (account, service->provider->protocol, "use_ssl");
		gtk_widget_set_sensitive ((GtkWidget *)service->use_ssl, enable);

		enable = e_account_writable (account, emae_service_info[service->type].save_passwd_key);
		gtk_widget_set_sensitive ((GtkWidget *)service->remember, enable);

		for (i=0;emae_service_info[service->type].host_info[i].flag;i++) {
			GtkWidget *w;
			gint hide;
			struct _provider_host_info *info = &emae_service_info[service->type].host_info[i];

			enable = CAMEL_PROVIDER_ALLOWS(service->provider, info->flag);
			hide = CAMEL_PROVIDER_HIDDEN(service->provider, info->flag);
			show = (enable && !hide)?gtk_widget_show:gtk_widget_hide;

			for (j=0; j < sizeof (info->widgets)/sizeof (info->widgets[0]); j++) {
				if (info->widgets[j] && (w = G_STRUCT_MEMBER(GtkWidget *, service, info->widgets[j]))) {
					show (w);
					if (j == 0) {
						if (dwidget == NULL && enable)
							dwidget = w;

						if (info->setval && !hide)
							info->setval (url, enable?gtk_entry_get_text ((GtkEntry *)w):NULL);
					}
				}
			}
		}

		if (dwidget)
			gtk_widget_grab_focus (dwidget);

		if (CAMEL_PROVIDER_ALLOWS(service->provider, CAMEL_URL_PART_AUTH)) {
			GList *ll;

			/* try to keep the authmech from the current url, or clear it */
			if (url->authmech) {
				if (service->provider->authtypes) {
					for (ll = service->provider->authtypes;ll;ll = g_list_next (ll))
						if (!strcmp (url->authmech, ((CamelServiceAuthType *)ll->data)->authproto))
							break;
					if (ll == NULL)
						camel_url_set_authmech (url, NULL);
				} else {
					camel_url_set_authmech (url, NULL);
				}
			}

			emae_refresh_authtype (service->emae, service);
			if (service->needs_auth && !CAMEL_PROVIDER_NEEDS(service->provider, CAMEL_URL_PART_AUTH))
				gtk_widget_show ((GtkWidget *)service->needs_auth);
		} else {
			if (service->needs_auth)
				gtk_widget_hide ((GtkWidget *)service->needs_auth);
		}
#ifdef HAVE_SSL
		gtk_widget_hide (service->no_ssl);
		if (service->provider->flags & CAMEL_PROVIDER_SUPPORTS_SSL) {
			emae_ssl_update (service, url);
			show = gtk_widget_show;
		} else {
			camel_url_set_param (url, "use_ssl", NULL);
			show = gtk_widget_hide;
		}
		show (service->ssl_frame);
		show (service->ssl_hbox);
#else
		gtk_widget_hide (service->ssl_hbox);
		gtk_widget_show (service->no_ssl);
		camel_url_set_param (url, "use_ssl", NULL);
#endif
	} else {
		camel_url_set_protocol (url, NULL);
		gtk_label_set_text (service->description, "");
		gtk_widget_hide (service->frame);
		gtk_widget_hide (service->auth_frame);
		gtk_widget_hide (service->ssl_frame);
	}

	/* FIXME: linked services? */
	/* FIXME: permissions setup */

	emae_uri_changed (service, url);
	camel_url_free (url);
}

static void
emae_provider_changed (GtkComboBox *dropdown, EMAccountEditorService *service)
{
	gint id = gtk_combo_box_get_active (dropdown);
	GtkTreeModel *model;
	GtkTreeIter iter;

	if (id == -1)
		return;

	model = gtk_combo_box_get_model (dropdown);
	if (!gtk_tree_model_iter_nth_child (model, &iter, NULL, id))
		return;

	gtk_tree_model_get (model, &iter, 1, &service->provider, -1);

	g_list_free (service->authtypes);
	service->authtypes = NULL;

	emae_service_provider_changed (service);

	e_config_target_changed ((EConfig *)service->emae->priv->config, E_CONFIG_TARGET_CHANGED_REBUILD);
}

static void
emae_refresh_providers (EMAccountEditor *emae, EMAccountEditorService *service)
{
	EAccount *account;
	GtkListStore *store;
	GtkTreeIter iter;
	GList *l;
	GtkCellRenderer *cell = gtk_cell_renderer_text_new ();
	GtkComboBox *dropdown;
	gint active = 0, i;
	struct _service_info *info = &emae_service_info[service->type];
	const gchar *uri;
	gchar *current = NULL;
	const gchar *tmp;
	CamelURL *url;

	account = em_account_editor_get_modified_account (emae);
	uri = e_account_get_string (account, info->account_uri_key);

	dropdown = service->providers;
	gtk_widget_show ((GtkWidget *)dropdown);

	if (uri) {
		const gchar *colon = strchr (uri, ':');
		gint len;

		if (colon) {
			len = colon-uri;
			current = g_alloca (len+1);
			memcpy (current, uri, len);
			current[len] = 0;
		}
	} else {
		current = (gchar *) "imap";
	}

	store = gtk_list_store_new (2, G_TYPE_STRING, G_TYPE_POINTER);

	i = 0;

	/* We just special case each type here, its just easier */
	if (service->type == CAMEL_PROVIDER_STORE) {
		gtk_list_store_append (store, &iter);
		gtk_list_store_set (store, &iter, 0, _("None"), 1, NULL, -1);
		i++;
	}

	for (l=emae->priv->providers; l; l=l->next) {
		CamelProvider *provider = l->data;

		if (!((strcmp (provider->domain, "mail") == 0
		       || strcmp (provider->domain, "news") == 0)
		      && provider->object_types[service->type]
		      && (service->type != CAMEL_PROVIDER_STORE || (provider->flags & CAMEL_PROVIDER_IS_SOURCE) != 0))
		    /* hardcode not showing providers who's transport is done in the store */
		    || (service->type == CAMEL_PROVIDER_TRANSPORT
			&& CAMEL_PROVIDER_IS_STORE_AND_TRANSPORT (provider)))
			continue;

		gtk_list_store_append (store, &iter);
		gtk_list_store_set (store, &iter, 0, provider->name, 1, provider, -1);

		/* find the displayed and set default */
		if (i == 0 || (current && strcmp (provider->protocol, current) == 0)) {
			service->provider = provider;
			active = i;

			/* we need to set this value on the uri too */
			if (current == NULL) {
				CamelURL *url = emae_account_url (emae, info->account_uri_key);

				camel_url_set_protocol (url, provider->protocol);
				emae_uri_changed (service, url);
				camel_url_free (url);
			}
		}
		i++;
	}


	gtk_cell_layout_clear ((GtkCellLayout *)dropdown);
	gtk_combo_box_set_model (dropdown, (GtkTreeModel *)store);
	gtk_cell_layout_pack_start ((GtkCellLayout *)dropdown, cell, TRUE);
	gtk_cell_layout_set_attributes ((GtkCellLayout *)dropdown, cell, "text", 0, NULL);

	g_signal_handlers_disconnect_by_func (dropdown, emae_provider_changed, service);
	gtk_combo_box_set_active (dropdown, -1);	/* needed for gtkcombo bug (?) */
	gtk_combo_box_set_active (dropdown, active);
	g_signal_connect (dropdown, "changed", G_CALLBACK(emae_provider_changed), service);

	if (!uri  || (url = camel_url_new (uri, NULL)) == NULL) {
		return;
	}

	tmp = camel_url_get_param (url, "use_ssl");
	if (tmp == NULL)
		tmp = "never";
	for (i=0;i<num_ssl_options;i++) {
		if (!strcmp (ssl_options[i].value, tmp)) {
			gtk_combo_box_set_active (service->use_ssl, i);
			break;
		}
	}
}

static void
emae_authtype_changed (GtkComboBox *dropdown, EMAccountEditorService *service)
{
	EAccount *account;
	gint id = gtk_combo_box_get_active (dropdown);
	GtkTreeModel *model;
	GtkTreeIter iter;
	CamelServiceAuthType *authtype;
	CamelURL *url;

	if (id == -1)
		return;

	account = em_account_editor_get_modified_account (service->emae);

	url = emae_account_url (service->emae, emae_service_info[service->type].account_uri_key);
	model = gtk_combo_box_get_model (dropdown);
	if (gtk_tree_model_iter_nth_child (model, &iter, NULL, id)) {
		gtk_tree_model_get (model, &iter, 1, &authtype, -1);
		if (authtype)
			camel_url_set_authmech (url, authtype->authproto);
		else
			camel_url_set_authmech (url, NULL);
		emae_uri_changed (service, url);
	}
	camel_url_free (url);

	gtk_widget_set_sensitive ((GtkWidget *)service->remember,
				 authtype
				 ?(authtype->need_password && e_account_writable (account, emae_service_info[service->type].save_passwd_key))
				 :FALSE);
}

static void
emae_needs_auth (GtkToggleButton *toggle, EMAccountEditorService *service)
{
	gint need = gtk_toggle_button_get_active (toggle);

	gtk_widget_set_sensitive (service->auth_frame, need);

	if (need)
		emae_authtype_changed (service->authtype, service);
	else {
		CamelURL *url = emae_account_url (service->emae, emae_service_info[service->type].account_uri_key);

		camel_url_set_authmech (url, NULL);
		emae_uri_changed (service, url);
		camel_url_free (url);
	}
}

static void emae_check_authtype (GtkWidget *w, EMAccountEditorService *service);

static void
emae_refresh_authtype (EMAccountEditor *emae, EMAccountEditorService *service)
{
	EAccount *account;
	GtkListStore *store;
	GtkTreeIter iter;
	GtkComboBox *dropdown;
	gint active = 0;
	gint i;
	struct _service_info *info = &emae_service_info[service->type];
	const gchar *uri;
	GList *l, *ll;
	CamelURL *url = NULL;

	account = em_account_editor_get_modified_account (emae);
	uri = e_account_get_string (account, info->account_uri_key);

	dropdown = service->authtype;
	gtk_widget_show ((GtkWidget *)dropdown);

	store = gtk_list_store_new (3, G_TYPE_STRING, G_TYPE_POINTER, G_TYPE_BOOLEAN);

	if (uri)
		url = camel_url_new (uri, NULL);

	if (service->provider) {
		for (i=0, l=service->provider->authtypes; l; l=l->next, i++) {
			CamelServiceAuthType *authtype = l->data;
			gint avail;

			/* if we have some already shown */
			if (service->authtypes) {
				for (ll = service->authtypes;ll;ll = g_list_next (ll))
					if (!strcmp (authtype->authproto, ((CamelServiceAuthType *)ll->data)->authproto))
						break;
				avail = ll != NULL;
			} else {
				avail = TRUE;
			}

			gtk_list_store_append (store, &iter);
			gtk_list_store_set (store, &iter, 0, authtype->name, 1, authtype, 2, !avail, -1);

			if (url && url->authmech && !strcmp (url->authmech, authtype->authproto))
				active = i;
		}
	}

	gtk_combo_box_set_model (dropdown, (GtkTreeModel *)store);
	gtk_combo_box_set_active (dropdown, -1);

	if (service->auth_changed_id == 0) {
		GtkCellRenderer *cell = gtk_cell_renderer_text_new ();

		gtk_cell_layout_pack_start ((GtkCellLayout *)dropdown, cell, TRUE);
		gtk_cell_layout_set_attributes ((GtkCellLayout *)dropdown, cell, "text", 0, "strikethrough", 2, NULL);

		service->auth_changed_id = g_signal_connect (dropdown, "changed", G_CALLBACK(emae_authtype_changed), service);
		g_signal_connect (service->check_supported, "clicked", G_CALLBACK(emae_check_authtype), service);
	}

	gtk_combo_box_set_active (dropdown, active);

	if (url)
		camel_url_free (url);
}

static void emae_check_authtype_done (const gchar *uri, CamelProviderType type, GList *types, gpointer data)
{
	EMAccountEditorService *service = data;

	if (service->check_dialog) {
		if (service->authtypes)
			g_list_free (service->authtypes);

		service->authtypes = g_list_copy (types);
		emae_refresh_authtype (service->emae, service);
		gtk_widget_destroy (service->check_dialog);
	}

	if (service->emae->editor)
		gtk_widget_set_sensitive (service->emae->editor, TRUE);

	service->check_id = -1;
	g_object_unref (service->emae);
}

static void emae_check_authtype_response (GtkWidget *d, gint button, EMAccountEditorService *service)
{
	mail_msg_cancel (service->check_id);
	gtk_widget_destroy (service->check_dialog);
	service->check_dialog = NULL;

	if (service->emae->editor)
		gtk_widget_set_sensitive (service->emae->editor, TRUE);
}

static void emae_check_authtype (GtkWidget *w, EMAccountEditorService *service)
{
	EMAccountEditor *emae = service->emae;
	EAccount *account;
	const gchar *uri;

	account = em_account_editor_get_modified_account (emae);

	/* TODO: do we need to remove the auth mechanism from the uri? */
	uri = e_account_get_string (account, emae_service_info[service->type].account_uri_key);
	g_object_ref (emae);

	service->check_dialog = e_error_new (emae->editor ? (GtkWindow *)gtk_widget_get_toplevel (emae->editor) : NULL,
					    "mail:checking-service", NULL);
	g_signal_connect (service->check_dialog, "response", G_CALLBACK(emae_check_authtype_response), service);
	gtk_widget_show (service->check_dialog);
	if (emae->editor)
		gtk_widget_set_sensitive (emae->editor, FALSE);
	service->check_id = mail_check_service (uri, service->type, emae_check_authtype_done, service);
}

static void
emae_setup_service (EMAccountEditor *emae, EMAccountEditorService *service, GladeXML *xml)
{
	EAccount *account;
	struct _service_info *info = &emae_service_info[service->type];
	CamelURL *url = emae_account_url (emae, info->account_uri_key);
	const gchar *uri;
	const gchar *tmp;
	gint i;

	account = em_account_editor_get_modified_account (emae);
	uri = e_account_get_string (account, info->account_uri_key);

	service->provider = uri?camel_provider_get (uri, NULL):NULL;
	service->frame = glade_xml_get_widget (xml, info->frame);
	service->container = glade_xml_get_widget (xml, info->container);
	service->description = GTK_LABEL (glade_xml_get_widget (xml, info->description));
	service->hostname = GTK_ENTRY (glade_xml_get_widget (xml, info->hostname));
	service->hostlabel = (GtkLabel *)glade_xml_get_widget (xml, info->hostlabel);
	service->username = GTK_ENTRY (glade_xml_get_widget (xml, info->username));
	service->userlabel = (GtkLabel *)glade_xml_get_widget (xml, info->userlabel);
	if (info->pathentry) {
		service->pathlabel = (GtkLabel *)glade_xml_get_widget (xml, info->pathlabel);
		service->pathentry = glade_xml_get_widget (xml, info->pathentry);
	}

	service->ssl_frame = glade_xml_get_widget (xml, info->security_frame);
	gtk_widget_hide (service->ssl_frame);
	service->ssl_hbox = glade_xml_get_widget (xml, info->ssl_hbox);
	service->use_ssl = (GtkComboBox *)glade_xml_get_widget (xml, info->use_ssl);
	service->no_ssl = glade_xml_get_widget (xml, info->ssl_disabled);

	/* configure ui for current settings */
	if (url->host) {
		if (url->port) {
			gchar *host = g_strdup_printf ("%s:%d", url->host, url->port);

			gtk_entry_set_text (service->hostname, host);
			g_free (host);
		} else
			gtk_entry_set_text (service->hostname, url->host);
	}
	if (url->user && *url->user) {
		gtk_entry_set_text (service->username, url->user);
	}
	if (service->pathentry) {
		GtkFileChooserAction action = GTK_FILE_CHOOSER_ACTION_SELECT_FOLDER;

		if (service->provider && (service->provider->url_flags & CAMEL_URL_NEED_PATH_DIR) == 0)
			action = GTK_FILE_CHOOSER_ACTION_OPEN;

		if (action != gtk_file_chooser_get_action (GTK_FILE_CHOOSER (service->pathentry)))
			gtk_file_chooser_set_action (GTK_FILE_CHOOSER (service->pathentry), action);

		if (url->path)
			gtk_file_chooser_set_filename (GTK_FILE_CHOOSER (service->pathentry), url->path);
	}

	tmp = camel_url_get_param (url, "use_ssl");
	if (tmp == NULL)
		tmp = "never";

	for (i=0;i<num_ssl_options;i++) {
		if (!strcmp (ssl_options[i].value, tmp)) {
			gtk_combo_box_set_active (service->use_ssl, i);
			break;
		}
	}

	g_signal_connect (service->hostname, "changed", G_CALLBACK (emae_hostname_changed), service);
	g_signal_connect (service->username, "changed", G_CALLBACK (emae_username_changed), service);
	if (service->pathentry)
		g_signal_connect (GTK_FILE_CHOOSER (service->pathentry), "selection-changed", G_CALLBACK (emae_path_changed), service);

	g_signal_connect (service->use_ssl, "changed", G_CALLBACK(emae_ssl_changed), service);

	service->auth_frame = glade_xml_get_widget (xml, info->auth_frame);
	service->remember = emae_account_toggle (emae, info->remember_password, info->save_passwd_key, xml);
	service->check_supported = (GtkButton *)glade_xml_get_widget (xml, info->authtype_check);
	service->authtype = (GtkComboBox *)glade_xml_get_widget (xml, info->authtype);
	/* old authtype will be destroyed when we exit */
	service->auth_changed_id = 0;
	service->providers = (GtkComboBox *)glade_xml_get_widget (xml, info->type_dropdown);
	emae_refresh_providers (emae, service);
	emae_refresh_authtype (emae, service);

	if (info->needs_auth) {
		service->needs_auth = (GtkToggleButton *)glade_xml_get_widget (xml, info->needs_auth);
		gtk_toggle_button_set_active (service->needs_auth, url->authmech != NULL);
		g_signal_connect (service->needs_auth, "toggled", G_CALLBACK(emae_needs_auth), service);
		emae_needs_auth (service->needs_auth, service);
	} else {
		service->needs_auth = NULL;
	}

	if (!e_account_writable (account, info->account_uri_key))
		gtk_widget_set_sensitive (service->container, FALSE);
	else
		gtk_widget_set_sensitive (service->container, TRUE);

	emae_service_provider_changed (service);

	camel_url_free (url);
}

/* do not re-order these, the order is used by various code to look up emae->priv->identity_entries[] */
static struct {
	const gchar *name;
	gint item;
} emae_identity_entries[] = {
	{ "management_name", E_ACCOUNT_NAME },
	{ "identity_full_name", E_ACCOUNT_ID_NAME },
	{ "identity_address", E_ACCOUNT_ID_ADDRESS },
	{ "identity_reply_to", E_ACCOUNT_ID_REPLY_TO },
	{ "identity_organization", E_ACCOUNT_ID_ORGANIZATION },
};

/* its a bit obtuse, but its simple */
static void
emae_queue_widgets (EMAccountEditor *emae, GladeXML *xml, const gchar *first, ...)
{
	gint i = 0;
	va_list ap;

	va_start (ap, first);
	while (first) {
		emae->priv->widgets_name[i] = first;
		emae->priv->widgets[i++] = glade_xml_get_widget (xml, first);
		first = va_arg (ap, const gchar *);
	}
	va_end (ap);

	g_return_if_fail (i < sizeof (emae->priv->widgets)/sizeof (emae->priv->widgets[0]));

	emae->priv->widgets[i] = NULL;
	emae->priv->widgets_index = 0;
}

static GtkWidget *
<<<<<<< HEAD
emae_identity_page (EConfig *ec, EConfigItem *item, GtkWidget *parent, GtkWidget *old, gpointer data)
=======
emae_identity_page(EConfig *ec, EConfigItem *item, GtkWidget *parent, GtkWidget *old, gpointer data)
>>>>>>> 42e75c91
{
	EMAccountEditor *emae = data;
	EMAccountEditorPrivate *gui = emae->priv;
	EAccount *account;
	gint i;
	GtkWidget *w;
	GladeXML *xml;
	gchar *gladefile;

	/*if (old)
	  return old;*/

	account = em_account_editor_get_modified_account (emae);

	gladefile = g_build_filename (EVOLUTION_GLADEDIR,
				      "mail-config.glade",
				      NULL);
	xml = glade_xml_new (gladefile, item->label, NULL);
	g_free (gladefile);

	/* Management & Identity fields, in the druid the management frame is relocated to the last page later on */
	for (i=0;i<sizeof (emae_identity_entries)/sizeof (emae_identity_entries[0]);i++)
		gui->identity_entries[i] = emae_account_entry (emae, emae_identity_entries[i].name, emae_identity_entries[i].item, xml);

	gui->management_frame = glade_xml_get_widget (xml, "management_frame");

	gui->default_account = GTK_TOGGLE_BUTTON (glade_xml_get_widget (xml, "management_default"));
	if (!e_get_default_account ()
		|| (account == e_get_default_account ())
		|| (GPOINTER_TO_INT(g_object_get_data (G_OBJECT (account), "default_flagged"))) )
			gtk_toggle_button_set_active (gui->default_account, TRUE);

	if (emae->do_signature) {
		emae_setup_signatures (emae, xml);
	} else {
		/* TODO: this could/should probably be neater */
		gtk_widget_hide (glade_xml_get_widget (xml, "sigLabel"));
#if 0
		gtk_widget_hide (glade_xml_get_widget (xml, "sigOption"));
#endif
		gtk_widget_hide (glade_xml_get_widget (xml, "sigAddNew"));
	}

	w = glade_xml_get_widget (xml, item->label);
	if (emae->type == EMAE_PAGES) {
		gtk_box_pack_start ((GtkBox *)emae->pages[0], w, TRUE, TRUE, 0);
	} else if (((EConfig *)gui->config)->type == E_CONFIG_DRUID) {
		GladeXML *druidxml;
		GtkWidget *page;

		gladefile = g_build_filename (EVOLUTION_GLADEDIR,
					      "mail-config.glade",
					      NULL);
		druidxml = glade_xml_new (gladefile, "identity_page", NULL);
		g_free (gladefile);

		page = glade_xml_get_widget (druidxml, "identity_page");

		gtk_box_pack_start ((GtkBox*)((GnomeDruidPageStandard *)page)->vbox, w, TRUE, TRUE, 0);
		w = page;
		g_object_unref (druidxml);
		gnome_druid_append_page ((GnomeDruid *)parent, (GnomeDruidPage *)page);
	} else {
		gtk_notebook_append_page ((GtkNotebook *)parent, w, gtk_label_new (_("Identity")));
	}

	emae_queue_widgets (emae, xml, "account_vbox", "identity_required_table", "identity_optional_table", NULL);

	g_object_unref (xml);

	return w;
}

static GtkWidget *
<<<<<<< HEAD
emae_receive_page (EConfig *ec, EConfigItem *item, GtkWidget *parent, GtkWidget *old, gpointer data)
=======
emae_receive_page(EConfig *ec, EConfigItem *item, GtkWidget *parent, GtkWidget *old, gpointer data)
>>>>>>> 42e75c91
{
	EMAccountEditor *emae = data;
	EMAccountEditorPrivate *gui = emae->priv;
	GtkWidget *w;
	GladeXML *xml;
	gchar *gladefile;

	/*if (old)
	  return old;*/

	gladefile = g_build_filename (EVOLUTION_GLADEDIR,
				      "mail-config.glade",
				      NULL);
	xml = glade_xml_new (gladefile, item->label, NULL);
	g_free (gladefile);

	gui->source.type = CAMEL_PROVIDER_STORE;
	emae_setup_service (emae, &gui->source, xml);

	w = glade_xml_get_widget (xml, item->label);
	if (emae->type == EMAE_PAGES) {
		gtk_box_pack_start ((GtkBox *)emae->pages[1], w, TRUE, TRUE, 0);
	} else if (((EConfig *)gui->config)->type == E_CONFIG_DRUID) {
		GladeXML *druidxml;
		GtkWidget *page;

		gladefile = g_build_filename (EVOLUTION_GLADEDIR,
					      "mail-config.glade",
					      NULL);
		druidxml = glade_xml_new (gladefile, "source_page", NULL);
		g_free (gladefile);

		page = glade_xml_get_widget (druidxml, "source_page");

		gtk_box_pack_start ((GtkBox*)((GnomeDruidPageStandard *)page)->vbox, w, TRUE, TRUE, 0);
		w = page;
		g_object_unref (druidxml);
		gnome_druid_append_page ((GnomeDruid *)parent, (GnomeDruidPage *)page);
	} else {
		gtk_notebook_append_page ((GtkNotebook *)parent, w, gtk_label_new (_("Receiving Email")));
	}

	emae_queue_widgets (emae, xml, "source_type_table", "table4", "vbox181", "vbox179", NULL);

	g_object_unref (xml);

	return w;
}

static void
emae_option_toggle_changed (GtkToggleButton *toggle, EMAccountEditorService *service)
{
	const gchar *name = g_object_get_data ((GObject *)toggle, "option-name");
	GSList *depl = g_object_get_data ((GObject *)toggle, "dependent-list");
	gint active = gtk_toggle_button_get_active (toggle);
	CamelURL *url = emae_account_url (service->emae, emae_service_info[service->type].account_uri_key);

	for (;depl;depl = g_slist_next (depl))
		gtk_widget_set_sensitive ((GtkWidget *)depl->data, active);

	camel_url_set_param (url, name, active?"":NULL);
	emae_uri_changed (service, url);
	camel_url_free (url);
}

static GtkWidget *
emae_option_toggle (EMAccountEditorService *service, CamelURL *url, const gchar *text, const gchar *name, gint def)
{
	GtkWidget *w;

	/* FIXME: how do we get the default value ever? */
	w = gtk_check_button_new_with_mnemonic (text);
	g_object_set_data ((GObject *)w, "option-name", (gpointer)name);
	gtk_toggle_button_set_active (GTK_TOGGLE_BUTTON (w), camel_url_get_param (url, name) != NULL);
	g_signal_connect (w, "toggled", G_CALLBACK(emae_option_toggle_changed), service);
	gtk_widget_show (w);

	return w;
}

static void
emae_option_entry_changed (GtkEntry *entry, EMAccountEditorService *service)
{
	const gchar *name = g_object_get_data ((GObject *)entry, "option-name");
	const gchar *text = gtk_entry_get_text (entry);
	CamelURL *url = emae_account_url (service->emae, emae_service_info[service->type].account_uri_key);

	camel_url_set_param (url, name, text && text[0]?text:NULL);
	emae_uri_changed (service, url);
	camel_url_free (url);
}

static GtkWidget *
emae_option_entry (EMAccountEditorService *service, CamelURL *url, const gchar *name, const gchar *def, GtkWidget *l)
{
	GtkWidget *w;
	const gchar *val = camel_url_get_param (url, name);

	if (val == NULL) {
		if (def) {
			val = def;
			camel_url_set_param (url, name, val);
			emae_uri_changed (service, url);
		} else
			val = "";
	}

	w = g_object_new (gtk_entry_get_type (),
			 "text", val,
			 NULL);
	gtk_label_set_mnemonic_widget ((GtkLabel*)l, w);
	g_object_set_data ((GObject *)w, "option-name", (gpointer)name);
	g_signal_connect (w, "changed", G_CALLBACK(emae_option_entry_changed), service);
	gtk_widget_show (w);

	return w;
}

static void
emae_option_checkspin_changed (GtkSpinButton *spin, EMAccountEditorService *service)
{
	const gchar *name = g_object_get_data ((GObject *)spin, "option-name");
	gchar value[16];
	CamelURL *url = emae_account_url (service->emae, emae_service_info[service->type].account_uri_key);

	sprintf (value, "%d", gtk_spin_button_get_value_as_int (spin));
	camel_url_set_param (url, name, value);
	emae_uri_changed (service, url);
	camel_url_free (url);
}

static void
emae_option_checkspin_check_changed (GtkToggleButton *toggle, EMAccountEditorService *service)
{
	const gchar *name = g_object_get_data ((GObject *)toggle, "option-name");
	GtkSpinButton *spin = g_object_get_data ((GObject *)toggle, "option-target");

	if (gtk_toggle_button_get_active (toggle)) {
		gtk_widget_set_sensitive ((GtkWidget *)spin, TRUE);
		emae_option_checkspin_changed (spin, service);
	} else {
		CamelURL *url = emae_account_url (service->emae, emae_service_info[service->type].account_uri_key);

		camel_url_set_param (url, name, NULL);
		gtk_widget_set_sensitive ((GtkWidget *)spin, FALSE);
		emae_uri_changed (service, url);
		camel_url_free (url);
	}
}

/* this is a fugly api */
static GtkWidget *
emae_option_checkspin (EMAccountEditorService *service, CamelURL *url, const gchar *name, const gchar *fmt, const gchar *info)
{
	GtkWidget *hbox, *check, *spin, *label = NULL;
	double min, def, max;
	gchar *pre, *post;
	const gchar *val;
	gchar on;
	gint enable;

	pre = g_alloca (strlen (fmt)+1);
	strcpy (pre, fmt);
	post = strstr (pre, "%s");
	if (post) {
		*post = 0;
		post+=2;
	}

	if (sscanf (info, "%c:%lf:%lf:%lf", &on, &min, &def, &max) != 4) {
		min = 0.0;
		def = 0.0;
		max = 1.0;
	}

	if ((enable = (val = camel_url_get_param (url, name)) != NULL) )
		def = strtod (val, NULL);
	else
		enable = (on == 'y');

	hbox = gtk_hbox_new (FALSE, 0);
	check = g_object_new (gtk_check_button_get_type (), "label", pre, "use_underline", TRUE, "active", enable, NULL);

	spin = gtk_spin_button_new ((GtkAdjustment *)gtk_adjustment_new (def, min, max, 1, 1, 0), 1, 0);
	if (post)
		label = gtk_label_new_with_mnemonic (post);
	gtk_box_pack_start ((GtkBox *)hbox, check, FALSE, TRUE, 0);
	gtk_box_pack_start ((GtkBox *)hbox, spin, FALSE, TRUE, 0);
	if (label)
		gtk_box_pack_start ((GtkBox *)hbox, label, FALSE, TRUE, 4);

	g_object_set_data ((GObject *)spin, "option-name", (gpointer)name);
	g_object_set_data ((GObject *)check, "option-name", (gpointer)name);
	g_object_set_data ((GObject *)check, "option-target", (gpointer)spin);

	g_signal_connect (spin, "value_changed", G_CALLBACK(emae_option_checkspin_changed), service);
	g_signal_connect (check, "toggled", G_CALLBACK(emae_option_checkspin_check_changed), service);

	gtk_widget_show_all (hbox);

	return hbox;
}

static void
emae_option_options_changed (GtkComboBox *options, EMAccountEditorService *service)
{
	const gchar *name = g_object_get_data (G_OBJECT (options), "option-name");
	gchar *value = NULL;
	CamelURL *url = emae_account_url (service->emae, emae_service_info[service->type].account_uri_key);
	gint id = gtk_combo_box_get_active (options);

	if (id != -1) {
		GtkTreeModel *model;
		GtkTreeIter iter;

		model = gtk_combo_box_get_model (options);
		if (gtk_tree_model_iter_nth_child (model, &iter, NULL, id)) {
			gtk_tree_model_get (model, &iter, 0, &value, -1);
		}
	}

	camel_url_set_param (url, name, value);
	emae_uri_changed (service, url);
	camel_url_free (url);
	g_free (value);
}

/* 'values' is in format "value0:caption0:value2:caption2:...valueN:captionN" */
static GtkWidget *
emae_option_options (EMAccountEditorService *service, CamelURL *url, const gchar *name, const gchar *values, GtkWidget *l)
{
	GtkComboBox *w;
	GtkListStore *store;
	GtkTreeIter iter;
	const gchar *p, *value, *caption;
	GtkCellRenderer *cell;
	gint active = 0; /* the first item entered is always a default item */
	gint i;
	const gchar *val = camel_url_get_param (url, name);

	w = GTK_COMBO_BOX (gtk_combo_box_new ());

	/* value and caption */
	store = gtk_list_store_new (2, G_TYPE_STRING, G_TYPE_STRING);

	p = values;
	for (p = values, i = 0; p; i++) {
		gchar *vl, *cp;

		value = p;
		caption = strchr (p, ':');
		if (caption) {
			caption++;
		} else {
			g_warning (G_STRLOC ": expected ':' not found at '%s'", p);
			break;
		}
		p = strchr (caption, ':');

		vl = g_strndup (value, caption - value - 1);
		if (p) {
			p++;
			cp = g_strndup (caption, p - caption - 1);
		} else
			cp = g_strdup (caption);

		gtk_list_store_append (store, &iter);
		gtk_list_store_set (store, &iter, 0, vl, 1, dgettext (service->provider->translation_domain, cp), -1);

		if (val && g_ascii_strcasecmp (val, vl) == 0)
			active = i;

		g_free (vl);
		g_free (cp);
	}

	gtk_combo_box_set_model (w, (GtkTreeModel *)store);
	gtk_combo_box_set_active (w, i > 0 ? active : -1);

	cell = gtk_cell_renderer_text_new ();
	gtk_cell_layout_pack_start (GTK_CELL_LAYOUT (w), cell, TRUE);
	gtk_cell_layout_set_attributes (GTK_CELL_LAYOUT (w), cell, "text", 1, NULL);

	gtk_widget_show (GTK_WIDGET (w));

	gtk_label_set_mnemonic_widget (GTK_LABEL (l), GTK_WIDGET (w));

	g_object_set_data (G_OBJECT (w), "option-name", (gpointer)name);
	g_signal_connect (w, "changed", G_CALLBACK (emae_option_options_changed), service);

	return GTK_WIDGET (w);
}

static GtkWidget *
<<<<<<< HEAD
emae_receive_options_item (EConfig *ec, EConfigItem *item, GtkWidget *parent, GtkWidget *old, gpointer data)
=======
emae_receive_options_item(EConfig *ec, EConfigItem *item, GtkWidget *parent, GtkWidget *old, gpointer data)
>>>>>>> 42e75c91
{
	EMAccountEditor *emae = data;
	GtkWidget *w, *box, *spin;
	gint row;

	if (emae->priv->source.provider == NULL
	    || emae->priv->source.provider->extra_conf == NULL)
		return NULL;

	if (old)
		return old;

	/* We have to add the automatic mail check item with the rest of the receive options */
	row = ((GtkTable *)parent)->nrows;

	box = gtk_hbox_new (FALSE, 4);
	w = gtk_check_button_new_with_mnemonic (_("Check for _new messages every"));
	emae_account_toggle_widget (emae, (GtkToggleButton *)w, E_ACCOUNT_SOURCE_AUTO_CHECK);
	gtk_box_pack_start ((GtkBox *)box, w, FALSE, FALSE, 0);

	spin = gtk_spin_button_new_with_range (1.0, 1440.0, 1.0);
	emae_account_spinint_widget (emae, (GtkSpinButton *)spin, E_ACCOUNT_SOURCE_AUTO_CHECK_TIME);
	gtk_box_pack_start ((GtkBox *)box, spin, FALSE, TRUE, 0);

	w = gtk_label_new_with_mnemonic (_("minu_tes"));
	gtk_label_set_mnemonic_widget (GTK_LABEL (w), spin);
	gtk_box_pack_start ((GtkBox *)box, w, FALSE, FALSE, 0);

	gtk_widget_show_all (box);

	gtk_table_attach ((GtkTable *)parent, box, 0, 2, row, row+1, GTK_EXPAND|GTK_FILL, 0, 0, 0);

	return box;
}

static GtkWidget *
<<<<<<< HEAD
emae_receive_options_extra_item (EConfig *ec, EConfigItem *eitem, GtkWidget *parent, GtkWidget *old, gpointer data)
=======
emae_receive_options_extra_item(EConfig *ec, EConfigItem *eitem, GtkWidget *parent, GtkWidget *old, gpointer data)
>>>>>>> 42e75c91
{
	EMAccountEditor *emae = data;
	struct _receive_options_item *item = (struct _receive_options_item *)eitem;
	GtkWidget *w, *l, *h;
	CamelProviderConfEntry *entries;
	GtkWidget *depw;
	GSList *depl = NULL, *n;
	EMAccountEditorService *service = &emae->priv->source;
	gint row, i;
	GHashTable *extra;
	CamelURL *url;

	if (emae->priv->source.provider == NULL
	    || emae->priv->source.provider->extra_conf == NULL)
		return NULL;

	entries = emae->priv->source.provider->extra_conf;
	for (i=0;entries && entries[i].type != CAMEL_PROVIDER_CONF_END;i++)
		if (entries[i].type == CAMEL_PROVIDER_CONF_SECTION_START
		    && entries[i].name
		    && strcmp (entries[i].name, eitem->user_data) == 0)
			goto section;

	return NULL;
section:
	d (printf ("Building extra section '%s'\n", eitem->path));

	url = emae_account_url (emae, emae_service_info[service->type].account_uri_key);
	item->extra_table = g_hash_table_new (g_str_hash, g_str_equal);
	extra = g_hash_table_new (g_str_hash, g_str_equal);
	row = ((GtkTable *)parent)->nrows;

	for (;entries[i].type != CAMEL_PROVIDER_CONF_END && entries[i].type != CAMEL_PROVIDER_CONF_SECTION_END;i++) {
		if (entries[i].depname) {
			depw = g_hash_table_lookup (extra, entries[i].depname);
			if (depw)
				depl = g_object_steal_data ((GObject *)depw, "dependent-list");
		} else
			depw = NULL;

		switch (entries[i].type) {
		case CAMEL_PROVIDER_CONF_SECTION_START:
		case CAMEL_PROVIDER_CONF_SECTION_END:
			break;
		case CAMEL_PROVIDER_CONF_LABEL:
			/* FIXME: This is a hack for exchange connector, labels should be removed from confentry */
			if (!strcmp (entries[i].name, "hostname"))
				l = (GtkWidget *)emae->priv->source.hostlabel;
			else if (!strcmp (entries[i].name, "username"))
				l = (GtkWidget *)emae->priv->source.userlabel;
			else
				l = NULL;

			if (l) {
				gtk_label_set_text_with_mnemonic ((GtkLabel *)l, entries[i].text);
				if (depw)
					depl = g_slist_prepend (depl, l);
			}
			break;
		case CAMEL_PROVIDER_CONF_CHECKBOX:
			w = emae_option_toggle (service, url, entries[i].text, entries[i].name, atoi (entries[i].value));
			gtk_table_attach ((GtkTable *)parent, w, 0, 2, row, row+1, GTK_EXPAND|GTK_FILL, 0, 0, 0);
			g_hash_table_insert (extra, (gpointer)entries[i].name, w);
			if (depw)
				depl = g_slist_prepend (depl, w);
			row++;
			/* HACK: keep_on_server is stored in the e-account, but is displayed as a properly on the uri,
			   make sure they track/match here */
			if (!strcmp (entries[i].name, "keep_on_server"))
				emae_account_toggle_widget (emae, (GtkToggleButton *)w, E_ACCOUNT_SOURCE_KEEP_ON_SERVER);
			break;
		case CAMEL_PROVIDER_CONF_ENTRY:
			l = g_object_new (gtk_label_get_type (), "label", entries[i].text, "xalign", 0.0, "use_underline", TRUE, NULL);
			gtk_widget_show (l);
			w = emae_option_entry (service, url, entries[i].name, entries[i].value, l);
			gtk_table_attach ((GtkTable *)parent, l, 0, 1, row, row+1, GTK_FILL, 0, 0, 0);
			gtk_table_attach ((GtkTable *)parent, w, 1, 2, row, row+1, GTK_EXPAND|GTK_FILL, 0, 0, 0);
			if (depw) {
				depl = g_slist_prepend (depl, w);
				depl = g_slist_prepend (depl, l);
			}
			row++;
			/* FIXME: this is another hack for exchange/groupwise connector */
			g_hash_table_insert (item->extra_table, (gpointer)entries[i].name, w);
			break;
		case CAMEL_PROVIDER_CONF_CHECKSPIN:
			w = emae_option_checkspin (service, url, entries[i].name, entries[i].text, entries[i].value);
			gtk_table_attach ((GtkTable *)parent, w, 0, 2, row, row+1, GTK_EXPAND|GTK_FILL, 0, 0, 0);
			if (depw)
				depl = g_slist_prepend (depl, w);
			row++;
			break;
		case CAMEL_PROVIDER_CONF_OPTIONS:
			h = gtk_hbox_new (FALSE, 4);
			gtk_widget_show (h);
			l = g_object_new (gtk_label_get_type (), "label", entries[i].text, "xalign", 0.0, "use_underline", TRUE, NULL);
			gtk_widget_show (l);
			w = emae_option_options (service, url, entries[i].name, entries[i].value, l);
			gtk_box_pack_start (GTK_BOX (h), l, FALSE, FALSE, 0);
			gtk_box_pack_start (GTK_BOX (h), w, FALSE, FALSE, 0);
			gtk_table_attach ((GtkTable *)parent, h, 0, 2, row, row+1, GTK_EXPAND | GTK_FILL, 0, 0, 0);
			if (depw) {
				depl = g_slist_prepend (depl, h);
			}
			row++;
			break;
		default:
			break;
		}

		if (depw && depl) {
			gint act = gtk_toggle_button_get_active ((GtkToggleButton *)depw);

			g_object_set_data_full ((GObject *)depw, "dependent-list", depl, (GDestroyNotify)g_slist_free);
			for (n=depl;n;n=g_slist_next (n))
				gtk_widget_set_sensitive ((GtkWidget *)n->data, act);
		}
	}

	camel_url_free (url);

	/* Since EConfig destroys the factory widget when it changes, we
	 * need to destroy our own ones as well, and add a dummy item
	 * so it knows this section isn't empty */

	w = gtk_label_new ("");
	gtk_widget_hide (w);
	gtk_table_attach ((GtkTable *)parent, w, 0, 2, row, row+1, 0, 0, 0, 0);

	return w;
}

static GtkWidget *
<<<<<<< HEAD
emae_send_page (EConfig *ec, EConfigItem *item, GtkWidget *parent, GtkWidget *old, gpointer data)
=======
emae_send_page(EConfig *ec, EConfigItem *item, GtkWidget *parent, GtkWidget *old, gpointer data)
>>>>>>> 42e75c91
{
	EMAccountEditor *emae = data;
	EMAccountEditorPrivate *gui = emae->priv;
	GtkWidget *w;
	GladeXML *xml;
	gchar *gladefile;

	/* no transport options page at all for these types of providers */
	if (gui->source.provider && CAMEL_PROVIDER_IS_STORE_AND_TRANSPORT(gui->source.provider)) {
		memset (&gui->transport.frame, 0, ((gchar *)&gui->transport.check_dialog)-((gchar *)&gui->transport.frame));
		return NULL;
	}

	gladefile = g_build_filename (EVOLUTION_GLADEDIR,
				      "mail-config.glade",
				      NULL);
	xml = glade_xml_new (gladefile, item->label, NULL);
	g_free (gladefile);

	/* Transport */
	gui->transport.type = CAMEL_PROVIDER_TRANSPORT;
	emae_setup_service (emae, &gui->transport, xml);

	w = glade_xml_get_widget (xml, item->label);
	if (emae->type == EMAE_PAGES) {
		gtk_box_pack_start ((GtkBox *)emae->pages[2], w, TRUE, TRUE, 0);
	} else if (((EConfig *)gui->config)->type == E_CONFIG_DRUID) {
		GladeXML *druidxml;
		GtkWidget *page;

		gladefile = g_build_filename (EVOLUTION_GLADEDIR,
					      "mail-config.glade",
					      NULL);
		druidxml = glade_xml_new (gladefile, "transport_page", NULL);
		g_free (gladefile);

		page = glade_xml_get_widget (druidxml, "transport_page");

		gtk_box_pack_start ((GtkBox*)((GnomeDruidPageStandard *)page)->vbox, w, TRUE, TRUE, 0);
		w = page;
		g_object_unref (druidxml);
		gnome_druid_append_page ((GnomeDruid *)parent, (GnomeDruidPage *)page);
	} else {
		gtk_notebook_append_page ((GtkNotebook *)parent, w, gtk_label_new (_("Sending Email")));
	}

	emae_queue_widgets (emae, xml, "transport_type_table", "vbox12", "vbox183", "vbox61", NULL);

	g_object_unref (xml);

	return w;
}

static GtkWidget *
<<<<<<< HEAD
emae_defaults_page (EConfig *ec, EConfigItem *item, GtkWidget *parent, GtkWidget *old, gpointer data)
=======
emae_defaults_page(EConfig *ec, EConfigItem *item, GtkWidget *parent, GtkWidget *old, gpointer data)
>>>>>>> 42e75c91
{
	EMAccountEditor *emae = data;
	EMAccountEditorPrivate *gui = emae->priv;
	EAccount *account;
	GtkWidget *w;
	GladeXML *xml;
	gchar *gladefile;

	/*if (old)
	  return old;*/

	account = em_account_editor_get_modified_account (emae);

	gladefile = g_build_filename (EVOLUTION_GLADEDIR,
				      "mail-config.glade",
				      NULL);
	xml = glade_xml_new (gladefile, item->label, NULL);
	g_free (gladefile);

	/* Special folders */
	gui->drafts_folder_button = (GtkButton *)emae_account_folder (emae, "drafts_button", E_ACCOUNT_DRAFTS_FOLDER_URI, E_MAIL_FOLDER_DRAFTS, xml);
	gui->sent_folder_button = (GtkButton *)emae_account_folder (emae, "sent_button", E_ACCOUNT_SENT_FOLDER_URI, E_MAIL_FOLDER_SENT, xml);

	/* Special Folders "Reset Defaults" button */
	gui->restore_folders_button = (GtkButton *)glade_xml_get_widget (xml, "default_folders_button");
	g_signal_connect (gui->restore_folders_button, "clicked", G_CALLBACK (default_folders_clicked), emae);

	/* Always Cc/Bcc */
	emae_account_toggle (emae, "always_cc", E_ACCOUNT_CC_ALWAYS, xml);
	emae_account_entry (emae, "cc_addrs", E_ACCOUNT_CC_ADDRS, xml);
	emae_account_toggle (emae, "always_bcc", E_ACCOUNT_BCC_ALWAYS, xml);
	emae_account_entry (emae, "bcc_addrs", E_ACCOUNT_BCC_ADDRS, xml);

	gtk_widget_set_sensitive ((GtkWidget *)gui->drafts_folder_button, e_account_writable (account, E_ACCOUNT_DRAFTS_FOLDER_URI));

	gtk_widget_set_sensitive ( (GtkWidget *)gui->sent_folder_button,
				  e_account_writable (account, E_ACCOUNT_SENT_FOLDER_URI)
				  &&
				  (emae->priv->source.provider ? !(emae->priv->source.provider->flags & CAMEL_PROVIDER_DISABLE_SENT_FOLDER): TRUE)
				);

	gtk_widget_set_sensitive ((GtkWidget *)gui->restore_folders_button,
				 (e_account_writable (account, E_ACCOUNT_SENT_FOLDER_URI)
				  && ((emae->priv->source.provider  && !( emae->priv->source.provider->flags & CAMEL_PROVIDER_DISABLE_SENT_FOLDER))
				      || e_account_writable (account, E_ACCOUNT_DRAFTS_FOLDER_URI))));

	/* Receipt policy */
	emae_setup_receipt_policy (emae, xml);

	w = glade_xml_get_widget (xml, item->label);
	gtk_notebook_append_page ((GtkNotebook *)parent, w, gtk_label_new (_("Defaults")));

	emae_queue_widgets (emae, xml, "vbox184", "table8", NULL);

	g_object_unref (xml);

	return w;
}

static GtkWidget *
<<<<<<< HEAD
emae_security_page (EConfig *ec, EConfigItem *item, GtkWidget *parent, GtkWidget *old, gpointer data)
=======
emae_security_page(EConfig *ec, EConfigItem *item, GtkWidget *parent, GtkWidget *old, gpointer data)
>>>>>>> 42e75c91
{
	EMAccountEditor *emae = data;
#if defined (HAVE_NSS)
	EMAccountEditorPrivate *gui = emae->priv;
#endif
	GtkWidget *w;
	GladeXML *xml;
	gchar *gladefile;

	/*if (old)
	  return old;*/

	gladefile = g_build_filename (EVOLUTION_GLADEDIR,
				      "mail-config.glade",
				      NULL);
	xml = glade_xml_new (gladefile, item->label, NULL);
	g_free (gladefile);

	/* Security */
	emae_account_entry (emae, "pgp_key", E_ACCOUNT_PGP_KEY, xml);
	emae_account_toggle (emae, "pgp_encrypt_to_self", E_ACCOUNT_PGP_ENCRYPT_TO_SELF, xml);
	emae_account_toggle (emae, "pgp_always_sign", E_ACCOUNT_PGP_ALWAYS_SIGN, xml);
	emae_account_toggle (emae, "pgp_no_imip_sign", E_ACCOUNT_PGP_NO_IMIP_SIGN, xml);
	emae_account_toggle (emae, "pgp_always_trust", E_ACCOUNT_PGP_ALWAYS_TRUST, xml);

#if defined (HAVE_NSS)
	/* TODO: this should handle its entry separately? */
	gui->smime_sign_key = emae_account_entry (emae, "smime_sign_key", E_ACCOUNT_SMIME_SIGN_KEY, xml);
	gui->smime_sign_key_select = (GtkButton *)glade_xml_get_widget (xml, "smime_sign_key_select");
	gui->smime_sign_key_clear = (GtkButton *)glade_xml_get_widget (xml, "smime_sign_key_clear");
	g_signal_connect (gui->smime_sign_key_select, "clicked", G_CALLBACK(smime_sign_key_select), emae);
	g_signal_connect (gui->smime_sign_key_clear, "clicked", G_CALLBACK(smime_sign_key_clear), emae);

	gui->smime_sign_default = emae_account_toggle (emae, "smime_sign_default", E_ACCOUNT_SMIME_SIGN_DEFAULT, xml);

	gui->smime_encrypt_key = emae_account_entry (emae, "smime_encrypt_key", E_ACCOUNT_SMIME_ENCRYPT_KEY, xml);
	gui->smime_encrypt_key_select = (GtkButton *)glade_xml_get_widget (xml, "smime_encrypt_key_select");
	gui->smime_encrypt_key_clear = (GtkButton *)glade_xml_get_widget (xml, "smime_encrypt_key_clear");
	g_signal_connect (gui->smime_encrypt_key_select, "clicked", G_CALLBACK(smime_encrypt_key_select), emae);
	g_signal_connect (gui->smime_encrypt_key_clear, "clicked", G_CALLBACK(smime_encrypt_key_clear), emae);

	gui->smime_encrypt_default = emae_account_toggle (emae, "smime_encrypt_default", E_ACCOUNT_SMIME_ENCRYPT_DEFAULT, xml);
	gui->smime_encrypt_to_self = emae_account_toggle (emae, "smime_encrypt_to_self", E_ACCOUNT_SMIME_ENCRYPT_TO_SELF, xml);
	smime_changed (emae);
#else
	{
		/* Since we don't have NSS, hide the S/MIME config options */
		GtkWidget *frame;

		frame = glade_xml_get_widget (xml, "smime_vbox");
		gtk_widget_destroy (frame);
	}
#endif /* HAVE_NSS */

	w = glade_xml_get_widget (xml, item->label);
	gtk_notebook_append_page ((GtkNotebook *)parent, w, gtk_label_new (_("Security")));

	g_object_unref (xml);

	return w;
}

static GtkWidget *
<<<<<<< HEAD
emae_widget_glade (EConfig *ec, EConfigItem *item, GtkWidget *parent, GtkWidget *old, gpointer data)
=======
emae_widget_glade(EConfig *ec, EConfigItem *item, GtkWidget *parent, GtkWidget *old, gpointer data)
>>>>>>> 42e75c91
{
	EMAccountEditor *emae = data;
	gint i;

	for (i=0;emae->priv->widgets[i];i++)
		if (!strcmp (emae->priv->widgets_name[i], item->label))
			return emae->priv->widgets[i];

	g_warning ("Mail account widget '%s' not found", item->label);

	return NULL;
}

/* plugin meta-data for "org.gnome.evolution.mail.config.accountEditor" */
static EMConfigItem emae_editor_items[] = {
	{ E_CONFIG_BOOK, (gchar *) "" },
	{ E_CONFIG_PAGE, (gchar *) "00.identity", (gchar *) "vboxIdentityBorder", emae_identity_page },
	{ E_CONFIG_SECTION, (gchar *) "00.identity/00.name", (gchar *) "account_vbox", emae_widget_glade },
	{ E_CONFIG_SECTION_TABLE, (gchar *) "00.identity/10.required", (gchar *) "identity_required_table", emae_widget_glade },
	{ E_CONFIG_SECTION_TABLE, (gchar *) "00.identity/20.info", (gchar *) "identity_optional_table", emae_widget_glade },

	{ E_CONFIG_PAGE, (gchar *) "10.receive", (gchar *) "vboxSourceBorder", emae_receive_page },
	{ E_CONFIG_SECTION_TABLE, (gchar *) "10.receive/00.type", (gchar *) "source_type_table", emae_widget_glade },
	{ E_CONFIG_SECTION_TABLE, (gchar *) "10.receive/10.config", (gchar *) "table4", emae_widget_glade },
	{ E_CONFIG_SECTION, (gchar *) "10.receive/20.security", (gchar *) "vbox181", emae_widget_glade },
	{ E_CONFIG_SECTION, (gchar *) "10.receive/30.auth", (gchar *) "vbox179", emae_widget_glade },

	/* Most sections for this is auto-generated from the camel config */
	{ E_CONFIG_PAGE, (gchar *) "20.receive_options", (gchar *) N_("Receiving Options"), },
	{ E_CONFIG_SECTION_TABLE, (gchar *) "20.receive_options/10.mailcheck", (gchar *) N_("Checking for New Messages"), },
	{ E_CONFIG_ITEM_TABLE, (gchar *) "20.receive_options/10.mailcheck/00.autocheck", NULL, emae_receive_options_item, },

	{ E_CONFIG_PAGE, (gchar *) "30.send", (gchar *) "vboxTransportBorder", emae_send_page },
	{ E_CONFIG_SECTION_TABLE, (gchar *) "30.send/00.type", (gchar *) "transport_type_table", emae_widget_glade },
	{ E_CONFIG_SECTION, (gchar *) "30.send/10.config", (gchar *) "vbox12", emae_widget_glade },
	{ E_CONFIG_SECTION, (gchar *) "30.send/20.security", (gchar *) "vbox183", emae_widget_glade },
	{ E_CONFIG_SECTION, (gchar *) "30.send/30.auth", (gchar *) "vbox61", emae_widget_glade },

	{ E_CONFIG_PAGE, (gchar *) "40.defaults", (gchar *) "vboxFoldersBorder", emae_defaults_page },
	{ E_CONFIG_SECTION, (gchar *) "40.defaults/00.folders", (gchar *) "vbox184", emae_widget_glade },
	{ E_CONFIG_SECTION_TABLE, (gchar *) "40.defaults/10.composing", (gchar *) "table8", emae_widget_glade },

	{ E_CONFIG_PAGE, (gchar *) "50.security", (gchar *) "vboxSecurityBorder", emae_security_page },
	/* 1x1 table (!) not vbox: { E_CONFIG_SECTION, "50.security/00.gpg", "table19", emae_widget_glade }, */
	/* table not vbox: { E_CONFIG_SECTION, "50.security/10.smime", "smime_table", emae_widget_glade }, */
	{ 0 },
};
static gboolean emae_editor_items_translated = FALSE;

static GtkWidget *
<<<<<<< HEAD
emae_management_page (EConfig *ec, EConfigItem *item, GtkWidget *parent, GtkWidget *old, gpointer data)
=======
emae_management_page(EConfig *ec, EConfigItem *item, GtkWidget *parent, GtkWidget *old, gpointer data)
>>>>>>> 42e75c91
{
	EMAccountEditor *emae = data;
	EMAccountEditorPrivate *gui = emae->priv;
	GtkWidget *w;

	w = gui->management_frame;
	if (((EConfig *)gui->config)->type == E_CONFIG_DRUID) {
		GladeXML *druidxml;
		GtkWidget *page;
		gchar *gladefile;

		gladefile = g_build_filename (EVOLUTION_GLADEDIR,
					      "mail-config.glade",
					      NULL);
		druidxml = glade_xml_new (gladefile, "management_page", NULL);
		g_free (gladefile);

		page = glade_xml_get_widget (druidxml, "management_page");

		gtk_widget_reparent (w, ((GnomeDruidPageStandard *)page)->vbox);
		w = page;
		g_object_unref (druidxml);
		gnome_druid_append_page ((GnomeDruid *)parent, (GnomeDruidPage *)page);
	}

	return w;
}

static GtkWidget *
<<<<<<< HEAD
emae_widget_druid_glade (EConfig *ec, EConfigItem *item, GtkWidget *parent, GtkWidget *old, gpointer data)
=======
emae_widget_druid_glade(EConfig *ec, EConfigItem *item, GtkWidget *parent, GtkWidget *old, gpointer data)
>>>>>>> 42e75c91
{
	GladeXML *druidxml;
	GtkWidget *w;
	gchar *gladefile;
	EMAccountEditor *emae = (EMAccountEditor *)data;

	if (emae->type == EMAE_PAGES)
		return NULL;

	gladefile = g_build_filename (EVOLUTION_GLADEDIR,
				      "mail-config.glade",
				      NULL);
	druidxml = glade_xml_new (gladefile, item->label, NULL);
	g_free (gladefile);

	w = glade_xml_get_widget (druidxml, item->label);
	/* i think the glade file has issues, we need to show all on at least the end page */
	gtk_widget_show_all (w);
	g_object_unref (druidxml);

	gnome_druid_append_page ((GnomeDruid *)parent, (GnomeDruidPage *)w);

	return w;
}

/* plugin meta-data for "org.gnome.evolution.mail.config.accountDruid" */
static EMConfigItem emae_druid_items[] = {
	{ E_CONFIG_DRUID, (gchar *) "" },
	{ E_CONFIG_PAGE_START, (gchar *) "0.start", (gchar *) "start_page", emae_widget_druid_glade },

	{ E_CONFIG_PAGE, (gchar *) "00.identity", (gchar *) "vboxIdentityBorder", emae_identity_page },
	{ E_CONFIG_SECTION, (gchar *) "00.identity/00.name", (gchar *) "account_vbox", emae_widget_glade },
	{ E_CONFIG_SECTION_TABLE, (gchar *) "00.identity/10.required", (gchar *) "identity_required_table", emae_widget_glade },
	{ E_CONFIG_SECTION_TABLE, (gchar *) "00.identity/20.info", (gchar *) "identity_optional_table", emae_widget_glade },

	{ E_CONFIG_PAGE, (gchar *) "10.receive", (gchar *) "vboxSourceBorder", emae_receive_page },
	{ E_CONFIG_SECTION_TABLE, (gchar *) "10.receive/00.type", (gchar *) "source_type_table", emae_widget_glade },
	{ E_CONFIG_SECTION_TABLE, (gchar *) "10.receive/10.config", (gchar *) "table4", emae_widget_glade },
	{ E_CONFIG_SECTION, (gchar *) "10.receive/20.security", (gchar *) "vbox181", emae_widget_glade },
	{ E_CONFIG_SECTION, (gchar *) "10.receive/30.auth", (gchar *) "vbox179", emae_widget_glade },

	/* Most sections for this is auto-generated fromt the camel config */
	{ E_CONFIG_PAGE, (gchar *) "20.receive_options", (gchar *) N_("Receiving Options"), },
	{ E_CONFIG_SECTION_TABLE, (gchar *) "20.receive_options/10.mailcheck", (gchar *) N_("Checking for New Messages"), },
	{ E_CONFIG_ITEM_TABLE, (gchar *) "20.receive_options/10.mailcheck/00.autocheck", NULL, emae_receive_options_item, },

	{ E_CONFIG_PAGE, (gchar *) "30.send", (gchar *) "vboxTransportBorder", emae_send_page },
	{ E_CONFIG_SECTION_TABLE, (gchar *) "30.send/00.type", (gchar *) "transport_type_table", emae_widget_glade },
	{ E_CONFIG_SECTION, (gchar *) "30.send/10.config", (gchar *) "vbox12", emae_widget_glade },
	{ E_CONFIG_SECTION, (gchar *) "30.send/20.security", (gchar *) "vbox183", emae_widget_glade },
	{ E_CONFIG_SECTION, (gchar *) "30.send/30.auth", (gchar *) "vbox61", emae_widget_glade },

	{ E_CONFIG_PAGE, (gchar *) "40.management", (gchar *) "management_frame", emae_management_page },

	{ E_CONFIG_PAGE_FINISH, (gchar *) "999.end", (gchar *) "finish_page", emae_widget_druid_glade },
	{ 0 },
};
static gboolean emae_druid_items_translated = FALSE;

static void
emae_free (EConfig *ec, GSList *items, gpointer data)
{
	g_slist_free (items);
}

static void
emae_free_auto (EConfig *ec, GSList *items, gpointer data)
{
	GSList *l, *n;

	for (l=items;l;) {
		struct _receive_options_item *item = l->data;

		n = g_slist_next (l);
		g_free (item->item.path);
		if (item->extra_table)
			g_hash_table_destroy (item->extra_table);
		g_free (item);
		g_slist_free_1(l);
		l = n;
	}
}

static gboolean
emae_service_complete (EMAccountEditor *emae, EMAccountEditorService *service)
{
	EAccount *account;
	CamelURL *url;
	gint ok = TRUE;
	const gchar *uri;

	if (service->provider == NULL)
		return TRUE;

	account = em_account_editor_get_modified_account (emae);

	uri = e_account_get_string (account, emae_service_info[service->type].account_uri_key);
	if (uri == NULL || (url = camel_url_new (uri, NULL)) == NULL)
		return FALSE;

	if (CAMEL_PROVIDER_NEEDS(service->provider, CAMEL_URL_PART_HOST)) {
		if (url->host == NULL || url->host[0] == 0)
			ok = FALSE;
	}
	/* We only need the user if the service needs auth as well, i think */
	if (ok
	    && (service->needs_auth == NULL
		|| CAMEL_PROVIDER_NEEDS(service->provider, CAMEL_URL_PART_AUTH)
		|| gtk_toggle_button_get_active (service->needs_auth))
	    && CAMEL_PROVIDER_NEEDS(service->provider, CAMEL_URL_PART_USER)
	    && (url->user == NULL || url->user[0] == 0))
		ok = FALSE;

	if (ok
	    && CAMEL_PROVIDER_NEEDS(service->provider, CAMEL_URL_PART_PATH)
	    && (url->path == NULL || url->path[0] == 0))
		ok = FALSE;

	camel_url_free (url);

	return ok;
}

enum {
	GMAIL = 0,
	YAHOO,
	AOL
};
struct _server_prefill {
	const gchar *key;
	const gchar *recv;
	const gchar *send;
	const gchar *proto;
	const gchar *ssl;
} mail_servers [] = {
	{"gmail", "imap.gmail.com", "smtp.gmail.com", "imap", "always"},
	{"yahoo", "pop3.yahoo.com", "smtp.yahoo.com", "pop", "never"},
	{"aol", "imap.aol.com", "smtp.aol.com", "pop", "never"},
	{"msn", "pop3.email.msn.com", "smtp.email.msn.com", "pop", "never"}
};

static gint
check_servers (gchar *server)
{
	gint len = G_N_ELEMENTS(mail_servers), i;

	for (i=0; i<len; i++) {
		if (strstr (server, mail_servers[i].key) != NULL)
			return i;
	}

	return -1;
}

static gboolean
emae_check_complete (EConfig *ec, const gchar *pageid, gpointer data)
{
	EMAccountEditor *emae = data;
	EAccount *account;
	EAccount *original_account;
	gint ok = TRUE;
	const gchar *tmp;
	EAccount *ea;
	gboolean refresh = FALSE;
	gboolean edit = emae->original != NULL;

	account = em_account_editor_get_modified_account (emae);
	original_account = em_account_editor_get_modified_account (emae);

	/* We use the page-check of various pages to 'prepare' or
	   pre-load their values, only in the druid */
	if (pageid
	    && ((EConfig *)emae->priv->config)->type == E_CONFIG_DRUID) {
		if (!strcmp (pageid, "00.identity")) {
			if (!emae->priv->identity_set) {
				gchar *uname;

				emae->priv->identity_set = 1;
#ifndef G_OS_WIN32
				uname = g_locale_to_utf8(g_get_real_name (), -1, NULL, NULL, NULL);
#else
				uname = g_strdup (g_get_real_name ());
#endif
				if (uname) {
					gtk_entry_set_text (emae->priv->identity_entries[1], uname);
					g_free (uname);
				}
			}
		} else if (!strcmp (pageid, "10.receive")) {
			if (!emae->priv->receive_set) {
				gchar *user, *at;
				gint index;
				gchar *uri = g_strdup (e_account_get_string (account, E_ACCOUNT_SOURCE_URL));
				CamelURL *url;

				emae->priv->receive_set = 1;
				tmp = (gchar *)e_account_get_string (account, E_ACCOUNT_ID_ADDRESS);
				at = strchr (tmp, '@');
				user = g_alloca (at-tmp+1);
				memcpy (user, tmp, at-tmp);
				user[at-tmp] = 0;
				at++;

<<<<<<< HEAD
				index = check_servers (at);
				gtk_entry_set_text (emae->priv->source.username, user);
				gtk_entry_set_text (emae->priv->transport.username, user);
				if (uri && (url = camel_url_new (uri, NULL)) != NULL) {
=======
				index = check_servers(at);
				gtk_entry_set_text(emae->priv->source.username, user);
				gtk_entry_set_text(emae->priv->transport.username, user);
				if (!edit && uri && (url = camel_url_new(uri, NULL)) != NULL) {
>>>>>>> 42e75c91
					refresh = TRUE;
					camel_url_set_protocol (url, mail_servers[index].proto);
					camel_url_set_param (url, "use_ssl", mail_servers[index].ssl);
					camel_url_set_host (url, mail_servers[index].recv);
					camel_url_set_user (url, user);
					gtk_entry_set_text (emae->priv->source.hostname, mail_servers[index].recv);
					gtk_entry_set_text (emae->priv->transport.hostname, mail_servers[index].send);
					uri = camel_url_to_string (url, 0);
					e_account_set_string (account, E_ACCOUNT_SOURCE_URL, uri);

					g_free (uri);
					camel_url_free (url);
				}

			}
		} else if (!strcmp (pageid, "30.send")) {
				CamelURL *url;
				gchar *at, *user;
				gint index;
				gchar *uri = (gchar *)e_account_get_string (account, E_ACCOUNT_TRANSPORT_URL);

				tmp = e_account_get_string (account, E_ACCOUNT_ID_ADDRESS);
				at = strchr (tmp, '@');
				user = g_alloca (at-tmp+1);
				memcpy (user, tmp, at-tmp);
				user[at-tmp] = 0;
				at++;

				index = check_servers (at);
				if (uri  && (url = camel_url_new (uri, NULL)) != NULL) {
					refresh = TRUE;
					camel_url_set_protocol (url, "smtp");
					camel_url_set_param (url, "use_ssl", mail_servers[index].ssl);
					camel_url_set_host (url, mail_servers[index].send);
					camel_url_set_user (url, user);
					uri = camel_url_to_string (url, 0);
					e_account_set_string (account, E_ACCOUNT_TRANSPORT_URL, uri);
					g_free (uri);
					camel_url_free (url);
				} else {
					g_warning ("buz2\n");
				}

		} else if (!strcmp (pageid, "20.receive_options")) {
			if (emae->priv->source.provider
			    && emae->priv->extra_provider != emae->priv->source.provider) {
				emae->priv->extra_provider = emae->priv->source.provider;
				emae_auto_detect (emae);
			}
		} else if (!strcmp (pageid, "40.management")) {
			if (!emae->priv->management_set) {
				gchar *template;
				guint i = 0, len;

				emae->priv->management_set = 1;
				tmp = e_account_get_string (account, E_ACCOUNT_ID_ADDRESS);
				len = strlen (tmp);
				template = alloca (len + 14);
				strcpy (template, tmp);
				while (e_get_account_by_name (template))
					sprintf (template + len, " (%d)", i++);

				gtk_entry_set_text (emae->priv->identity_entries[0], template);
			}
		}
	}

	/*
	   Setting a flag on the Account if it is marked as default. It is done in this way instead of
	   using a temporary variable so as to keep track of which account is marked as default in case of
	   editing multiple accounts at a time
	 */
	if (gtk_toggle_button_get_active (emae->priv->default_account))
		g_object_set_data (G_OBJECT (account), "default_flagged", GINT_TO_POINTER(1));

	if (pageid == NULL || !strcmp (pageid, "00.identity")) {
		/* TODO: check the account name is set, and unique in the account list */
		ok = (tmp = e_account_get_string (account, E_ACCOUNT_ID_NAME))
			&& tmp[0]
			&& (tmp = e_account_get_string (account, E_ACCOUNT_ID_ADDRESS))
			&& is_email (tmp)
			&& ((tmp = e_account_get_string (account, E_ACCOUNT_ID_REPLY_TO)) == NULL
			    || tmp[0] == 0
			    || is_email (tmp));
		if (!ok) {
			d (printf ("identity incomplete\n"));
		}
	}

	if (ok && (pageid == NULL || !strcmp (pageid, "10.receive"))) {
		if (emae->type == EMAE_PAGES && refresh) {
			emae_refresh_providers (emae, &emae->priv->source);
		}
		ok = emae_service_complete (emae, &emae->priv->source);
		if (!ok) {
			d (printf ("receive page incomplete\n"));
		}
	}

	if (ok && (pageid == NULL || !strcmp (pageid, "30.send"))) {
		if (emae->type == EMAE_PAGES && refresh) {
			emae_refresh_providers (emae, &emae->priv->transport);
		}
		ok = emae_service_complete (emae, &emae->priv->transport);
		if (!ok) {
			d (printf ("send page incomplete\n"));
		}
	}

	if (ok && (pageid == NULL || !strcmp (pageid, "40.management"))) {
		ok = (tmp = e_account_get_string (account, E_ACCOUNT_NAME))
			&& tmp[0]
			&& ((ea = e_get_account_by_name (tmp)) == NULL
			    || ea == original_account);
		if (!ok) {
			d (printf ("management page incomplete\n"));
		}
	}

	return ok;
}

void
em_account_editor_check (EMAccountEditor *emae, const gchar *page)
{
	emae_check_complete ((EConfig *)emae->config, page, emae);
}

/* HACK: FIXME: the component should listen to the account object directly */
static void
add_new_store (gchar *uri, CamelStore *store, gpointer user_data)
{
#if 0  /* KILL-BONOBO: Try to actually fix this? */
	MailComponent *component = mail_component_peek ();
	EAccount *account = user_data;

	if (store == NULL)
		return;

	mail_component_add_store (component, store, account->name);
#endif
}

static void
emae_commit (EConfig *ec, GSList *items, gpointer data)
{
	EMAccountEditor *emae = data;
	EAccountList *accounts = e_get_account_list ();
	EAccount *account;
	EAccount *modified_account;
	EAccount *original_account;

	/* the mail-config*acconts* api needs a lot of work */

	modified_account = em_account_editor_get_modified_account (emae);
	original_account = em_account_editor_get_original_account (emae);

	if (original_account != NULL) {
		d (printf ("Committing account '%s'\n", e_account_get_string (modified_account, E_ACCOUNT_NAME)));
		e_account_import (original_account, modified_account);
		account = original_account;
		e_account_list_change (accounts, account);
	} else {
		d (printf ("Adding new account '%s'\n", e_account_get_string (account, E_ACCOUNT_NAME)));
		e_account_list_add (accounts, modified_account);
		account = modified_account;

		/* HACK: this will add the account to the folder tree.
		   We should just be listening to the account list directly for changed events */
		if (account->enabled
		    && emae->priv->source.provider
		    && (emae->priv->source.provider->flags & CAMEL_PROVIDER_IS_STORAGE))
			mail_get_store (e_account_get_string (modified_account, E_ACCOUNT_SOURCE_URL), NULL, add_new_store, account);
	}

	if (gtk_toggle_button_get_active (emae->priv->default_account))
		e_account_list_set_default (accounts, account);

	e_account_list_save (accounts);
}

void
em_account_editor_commit (EMAccountEditor *emae)
{
	emae_commit ((EConfig *)emae->config, NULL, emae);
}

static void
emae_editor_destroyed (GtkWidget *dialog, EMAccountEditor *emae)
{
	emae->editor = NULL;
	g_object_unref (emae);
}

static void
em_account_editor_construct (EMAccountEditor *emae, EMAccountEditorType type, const gchar *id)
{
	EMAccountEditorPrivate *gui = emae->priv;
	EAccount *account;
	gint i, index;
	GSList *l;
	GList *prov;
	EMConfig *ec;
	EMConfigTargetAccount *target;
	GHashTable *have;
	EConfigItem *items;

	emae->type = type;

	/* sort the providers, remote first */
	gui->providers = g_list_sort (camel_provider_list (TRUE), (GCompareFunc)provider_compare);

	if (type == EMAE_NOTEBOOK) {
		ec = em_config_new (E_CONFIG_BOOK, id);
		items = emae_editor_items;
		if (!emae_editor_items_translated) {
			for (i=0;items[i].path;i++) {
				if (items[i].label)
					items[i].label = gettext (items[i].label);
			}
			emae_editor_items_translated = TRUE;
		}
	} else {
		ec = em_config_new (E_CONFIG_DRUID, id);
		items = emae_druid_items;
		if (!emae_druid_items_translated) {
			for (i=0;items[i].path;i++) {
				if (items[i].label)
					items[i].label = _(items[i].label);
			}
			emae_druid_items_translated = TRUE;
		}
	}

	emae->config = gui->config = ec;
	l = NULL;
	for (i=0;items[i].path;i++)
		l = g_slist_prepend (l, &items[i]);
	e_config_add_items ((EConfig *)ec, l, emae_commit, NULL, emae_free, emae);

	/* This is kinda yuck, we're dynamically mapping from the 'old style' extensibility api to the new one */
	l = NULL;
	have = g_hash_table_new (g_str_hash, g_str_equal);
	index = 20;
	for (prov=gui->providers;prov;prov=g_list_next (prov)) {
		CamelProviderConfEntry *entries = ((CamelProvider *)prov->data)->extra_conf;

		for (i=0;entries && entries[i].type != CAMEL_PROVIDER_CONF_END;i++) {
			struct _receive_options_item *item;
			const gchar *name = entries[i].name;
			gint myindex = index;

			if (entries[i].type != CAMEL_PROVIDER_CONF_SECTION_START
			    || name == NULL
			    || g_hash_table_lookup (have, name))
				continue;

			/* override mailcheck since we also insert our own mailcheck item at this index */
			if (name && !strcmp (name, "mailcheck"))
				myindex = 10;

			item = g_malloc0(sizeof (*item));
			item->item.type = E_CONFIG_SECTION_TABLE;
			item->item.path = g_strdup_printf ("20.receive_options/%02d.%s", myindex, name?name:"unnamed");
			item->item.label = g_strdup (entries[i].text);

			l = g_slist_prepend (l, item);

			item = g_malloc0(sizeof (*item));
			item->item.type = E_CONFIG_ITEM_TABLE;
			item->item.path = g_strdup_printf ("20.receive_options/%02d.%s/80.camelitem", myindex, name?name:"unnamed");
			item->item.factory = emae_receive_options_extra_item;
			item->item.user_data = g_strdup (entries[i].name);

			l = g_slist_prepend (l, item);

			index += 10;
			g_hash_table_insert (have, (gpointer)entries[i].name, have);
		}
	}
	g_hash_table_destroy (have);
	e_config_add_items ((EConfig *)ec, l, NULL, NULL, emae_free_auto, emae);
	gui->extra_items = l;

	e_config_add_page_check ((EConfig *)ec, NULL, emae_check_complete, emae);

	account = em_account_editor_get_modified_account (emae);
	target = em_config_target_new_account (ec, account);
	e_config_set_target ((EConfig *)ec, (EConfigTarget *)target);

	if (type != EMAE_PAGES) {
		emae->editor = e_config_create_window ((EConfig *)ec, NULL, type==EMAE_NOTEBOOK?_("Account Editor"):_("Evolution Account Assistant"));
		g_signal_connect (emae->editor, "destroy", G_CALLBACK(emae_editor_destroyed), emae);
	} else {
		e_config_create_widget ((EConfig *)ec);
	}
}<|MERGE_RESOLUTION|>--- conflicted
+++ resolved
@@ -131,13 +131,10 @@
 } EMAccountEditorService;
 
 struct _EMAccountEditorPrivate {
-<<<<<<< HEAD
 
 	EAccount *modified_account;
 	EAccount *original_account;
 
-=======
->>>>>>> 42e75c91
 	struct _EMConfig *config;
 	GList *providers;
 
@@ -2083,11 +2080,7 @@
 }
 
 static GtkWidget *
-<<<<<<< HEAD
 emae_identity_page (EConfig *ec, EConfigItem *item, GtkWidget *parent, GtkWidget *old, gpointer data)
-=======
-emae_identity_page(EConfig *ec, EConfigItem *item, GtkWidget *parent, GtkWidget *old, gpointer data)
->>>>>>> 42e75c91
 {
 	EMAccountEditor *emae = data;
 	EMAccountEditorPrivate *gui = emae->priv;
@@ -2162,11 +2155,7 @@
 }
 
 static GtkWidget *
-<<<<<<< HEAD
 emae_receive_page (EConfig *ec, EConfigItem *item, GtkWidget *parent, GtkWidget *old, gpointer data)
-=======
-emae_receive_page(EConfig *ec, EConfigItem *item, GtkWidget *parent, GtkWidget *old, gpointer data)
->>>>>>> 42e75c91
 {
 	EMAccountEditor *emae = data;
 	EMAccountEditorPrivate *gui = emae->priv;
@@ -2461,11 +2450,7 @@
 }
 
 static GtkWidget *
-<<<<<<< HEAD
 emae_receive_options_item (EConfig *ec, EConfigItem *item, GtkWidget *parent, GtkWidget *old, gpointer data)
-=======
-emae_receive_options_item(EConfig *ec, EConfigItem *item, GtkWidget *parent, GtkWidget *old, gpointer data)
->>>>>>> 42e75c91
 {
 	EMAccountEditor *emae = data;
 	GtkWidget *w, *box, *spin;
@@ -2502,11 +2487,7 @@
 }
 
 static GtkWidget *
-<<<<<<< HEAD
 emae_receive_options_extra_item (EConfig *ec, EConfigItem *eitem, GtkWidget *parent, GtkWidget *old, gpointer data)
-=======
-emae_receive_options_extra_item(EConfig *ec, EConfigItem *eitem, GtkWidget *parent, GtkWidget *old, gpointer data)
->>>>>>> 42e75c91
 {
 	EMAccountEditor *emae = data;
 	struct _receive_options_item *item = (struct _receive_options_item *)eitem;
@@ -2640,11 +2621,7 @@
 }
 
 static GtkWidget *
-<<<<<<< HEAD
 emae_send_page (EConfig *ec, EConfigItem *item, GtkWidget *parent, GtkWidget *old, gpointer data)
-=======
-emae_send_page(EConfig *ec, EConfigItem *item, GtkWidget *parent, GtkWidget *old, gpointer data)
->>>>>>> 42e75c91
 {
 	EMAccountEditor *emae = data;
 	EMAccountEditorPrivate *gui = emae->priv;
@@ -2699,11 +2676,7 @@
 }
 
 static GtkWidget *
-<<<<<<< HEAD
 emae_defaults_page (EConfig *ec, EConfigItem *item, GtkWidget *parent, GtkWidget *old, gpointer data)
-=======
-emae_defaults_page(EConfig *ec, EConfigItem *item, GtkWidget *parent, GtkWidget *old, gpointer data)
->>>>>>> 42e75c91
 {
 	EMAccountEditor *emae = data;
 	EMAccountEditorPrivate *gui = emae->priv;
@@ -2764,11 +2737,7 @@
 }
 
 static GtkWidget *
-<<<<<<< HEAD
 emae_security_page (EConfig *ec, EConfigItem *item, GtkWidget *parent, GtkWidget *old, gpointer data)
-=======
-emae_security_page(EConfig *ec, EConfigItem *item, GtkWidget *parent, GtkWidget *old, gpointer data)
->>>>>>> 42e75c91
 {
 	EMAccountEditor *emae = data;
 #if defined (HAVE_NSS)
@@ -2832,11 +2801,7 @@
 }
 
 static GtkWidget *
-<<<<<<< HEAD
 emae_widget_glade (EConfig *ec, EConfigItem *item, GtkWidget *parent, GtkWidget *old, gpointer data)
-=======
-emae_widget_glade(EConfig *ec, EConfigItem *item, GtkWidget *parent, GtkWidget *old, gpointer data)
->>>>>>> 42e75c91
 {
 	EMAccountEditor *emae = data;
 	gint i;
@@ -2887,11 +2852,7 @@
 static gboolean emae_editor_items_translated = FALSE;
 
 static GtkWidget *
-<<<<<<< HEAD
 emae_management_page (EConfig *ec, EConfigItem *item, GtkWidget *parent, GtkWidget *old, gpointer data)
-=======
-emae_management_page(EConfig *ec, EConfigItem *item, GtkWidget *parent, GtkWidget *old, gpointer data)
->>>>>>> 42e75c91
 {
 	EMAccountEditor *emae = data;
 	EMAccountEditorPrivate *gui = emae->priv;
@@ -2921,11 +2882,7 @@
 }
 
 static GtkWidget *
-<<<<<<< HEAD
 emae_widget_druid_glade (EConfig *ec, EConfigItem *item, GtkWidget *parent, GtkWidget *old, gpointer data)
-=======
-emae_widget_druid_glade(EConfig *ec, EConfigItem *item, GtkWidget *parent, GtkWidget *old, gpointer data)
->>>>>>> 42e75c91
 {
 	GladeXML *druidxml;
 	GtkWidget *w;
@@ -3090,10 +3047,11 @@
 	const gchar *tmp;
 	EAccount *ea;
 	gboolean refresh = FALSE;
-	gboolean edit = emae->original != NULL;
+	gboolean edit;
 
 	account = em_account_editor_get_modified_account (emae);
 	original_account = em_account_editor_get_modified_account (emae);
+	edit = (original_account != NULL);
 
 	/* We use the page-check of various pages to 'prepare' or
 	   pre-load their values, only in the druid */
@@ -3129,17 +3087,10 @@
 				user[at-tmp] = 0;
 				at++;
 
-<<<<<<< HEAD
 				index = check_servers (at);
 				gtk_entry_set_text (emae->priv->source.username, user);
 				gtk_entry_set_text (emae->priv->transport.username, user);
-				if (uri && (url = camel_url_new (uri, NULL)) != NULL) {
-=======
-				index = check_servers(at);
-				gtk_entry_set_text(emae->priv->source.username, user);
-				gtk_entry_set_text(emae->priv->transport.username, user);
-				if (!edit && uri && (url = camel_url_new(uri, NULL)) != NULL) {
->>>>>>> 42e75c91
+				if (!edit && uri && (url = camel_url_new (uri, NULL)) != NULL) {
 					refresh = TRUE;
 					camel_url_set_protocol (url, mail_servers[index].proto);
 					camel_url_set_param (url, "use_ssl", mail_servers[index].ssl);
