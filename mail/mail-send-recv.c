/*
 * This program is free software; you can redistribute it and/or
 * modify it under the terms of the GNU Lesser General Public
 * License as published by the Free Software Foundation; either
 * version 2 of the License, or (at your option) version 3.
 *
 * This program is distributed in the hope that it will be useful,
 * but WITHOUT ANY WARRANTY; without even the implied warranty of
 * MERCHANTABILITY or FITNESS FOR A PARTICULAR PURPOSE.  See the GNU
 * Lesser General Public License for more details.
 *
 * You should have received a copy of the GNU Lesser General Public
 * License along with the program; if not, see <http://www.gnu.org/licenses/>
 *
 *
 * Authors:
 *		Michael Zucchi <NotZed@ximian.com>
 *
 * Copyright (C) 1999-2008 Novell, Inc. (www.novell.com)
 *
 */

#ifdef HAVE_CONFIG_H
#include <config.h>
#endif

#include <stdio.h>
#include <string.h>

#include <glib/gi18n.h>

#include "libedataserver/e-account-list.h"

#include "em-filter-rule.h"
#include "camel/camel-filter-driver.h"
#include "camel/camel-folder.h"
#include "camel/camel-operation.h"
#include "camel/camel-store.h"

#include "mail-mt.h"
#include "mail-config.h"
#include "mail-session.h"
#include "mail-tools.h"
#include "mail-ops.h"
#include "mail-send-recv.h"
#include "mail-folder-cache.h"
#include "em-event.h"

#include "shell/e-shell.h"
#include "e-util/e-account-utils.h"
#include "e-util/gconf-bridge.h"

#include "e-mail-local.h"

#define d(x)

/* ms between status updates to the gui */
#define STATUS_TIMEOUT (250)

/* pseudo-uri to key the send task on */
#define SEND_URI_KEY "send-task:"

/* Prefix for window size GConf keys */
#define GCONF_KEY_PREFIX "/apps/evolution/mail/send_recv"

/* send/receive email */

/* ********************************************************************** */
/*  This stuff below is independent of the stuff above */

/* this stuff is used to keep track of which folders filters have accessed, and
   what not. the thaw/refreeze thing doesn't really seem to work though */
struct _folder_info {
	gchar *uri;
	CamelFolder *folder;
	time_t update;
	gint count;		/* how many times updated, to slow it down as we go, if we have lots */
};

struct _send_data {
	GList *infos;

	GtkDialog *gd;
	gint cancelled;

	CamelFolder *inbox;	/* since we're never asked to update this one, do it ourselves */
	time_t inbox_update;

	GMutex *lock;
	GHashTable *folders;

	GHashTable *active;	/* send_info's by uri */
};

typedef enum {
	SEND_RECEIVE,		/* receiver */
	SEND_SEND,		/* sender */
	SEND_UPDATE,		/* imap-like 'just update folder info' */
	SEND_INVALID
} send_info_t;

typedef enum {
	SEND_ACTIVE,
	SEND_CANCELLED,
	SEND_COMPLETE
} send_state_t;

struct _send_info {
	send_info_t type;		/* 0 = fetch, 1 = send */
	CamelOperation *cancel;
	gchar *uri;
	gboolean keep_on_server;
	send_state_t state;
	GtkWidget *progress_bar;
	GtkWidget *cancel_button;
	GtkWidget *status_label;

	gint again;		/* need to run send again */

	gint timeout_id;
	gchar *what;
	gint pc;

	/*time_t update;*/
	struct _send_data *data;
};

static CamelFolder *receive_get_folder(CamelFilterDriver *d, const gchar *uri, gpointer data, CamelException *ex);

static struct _send_data *send_data = NULL;
static GtkWidget *send_recv_dialog = NULL;

static void
free_folder_info(struct _folder_info *info)
{
	/*camel_folder_thaw (info->folder);	*/
	mail_sync_folder(info->folder, NULL, NULL);
	camel_object_unref(info->folder);
	g_free(info->uri);
	g_free(info);
}

static void
free_send_info(struct _send_info *info)
{
	g_free(info->uri);
	if (info->cancel)
		camel_operation_unref(info->cancel);
	if (info->timeout_id != 0)
		g_source_remove(info->timeout_id);
	g_free(info->what);
	g_free(info);
}

static struct _send_data *
setup_send_data(void)
{
	struct _send_data *data;

	if (send_data == NULL) {
		send_data = data = g_malloc0(sizeof(*data));
		data->lock = g_mutex_new();
		data->folders = g_hash_table_new_full (
			g_str_hash, g_str_equal,
			(GDestroyNotify) NULL,
			(GDestroyNotify) free_folder_info);
		data->inbox = e_mail_local_get_folder (
			E_MAIL_FOLDER_LOCAL_INBOX);
		camel_object_ref(data->inbox);
		data->active = g_hash_table_new_full (
			g_str_hash, g_str_equal,
			(GDestroyNotify) NULL,
			(GDestroyNotify) free_send_info);
	}
	return send_data;
}

static void
receive_cancel(GtkButton *button, struct _send_info *info)
{
	if (info->state == SEND_ACTIVE) {
		camel_operation_cancel(info->cancel);
		if (info->status_label)
			gtk_label_set_text (
				GTK_LABEL (info->status_label),
				_("Canceling..."));
		info->state = SEND_CANCELLED;
	}
	if (info->cancel_button)
		gtk_widget_set_sensitive(info->cancel_button, FALSE);
}

static void
free_send_data(void)
{
	struct _send_data *data = send_data;

	g_return_if_fail (g_hash_table_size(data->active) == 0);

	if (data->inbox) {
		mail_sync_folder(data->inbox, NULL, NULL);
		/*camel_folder_thaw (data->inbox);		*/
		camel_object_unref(data->inbox);
	}

	g_list_free(data->infos);
	g_hash_table_destroy(data->active);
	g_hash_table_destroy(data->folders);
	g_mutex_free(data->lock);
	g_free(data);
	send_data = NULL;
}

static void
cancel_send_info(gpointer key, struct _send_info *info, gpointer data)
{
	receive_cancel (GTK_BUTTON (info->cancel_button), info);
}

static void
hide_send_info(gpointer key, struct _send_info *info, gpointer data)
{
	info->cancel_button = NULL;
	info->progress_bar = NULL;
	info->status_label = NULL;

	if (info->timeout_id != 0) {
		g_source_remove (info->timeout_id);
		info->timeout_id = 0;
	}
}

static void
dialog_destroy_cb (struct _send_data *data, GObject *deadbeef)
{
	g_hash_table_foreach (data->active, (GHFunc) hide_send_info, NULL);
	data->gd = NULL;
	send_recv_dialog = NULL;
}

static void
dialog_response(GtkDialog *gd, gint button, struct _send_data *data)
{
	switch (button) {
	case GTK_RESPONSE_CANCEL:
		d(printf("cancelled whole thing\n"));
		if (!data->cancelled) {
			data->cancelled = TRUE;
			g_hash_table_foreach(data->active, (GHFunc)cancel_send_info, NULL);
		}
		gtk_dialog_set_response_sensitive(gd, GTK_RESPONSE_CANCEL, FALSE);
		break;
	default:
		d(printf("hiding dialog\n"));
		g_hash_table_foreach(data->active, (GHFunc)hide_send_info, NULL);
		data->gd = NULL;
		/*gtk_widget_destroy((GtkWidget *)gd);*/
		break;
	}
}

static gint
operation_status_timeout(gpointer data)
{
	struct _send_info *info = data;

	if (info->progress_bar) {
		gtk_progress_bar_set_fraction (
			GTK_PROGRESS_BAR (info->progress_bar),
			info->pc / 100.0);
		if (info->what)
			gtk_label_set_text (
				GTK_LABEL (info->status_label),
				info->what);
		return TRUE;
	}

	return FALSE;
}

static void
set_send_status(struct _send_info *info, const gchar *desc, gint pc)
{
	/* FIXME: LOCK */
	g_free(info->what);
	info->what = g_strdup(desc);
	info->pc = pc;
}

/* for camel operation status */
static void
operation_status(CamelOperation *op, const gchar *what, gint pc, gpointer data)
{
	struct _send_info *info = data;

	/*printf("Operation '%s', percent %d\n");*/
	switch (pc) {
	case CAMEL_OPERATION_START:
		pc = 0;
		break;
	case CAMEL_OPERATION_END:
		pc = 100;
		break;
	}

	set_send_status(info, what, pc);
}

static gchar *
format_url(const gchar *internal_url, const gchar *account_name)
{
	CamelURL *url;
	gchar *pretty_url;

	url = camel_url_new(internal_url, NULL);
	if (account_name) {
		if (url->host && *url->host)
			pretty_url = g_strdup_printf("<b>%s (%s)</b>: %s", account_name, url->protocol, url->host);
		else if (url->path)
			pretty_url = g_strdup_printf("<b>%s (%s)</b>: %s", account_name, url->protocol, url->path);
		else
			pretty_url = g_strdup_printf("<b>%s (%s)</b>", account_name, url->protocol);
	}
	else {
		if (url->host && *url->host)
			pretty_url = g_strdup_printf("<b>%s</b>: %s", url->protocol, url->host);
		else if (url->path)
			pretty_url = g_strdup_printf("<b>%s</b>: %s", url->protocol, url->path);
		else
			pretty_url = g_strdup_printf("<b>%s</b>", url->protocol);
	}
	camel_url_free(url);

        return pretty_url;
}

static send_info_t
get_receive_type(const gchar *url)
{
	CamelProvider *provider;
	CamelException ex;

	/* HACK: since mbox is ALSO used for native evolution trees now, we need to
	   fudge this to treat it as a special 'movemail' source */
	if (!strncmp(url, "mbox:", 5))
		return SEND_RECEIVE;

	camel_exception_init (&ex);
	provider = camel_provider_get(url, &ex);
	camel_exception_clear (&ex);

	if (!provider)
		return SEND_INVALID;

	if (provider->object_types[CAMEL_PROVIDER_STORE]) {
		if (provider->flags & CAMEL_PROVIDER_IS_STORAGE)
			return SEND_UPDATE;
		else
			return SEND_RECEIVE;
	} else if (provider->object_types[CAMEL_PROVIDER_TRANSPORT]) {
		return SEND_SEND;
	}

	return SEND_INVALID;
}

static struct _send_data *
<<<<<<< HEAD
build_dialog (GtkWindow *parent,
              EAccountList *accounts,
              CamelFolder *outbox,
              const gchar *destination)
=======
build_dialog (EAccountList *accounts, CamelFolder *outbox, const gchar *destination, gboolean show_dialog)
>>>>>>> 067ef558
{
	GtkDialog *gd;
	GtkWidget *table;
	gint row, num_sources;
	GList *list = NULL;
	struct _send_data *data;
        GtkWidget *send_icon;
	GtkWidget *recv_icon;
	GtkWidget *scrolled_window;
	GtkWidget *label;
	GtkWidget *status_label;
	GtkWidget *progress_bar;
	GtkWidget *cancel_button;
	struct _send_info *info;
	gchar *pretty_url;
	EAccount *account;
	EIterator *iter;
	EMEventTargetSendReceive *target;

	send_recv_dialog = gtk_dialog_new_with_buttons (
		_("Send & Receive Mail"), parent,
		GTK_DIALOG_NO_SEPARATOR, NULL);
	gd = GTK_DIALOG (send_recv_dialog);
	gtk_window_set_modal ((GtkWindow *) gd, FALSE);

	gconf_bridge_bind_window_size (
		gconf_bridge_get (), GCONF_KEY_PREFIX,
		GTK_WINDOW (send_recv_dialog));

	gtk_widget_ensure_style ((GtkWidget *)gd);
	gtk_container_set_border_width ((GtkContainer *)gd->vbox, 0);
	gtk_container_set_border_width ((GtkContainer *)gd->action_area, 6);

	cancel_button = gtk_button_new_with_mnemonic (_("Cancel _All"));
	gtk_button_set_image (
		GTK_BUTTON (cancel_button),
		gtk_image_new_from_stock (
			GTK_STOCK_CANCEL, GTK_ICON_SIZE_BUTTON));
	gtk_widget_show (cancel_button);
	gtk_dialog_add_action_widget (gd, cancel_button, GTK_RESPONSE_CANCEL);

	gtk_window_set_icon_name (GTK_WINDOW (gd), "mail-send-receive");

	num_sources = 0;

	iter = e_list_get_iterator ((EList *) accounts);
	while (e_iterator_is_valid (iter)) {
		account = (EAccount *) e_iterator_get (iter);

		if (account->source->url)
			num_sources++;

		e_iterator_next (iter);
	}

	g_object_unref (iter);

	/* Check to see if we have to send any mails --- if we don't, don't display the SMTP row in the table */
	if (outbox && destination
	 && (camel_folder_get_message_count(outbox) - camel_folder_get_deleted_message_count(outbox)) == 0)
		num_sources--;

	table = gtk_table_new (num_sources, 4, FALSE);
	gtk_container_set_border_width (GTK_CONTAINER (table), 6);
	gtk_table_set_row_spacings (GTK_TABLE (table), 6);
	gtk_table_set_col_spacings (GTK_TABLE (table), 6);

	scrolled_window = gtk_scrolled_window_new (NULL, NULL);
	gtk_container_set_border_width (
		GTK_CONTAINER (scrolled_window), 6);
	gtk_scrolled_window_set_policy (
		GTK_SCROLLED_WINDOW (scrolled_window),
		GTK_POLICY_NEVER, GTK_POLICY_AUTOMATIC);

	gtk_scrolled_window_add_with_viewport (
		GTK_SCROLLED_WINDOW (scrolled_window), table);
	gtk_box_pack_start (
		GTK_BOX (gd->vbox), scrolled_window, TRUE, TRUE, 0);
	gtk_widget_show (scrolled_window);

	/* must bet setup after send_recv_dialog as it may re-trigger send-recv button */
	data = setup_send_data ();

	row = 0;
	iter = e_list_get_iterator ((EList *) accounts);
	while (e_iterator_is_valid (iter)) {
		EAccountService *source;

		account = (EAccount *) e_iterator_get (iter);

		source = account->source;
		if (!account->enabled || !source->url) {
			e_iterator_next (iter);
			continue;
		}

		/* see if we have an outstanding download active */
		info = g_hash_table_lookup (data->active, source->url);
		if (info == NULL) {
			send_info_t type;

			type = get_receive_type (source->url);
			if (type == SEND_INVALID || type == SEND_SEND) {
				e_iterator_next (iter);
				continue;
			}

			info = g_malloc0 (sizeof (*info));
			info->type = type;

			d(printf("adding source %s\n", source->url));

			info->uri = g_strdup (source->url);
			info->keep_on_server = source->keep_on_server;
			info->cancel = camel_operation_new (operation_status, info);
			info->state = SEND_ACTIVE;
			info->timeout_id = g_timeout_add (STATUS_TIMEOUT, operation_status_timeout, info);

			g_hash_table_insert (data->active, info->uri, info);
			list = g_list_prepend (list, info);
		} else if (info->progress_bar != NULL) {
			/* incase we get the same source pop up again */
			e_iterator_next (iter);
			continue;
		} else if (info->timeout_id == 0)
			info->timeout_id = g_timeout_add (STATUS_TIMEOUT, operation_status_timeout, info);

		recv_icon = gtk_image_new_from_icon_name (
			"mail-inbox", GTK_ICON_SIZE_LARGE_TOOLBAR);
		pretty_url = format_url (source->url, account->name);
		label = gtk_label_new (NULL);
		gtk_label_set_ellipsize (
			GTK_LABEL (label), PANGO_ELLIPSIZE_END);
		gtk_label_set_markup (GTK_LABEL (label), pretty_url);
		g_free (pretty_url);

		progress_bar = gtk_progress_bar_new ();

		cancel_button = gtk_button_new_from_stock (GTK_STOCK_CANCEL);

		status_label = gtk_label_new (
			(info->type == SEND_UPDATE) ?
			_("Updating...") : _("Waiting..."));
		gtk_label_set_ellipsize (
			GTK_LABEL (status_label), PANGO_ELLIPSIZE_END);

		/* g_object_set(data->label, "bold", TRUE, NULL); */
		gtk_misc_set_alignment (GTK_MISC (label), 0, .5);
		gtk_misc_set_alignment (GTK_MISC (status_label), 0, .5);

		gtk_table_attach (
			GTK_TABLE (table), recv_icon,
			0, 1, row, row+2, 0, 0, 0, 0);
		gtk_table_attach (
			GTK_TABLE (table), label,
			1, 2, row, row+1, GTK_EXPAND | GTK_FILL, 0, 0, 0);
		gtk_table_attach (
			GTK_TABLE (table), progress_bar,
			2, 3, row, row+2, 0, 0, 0, 0);
		gtk_table_attach (
			GTK_TABLE (table), cancel_button,
			3, 4, row, row+2, 0, 0, 0, 0);
		gtk_table_attach (
			GTK_TABLE (table), status_label,
			1, 2, row+1, row+2, GTK_EXPAND | GTK_FILL, 0, 0, 0);

		info->progress_bar = progress_bar;
		info->status_label = status_label;
		info->cancel_button = cancel_button;
		info->data = data;

		g_signal_connect (
			cancel_button, "clicked",
			G_CALLBACK (receive_cancel), info);
		e_iterator_next (iter);
		row = row + 2;
	}

	g_object_unref (iter);

	/* we also need gd during emition to be able to catch Cancel All */
	data->gd = gd;
	/* Hook: If some one wants to hook on to the sendreceive dialog, this is the way to go. */
	target = em_event_target_new_send_receive (em_event_peek(), table, data, row, EM_EVENT_SEND_RECEIVE);
	e_event_emit ((EEvent *)em_event_peek (), "mail.sendreceive", (EEventTarget *) target);

	/* Skip displaying the SMTP row if we've got no outbox, destination or unsent mails */
	if (outbox && destination
	 && (camel_folder_get_message_count(outbox) - camel_folder_get_deleted_message_count(outbox)) != 0) {
		info = g_hash_table_lookup (data->active, SEND_URI_KEY);
		if (info == NULL) {
			info = g_malloc0 (sizeof (*info));
			info->type = SEND_SEND;
			d(printf("adding dest %s\n", destination));

			info->uri = g_strdup (destination);
			info->keep_on_server = FALSE;
			info->cancel = camel_operation_new (operation_status, info);
			info->state = SEND_ACTIVE;
			info->timeout_id = g_timeout_add (STATUS_TIMEOUT, operation_status_timeout, info);

			g_hash_table_insert (data->active, (gpointer) SEND_URI_KEY, info);
			list = g_list_prepend (list, info);
		} else if (info->timeout_id == 0)
			info->timeout_id = g_timeout_add (STATUS_TIMEOUT, operation_status_timeout, info);

		send_icon = gtk_image_new_from_icon_name (
			"mail-outbox", GTK_ICON_SIZE_LARGE_TOOLBAR);
		pretty_url = format_url (destination, NULL);
		label = gtk_label_new (NULL);
		gtk_label_set_ellipsize (
			GTK_LABEL (label), PANGO_ELLIPSIZE_END);
		gtk_label_set_markup (GTK_LABEL (label), pretty_url);

		g_free (pretty_url);

		progress_bar = gtk_progress_bar_new ();
		cancel_button = gtk_button_new_from_stock (GTK_STOCK_CANCEL);

		status_label = gtk_label_new (_("Waiting..."));
		gtk_label_set_ellipsize (
			GTK_LABEL (status_label), PANGO_ELLIPSIZE_END);

		gtk_misc_set_alignment (GTK_MISC (label), 0, .5);
		gtk_misc_set_alignment (GTK_MISC (status_label), 0, .5);

		gtk_table_attach (
			GTK_TABLE (table), send_icon,
			0, 1, row, row+2, 0, 0, 0, 0);
		gtk_table_attach (
			GTK_TABLE (table), label,
			1, 2, row, row+1, GTK_EXPAND | GTK_FILL, 0, 0, 0);
		gtk_table_attach (
			GTK_TABLE (table), progress_bar,
			2, 3, row, row+2, 0, 0, 0, 0);
		gtk_table_attach (
			GTK_TABLE (table), cancel_button,
			3, 4, row, row+2, 0, 0, 0, 0);
		gtk_table_attach (
			GTK_TABLE (table), status_label,
			1, 2, row+1, row+2, GTK_EXPAND | GTK_FILL, 0, 0, 0);

		info->progress_bar = progress_bar;
		info->cancel_button = cancel_button;
		info->data = data;
		info->status_label = status_label;

		g_signal_connect (
			cancel_button, "clicked",
			G_CALLBACK (receive_cancel), info);
	}

	gtk_widget_show_all (table);
	if (show_dialog)
		gtk_widget_show (GTK_WIDGET (gd));

	g_signal_connect (gd, "response", G_CALLBACK (dialog_response), data);

	g_object_weak_ref ((GObject *) gd, (GWeakNotify) dialog_destroy_cb, data);

	data->infos = list;

	return data;
}

static void
update_folders(gchar *uri, struct _folder_info *info, gpointer data)
{
	time_t now = *((time_t *)data);

	d(printf("checking update for folder: %s\n", info->uri));

	/* let it flow through to the folders every 10 seconds */
	/* we back off slowly as we progress */
	if (now > info->update+10+info->count*5) {
		d(printf("upating a folder: %s\n", info->uri));
		/*camel_folder_thaw(info->folder);
		  camel_folder_freeze(info->folder);*/
		info->update = now;
		info->count++;
	}
}

static void
receive_status (CamelFilterDriver *driver, enum camel_filter_status_t status, gint pc, const gchar *desc, gpointer data)
{
	struct _send_info *info = data;
	time_t now = time(NULL);

	/* let it flow through to the folder, every now and then too? */
	g_hash_table_foreach(info->data->folders, (GHFunc)update_folders, &now);

	if (info->data->inbox && now > info->data->inbox_update+20) {
		d(printf("updating inbox too\n"));
		/* this doesn't seem to work right :( */
		/*camel_folder_thaw(info->data->inbox);
		  camel_folder_freeze(info->data->inbox);*/
		info->data->inbox_update = now;
	}

	/* we just pile them onto the port, assuming it can handle it.
	   We could also have a receiver port and see if they've been processed
	   yet, so if this is necessary its not too hard to add */
	/* the mail_gui_port receiver will free everything for us */
	switch (status) {
	case CAMEL_FILTER_STATUS_START:
	case CAMEL_FILTER_STATUS_END:
		set_send_status(info, desc, pc);
		break;
	default:
		break;
	}
}

/* when receive/send is complete */
static void
receive_done (const gchar *uri, gpointer data)
{
	struct _send_info *info = data;

	/* if we've been called to run again - run again */
	if (info->type == SEND_SEND && info->state == SEND_ACTIVE && info->again) {
		CamelFolder *local_outbox;

		local_outbox = e_mail_local_get_folder (E_MAIL_FOLDER_OUTBOX);

		info->again = 0;
		mail_send_queue (local_outbox,
				 info->uri,
				 FILTER_SOURCE_OUTGOING,
				 info->cancel,
				 receive_get_folder, info,
				 receive_status, info,
				 receive_done, info);
		return;
	}

	if (info->progress_bar) {
		const gchar *text;

		gtk_progress_bar_set_fraction(
			GTK_PROGRESS_BAR (info->progress_bar), 1.0);

		if (info->state == SEND_CANCELLED)
			text = _("Canceled.");
		else {
			text = _("Complete.");
			info->state = SEND_COMPLETE;
		}

		gtk_label_set_text (GTK_LABEL (info->status_label), text);
	}

	if (info->cancel_button)
		gtk_widget_set_sensitive (info->cancel_button, FALSE);

	/* remove/free this active download */
	d(printf("%s: freeing info %p\n", G_STRFUNC, info));
	if (info->type == SEND_SEND)
		g_hash_table_steal(info->data->active, SEND_URI_KEY);
	else
		g_hash_table_steal(info->data->active, info->uri);
	info->data->infos = g_list_remove(info->data->infos, info);

	if (g_hash_table_size(info->data->active) == 0) {
		if (info->data->gd)
			gtk_widget_destroy((GtkWidget *)info->data->gd);
		free_send_data();
	}

	free_send_info(info);
}

/* although we dont do anythign smart here yet, there is no need for this interface to
   be available to anyone else.
   This can also be used to hook into which folders are being updated, and occasionally
   let them refresh */
static CamelFolder *
receive_get_folder(CamelFilterDriver *d, const gchar *uri, gpointer data, CamelException *ex)
{
	struct _send_info *info = data;
	CamelFolder *folder;
	struct _folder_info *oldinfo;
	gpointer oldkey, oldinfoptr;

	g_mutex_lock(info->data->lock);
	oldinfo = g_hash_table_lookup(info->data->folders, uri);
	g_mutex_unlock(info->data->lock);
	if (oldinfo) {
		camel_object_ref(oldinfo->folder);
		return oldinfo->folder;
	}
	folder = mail_tool_uri_to_folder (uri, 0, ex);
	if (!folder)
		return NULL;

	/* we recheck that the folder hasn't snuck in while we were loading it... */
	/* and we assume the newer one is the same, but unref the old one anyway */
	g_mutex_lock(info->data->lock);

	if (g_hash_table_lookup_extended (info->data->folders, uri, &oldkey, &oldinfoptr)) {
		oldinfo = (struct _folder_info *) oldinfoptr;
		camel_object_unref(oldinfo->folder);
		oldinfo->folder = folder;
	} else {
		/*camel_folder_freeze (folder);		*/
		oldinfo = g_malloc0(sizeof(*oldinfo));
		oldinfo->folder = folder;
		oldinfo->uri = g_strdup(uri);
		g_hash_table_insert(info->data->folders, oldinfo->uri, oldinfo);
	}

	camel_object_ref (folder);

	g_mutex_unlock(info->data->lock);

	return folder;
}

/* ********************************************************************** */

static void
get_folders (CamelStore *store, GPtrArray *folders, CamelFolderInfo *info)
{
	CamelException ex;

	camel_exception_init (&ex);

	while (info) {
		if (camel_store_can_refresh_folder (store, info, &ex)) {
			CamelURL *url = camel_url_new (info->uri, NULL);

			if (url && (!camel_url_get_param (url, "noselect") || !g_str_equal (camel_url_get_param (url, "noselect"), "yes")))
				g_ptr_array_add (folders, g_strdup (info->uri));

			if (url)
				camel_url_free (url);
		}
		camel_exception_clear (&ex);

		get_folders (store, folders, info->child);
		info = info->next;
	}
}

struct _refresh_folders_msg {
	MailMsg base;

	struct _send_info *info;
	GPtrArray *folders;
	CamelStore *store;
	CamelFolderInfo *finfo;
};

static gchar *
refresh_folders_desc (struct _refresh_folders_msg *m)
{
	return g_strdup_printf(_("Checking for new mail"));
}

static void
refresh_folders_exec (struct _refresh_folders_msg *m)
{
	gint i;
	CamelFolder *folder;
	CamelException ex = CAMEL_EXCEPTION_INITIALISER;

	get_folders (m->store, m->folders, m->finfo);

	for (i=0;i<m->folders->len;i++) {
		folder = mail_tool_uri_to_folder(m->folders->pdata[i], 0, &ex);
		if (folder) {
			camel_folder_sync (folder, FALSE, &ex);
			camel_exception_clear(&ex);
			camel_folder_refresh_info(folder, &ex);
			camel_exception_clear(&ex);
			camel_object_unref(folder);
		} else if (camel_exception_is_set(&ex)) {
			g_warning ("Failed to refresh folders: %s", camel_exception_get_description (&ex));
			camel_exception_clear (&ex);
		}

		if (camel_operation_cancel_check(m->info->cancel))
			break;
	}
}

static void
refresh_folders_done (struct _refresh_folders_msg *m)
{
	receive_done("", m->info);
}

static void
refresh_folders_free (struct _refresh_folders_msg *m)
{
	gint i;

	for (i=0;i<m->folders->len;i++)
		g_free(m->folders->pdata[i]);
	g_ptr_array_free(m->folders, TRUE);

	camel_store_free_folder_info (m->store, m->finfo);
	camel_object_unref(m->store);
}

static MailMsgInfo refresh_folders_info = {
	sizeof (struct _refresh_folders_msg),
	(MailMsgDescFunc) refresh_folders_desc,
	(MailMsgExecFunc) refresh_folders_exec,
	(MailMsgDoneFunc) refresh_folders_done,
	(MailMsgFreeFunc) refresh_folders_free
};

static gboolean
receive_update_got_folderinfo(CamelStore *store, CamelFolderInfo *info, gpointer data)
{
	if (info) {
		GPtrArray *folders = g_ptr_array_new();
		struct _refresh_folders_msg *m;
		struct _send_info *sinfo = data;

		m = mail_msg_new(&refresh_folders_info);
		m->store = store;
		camel_object_ref(store);
		m->folders = folders;
		m->info = sinfo;
		m->finfo = info;

		mail_msg_unordered_push (m);

		/* do not free folder info, we will free it later */
		return FALSE;
	} else {
		receive_done ("", data);
	}

	return TRUE;
}

static void
receive_update_got_store (gchar *uri, CamelStore *store, gpointer data)
{
	struct _send_info *info = data;

	if (store) {
		mail_note_store(
			store, info->cancel,
			receive_update_got_folderinfo, info);
	} else {
		receive_done("", info);
	}
}

GtkWidget *
<<<<<<< HEAD
mail_send_receive (GtkWindow *parent)
=======
mail_send_receive_dialog (gboolean show_dialog)
>>>>>>> 067ef558
{
	CamelFolder *local_outbox;
	struct _send_data *data;
	EAccountList *accounts;
	EAccount *account;
	GList *scan;

	if (send_recv_dialog != NULL) {
		if (show_dialog && GTK_WIDGET_REALIZED(send_recv_dialog)) {
			gdk_window_show(send_recv_dialog->window);
			gdk_window_raise(send_recv_dialog->window);
		}
		return send_recv_dialog;
	}

	if (!camel_session_is_online (session))
		return send_recv_dialog;

	account = e_get_default_account ();
	if (!account || !account->transport->url)
		return send_recv_dialog;

	accounts = e_get_account_list ();

<<<<<<< HEAD
	local_outbox = e_mail_local_get_folder (E_MAIL_FOLDER_OUTBOX);
	data = build_dialog (
		parent, accounts, local_outbox, account->transport->url);
=======
	outbox_folder = mail_component_get_folder(NULL, MAIL_COMPONENT_FOLDER_OUTBOX);
	data = build_dialog (accounts, outbox_folder, account->transport->url, show_dialog);
>>>>>>> 067ef558
	scan = data->infos;
	while (scan) {
		struct _send_info *info = scan->data;

		switch (info->type) {
		case SEND_RECEIVE:
			mail_fetch_mail(info->uri, info->keep_on_server,
					FILTER_SOURCE_INCOMING,
					info->cancel,
					receive_get_folder, info,
					receive_status, info,
					receive_done, info);
			break;
		case SEND_SEND:
			/* todo, store the folder in info? */
			mail_send_queue(local_outbox, info->uri,
					FILTER_SOURCE_OUTGOING,
					info->cancel,
					receive_get_folder, info,
					receive_status, info,
					receive_done, info);
			break;
		case SEND_UPDATE:
			mail_get_store(info->uri, info->cancel, receive_update_got_store, info);
			break;
		default:
			break;
		}
		scan = scan->next;
	}

	return send_recv_dialog;
}

GtkWidget *
mail_send_receive ()
{
	return mail_send_receive_dialog(TRUE);
}

struct _auto_data {
	EAccount *account;
	gint period;		/* in seconds */
	gint timeout_id;
};

static GHashTable *auto_active;

static gboolean
auto_timeout(gpointer data)
{
	struct _auto_data *info = data;

	if (camel_session_is_online (session)) {
		const gchar *uri;
		gboolean keep_on_server;

		uri = e_account_get_string (
			info->account, E_ACCOUNT_SOURCE_URL);
		keep_on_server = e_account_get_bool (
			info->account, E_ACCOUNT_SOURCE_KEEP_ON_SERVER);
		mail_receive_uri (uri, keep_on_server);
	}

	return TRUE;
}

static void
auto_account_removed(EAccountList *eal, EAccount *ea, gpointer dummy)
{
	struct _auto_data *info = g_object_get_data((GObject *)ea, "mail-autoreceive");

	g_return_if_fail(info != NULL);

	if (info->timeout_id) {
		g_source_remove(info->timeout_id);
		info->timeout_id = 0;
	}
}

static void
auto_account_finalised(struct _auto_data *info)
{
	if (info->timeout_id)
		g_source_remove(info->timeout_id);
	g_free(info);
}

static void
auto_account_commit(struct _auto_data *info)
{
	gint period, check;

	check = info->account->enabled
		&& e_account_get_bool(info->account, E_ACCOUNT_SOURCE_AUTO_CHECK)
		&& e_account_get_string(info->account, E_ACCOUNT_SOURCE_URL);
	period = e_account_get_int(info->account, E_ACCOUNT_SOURCE_AUTO_CHECK_TIME)*60;
	period = MAX(60, period);

	if (info->timeout_id
	    && (!check
		|| period != info->period)) {
		g_source_remove(info->timeout_id);
		info->timeout_id = 0;
	}
	info->period = period;
	if (check && info->timeout_id == 0)
		info->timeout_id = g_timeout_add_seconds(info->period, auto_timeout, info);
}

static void
auto_account_added(EAccountList *eal, EAccount *ea, gpointer dummy)
{
	struct _auto_data *info;

	info = g_malloc0(sizeof(*info));
	info->account = ea;
	g_object_set_data_full((GObject *)ea, "mail-autoreceive", info, (GDestroyNotify)auto_account_finalised);
	auto_account_commit(info);
}

static void
auto_account_changed(EAccountList *eal, EAccount *ea, gpointer dummy)
{
	struct _auto_data *info = g_object_get_data((GObject *)ea, "mail-autoreceive");

	g_return_if_fail(info != NULL);

	auto_account_commit(info);
}

static void
auto_online (EShell *shell)
{
	EIterator *iter;
	EAccountList *accounts;
	struct _auto_data *info;

	if (!e_shell_get_online (shell))
		return;

	accounts = e_get_account_list ();
	for (iter = e_list_get_iterator((EList *)accounts);e_iterator_is_valid(iter);e_iterator_next(iter)) {
		info  = g_object_get_data((GObject *)e_iterator_get(iter), "mail-autoreceive");
		if (info && info->timeout_id)
			auto_timeout(info);
	}
}

/* call to setup initial, and after changes are made to the config */
/* FIXME: Need a cleanup funciton for when object is deactivated */
void
mail_autoreceive_init (EShellBackend *shell_backend,
                       CamelSession *session)
{
	EAccountList *accounts;
	EIterator *iter;
	EShell *shell;

	g_return_if_fail (E_IS_SHELL_BACKEND (shell_backend));
	g_return_if_fail (CAMEL_IS_SESSION (session));

	if (auto_active)
		return;

	accounts = e_get_account_list ();
	auto_active = g_hash_table_new(g_str_hash, g_str_equal);

	g_signal_connect(accounts, "account-added", G_CALLBACK(auto_account_added), NULL);
	g_signal_connect(accounts, "account-removed", G_CALLBACK(auto_account_removed), NULL);
	g_signal_connect(accounts, "account-changed", G_CALLBACK(auto_account_changed), NULL);

	for (iter = e_list_get_iterator((EList *)accounts);e_iterator_is_valid(iter);e_iterator_next(iter))
		auto_account_added(accounts, (EAccount *)e_iterator_get(iter), NULL);

	shell = e_shell_backend_get_shell (shell_backend);

	auto_online (shell);

	g_signal_connect (
		shell, "notify::online",
		G_CALLBACK (auto_online), NULL);
}

/* we setup the download info's in a hashtable, if we later need to build the gui, we insert
   them in to add them. */
void
mail_receive_uri (const gchar *uri, gboolean keep_on_server)
{
	struct _send_info *info;
	struct _send_data *data;
	CamelFolder *local_outbox;
	send_info_t type;

	data = setup_send_data();
	info = g_hash_table_lookup(data->active, uri);
	if (info != NULL) {
		d(printf("download of %s still in progress\n", uri));
		return;
	}

	d(printf("starting non-interactive download of '%s'\n", uri));

	type = get_receive_type (uri);
	if (type == SEND_INVALID || type == SEND_SEND) {
		d(printf ("unsupported provider: '%s'\n", uri));
		return;
	}

	info = g_malloc0 (sizeof (*info));
	info->type = type;
	info->progress_bar = NULL;
	info->status_label = NULL;
	info->uri = g_strdup (uri);
	info->keep_on_server = keep_on_server;
	info->cancel = camel_operation_new (operation_status, info);
	info->cancel_button = NULL;
	info->data = data;
	info->state = SEND_ACTIVE;
	info->timeout_id = 0;

	d(printf("Adding new info %p\n", info));

	g_hash_table_insert (data->active, info->uri, info);

	switch (info->type) {
	case SEND_RECEIVE:
		mail_fetch_mail (info->uri, info->keep_on_server,
				 FILTER_SOURCE_INCOMING,
				 info->cancel,
				 receive_get_folder, info,
				 receive_status, info,
				 receive_done, info);
		break;
	case SEND_SEND:
		/* todo, store the folder in info? */
		local_outbox = e_mail_local_get_folder (E_MAIL_FOLDER_OUTBOX);
		mail_send_queue (local_outbox, info->uri,
				 FILTER_SOURCE_OUTGOING,
				 info->cancel,
				 receive_get_folder, info,
				 receive_status, info,
				 receive_done, info);
		break;
	case SEND_UPDATE:
		mail_get_store (info->uri, info->cancel, receive_update_got_store, info);
		break;
	default:
		g_return_if_reached();
	}
}

void
mail_send (void)
{
	CamelFolder *local_outbox;
	EAccountService *transport;
	struct _send_info *info;
	struct _send_data *data;
	send_info_t type;

	transport = mail_config_get_default_transport ();
	if (!transport || !transport->url)
		return;

	data = setup_send_data ();
	info = g_hash_table_lookup (data->active, SEND_URI_KEY);
	if (info != NULL) {
		info->again++;
		d(printf("send of %s still in progress\n", transport->url));
		return;
	}

	d(printf("starting non-interactive send of '%s'\n", transport->url));

	type = get_receive_type (transport->url);
	if (type == SEND_INVALID) {
		d(printf ("unsupported provider: '%s'\n", transport->url));
		return;
	}

	info = g_malloc0 (sizeof (*info));
	info->type = SEND_SEND;
	info->progress_bar = NULL;
	info->status_label = NULL;
	info->uri = g_strdup (transport->url);
	info->keep_on_server = FALSE;
	info->cancel = NULL;
	info->cancel_button = NULL;
	info->data = data;
	info->state = SEND_ACTIVE;
	info->timeout_id = 0;

	d(printf("Adding new info %p\n", info));

	g_hash_table_insert (data->active, (gpointer) SEND_URI_KEY, info);

	/* todo, store the folder in info? */
	local_outbox = e_mail_local_get_folder (E_MAIL_FOLDER_OUTBOX);
	mail_send_queue (local_outbox, info->uri,
			 FILTER_SOURCE_OUTGOING,
			 info->cancel,
			 receive_get_folder, info,
			 receive_status, info,
			 receive_done, info);
}<|MERGE_RESOLUTION|>--- conflicted
+++ resolved
@@ -365,14 +365,10 @@
 }
 
 static struct _send_data *
-<<<<<<< HEAD
 build_dialog (GtkWindow *parent,
               EAccountList *accounts,
               CamelFolder *outbox,
               const gchar *destination)
-=======
-build_dialog (EAccountList *accounts, CamelFolder *outbox, const gchar *destination, gboolean show_dialog)
->>>>>>> 067ef558
 {
 	GtkDialog *gd;
 	GtkWidget *table;
@@ -626,7 +622,8 @@
 	}
 
 	gtk_widget_show_all (table);
-	if (show_dialog)
+
+	if (parent != NULL)
 		gtk_widget_show (GTK_WIDGET (gd));
 
 	g_signal_connect (gd, "response", G_CALLBACK (dialog_response), data);
@@ -928,11 +925,7 @@
 }
 
 GtkWidget *
-<<<<<<< HEAD
 mail_send_receive (GtkWindow *parent)
-=======
-mail_send_receive_dialog (gboolean show_dialog)
->>>>>>> 067ef558
 {
 	CamelFolder *local_outbox;
 	struct _send_data *data;
@@ -941,9 +934,9 @@
 	GList *scan;
 
 	if (send_recv_dialog != NULL) {
-		if (show_dialog && GTK_WIDGET_REALIZED(send_recv_dialog)) {
-			gdk_window_show(send_recv_dialog->window);
-			gdk_window_raise(send_recv_dialog->window);
+		if (parent != NULL && GTK_WIDGET_REALIZED (send_recv_dialog)) {
+			gdk_window_show (send_recv_dialog->window);
+			gdk_window_raise (send_recv_dialog->window);
 		}
 		return send_recv_dialog;
 	}
@@ -957,14 +950,9 @@
 
 	accounts = e_get_account_list ();
 
-<<<<<<< HEAD
 	local_outbox = e_mail_local_get_folder (E_MAIL_FOLDER_OUTBOX);
 	data = build_dialog (
 		parent, accounts, local_outbox, account->transport->url);
-=======
-	outbox_folder = mail_component_get_folder(NULL, MAIL_COMPONENT_FOLDER_OUTBOX);
-	data = build_dialog (accounts, outbox_folder, account->transport->url, show_dialog);
->>>>>>> 067ef558
 	scan = data->infos;
 	while (scan) {
 		struct _send_info *info = scan->data;
@@ -999,12 +987,6 @@
 	return send_recv_dialog;
 }
 
-GtkWidget *
-mail_send_receive ()
-{
-	return mail_send_receive_dialog(TRUE);
-}
-
 struct _auto_data {
 	EAccount *account;
 	gint period;		/* in seconds */
