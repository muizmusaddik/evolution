--- conflicted
+++ resolved
@@ -1,6926 +1,5 @@
 <?xml version="1.0"?>
 <glade-interface>
-<<<<<<< HEAD
-<requires lib="gnome"/>
-
-<widget class="GtkWindow" id="account_druid">
-  <property name="title" translatable="yes">Evolution Account Assistant</property>
-  <property name="type">GTK_WINDOW_TOPLEVEL</property>
-  <property name="window_position">GTK_WIN_POS_NONE</property>
-  <property name="modal">False</property>
-  <property name="resizable">True</property>
-  <property name="destroy_with_parent">False</property>
-  <property name="decorated">True</property>
-  <property name="skip_taskbar_hint">False</property>
-  <property name="skip_pager_hint">False</property>
-  <property name="type_hint">GDK_WINDOW_TYPE_HINT_NORMAL</property>
-  <property name="gravity">GDK_GRAVITY_NORTH_WEST</property>
-  <property name="focus_on_map">True</property>
-  <property name="urgency_hint">False</property>
-
-  <child>
-    <widget class="GnomeDruid" id="druid">
-      <property name="border_width">4</property>
-      <property name="visible">True</property>
-      <property name="show_help">False</property>
-
-      <child>
-	<widget class="GnomeDruidPageEdge" id="start_page">
-	  <property name="visible">True</property>
-	  <property name="position">GNOME_EDGE_START</property>
-	  <property name="title" translatable="yes">Mail Configuration</property>
-	  <property name="text" translatable="yes">Welcome to the Evolution Mail Configuration Assistant.
-
-Click &quot;Forward&quot; to begin.</property>
-	</widget>
-      </child>
-
-      <child>
-	<widget class="GnomeDruidPageStandard" id="identity_page">
-	  <property name="visible">True</property>
-	  <property name="title" translatable="yes">Identity</property>
-
-	  <child internal-child="vbox">
-	    <widget class="GtkVBox" id="druid_identity_vbox">
-	      <property name="border_width">12</property>
-	      <property name="visible">True</property>
-	      <property name="homogeneous">False</property>
-	      <property name="spacing">12</property>
-
-	      <child>
-		<widget class="GtkLabel" id="identity_help">
-		  <property name="visible">True</property>
-		  <property name="label" translatable="yes">Please enter your name and email address below. The &quot;optional&quot; fields below do not need to be filled in, unless you wish to include this information in email you send.</property>
-		  <property name="use_underline">False</property>
-		  <property name="use_markup">False</property>
-		  <property name="justify">GTK_JUSTIFY_LEFT</property>
-		  <property name="wrap">True</property>
-		  <property name="selectable">False</property>
-		  <property name="xalign">0</property>
-		  <property name="yalign">0.5</property>
-		  <property name="xpad">0</property>
-		  <property name="ypad">0</property>
-		  <property name="ellipsize">PANGO_ELLIPSIZE_NONE</property>
-		  <property name="width_chars">-1</property>
-		  <property name="single_line_mode">False</property>
-		  <property name="angle">0</property>
-		</widget>
-		<packing>
-		  <property name="padding">0</property>
-		  <property name="expand">False</property>
-		  <property name="fill">True</property>
-		</packing>
-	      </child>
-
-	      <child>
-		<placeholder/>
-	      </child>
-	    </widget>
-	  </child>
-	</widget>
-      </child>
-
-      <child>
-	<widget class="GnomeDruidPageStandard" id="source_page">
-	  <property name="visible">True</property>
-	  <property name="title" translatable="yes">Receiving Email</property>
-
-	  <child internal-child="vbox">
-	    <widget class="GtkVBox" id="druid_source_vbox">
-	      <property name="border_width">12</property>
-	      <property name="visible">True</property>
-	      <property name="homogeneous">False</property>
-	      <property name="spacing">12</property>
-
-	      <child>
-		<widget class="GtkLabel" id="extra_help">
-		  <property name="visible">True</property>
-		  <property name="label" translatable="yes">Please configure the following account settings.</property>
-		  <property name="use_underline">False</property>
-		  <property name="use_markup">False</property>
-		  <property name="justify">GTK_JUSTIFY_LEFT</property>
-		  <property name="wrap">True</property>
-		  <property name="selectable">False</property>
-		  <property name="xalign">0</property>
-		  <property name="yalign">0.5</property>
-		  <property name="xpad">0</property>
-		  <property name="ypad">0</property>
-		  <property name="ellipsize">PANGO_ELLIPSIZE_NONE</property>
-		  <property name="width_chars">-1</property>
-		  <property name="single_line_mode">False</property>
-		  <property name="angle">0</property>
-		</widget>
-		<packing>
-		  <property name="padding">0</property>
-		  <property name="expand">False</property>
-		  <property name="fill">True</property>
-		</packing>
-	      </child>
-
-	      <child>
-		<placeholder/>
-	      </child>
-	    </widget>
-	  </child>
-	</widget>
-      </child>
-
-      <child>
-	<widget class="GnomeDruidPageStandard" id="transport_page">
-	  <property name="visible">True</property>
-	  <property name="title" translatable="yes">Sending Email</property>
-
-	  <child internal-child="vbox">
-	    <widget class="GtkVBox" id="druid_transport_vbox">
-	      <property name="border_width">12</property>
-	      <property name="visible">True</property>
-	      <property name="homogeneous">False</property>
-	      <property name="spacing">12</property>
-
-	      <child>
-		<widget class="GtkLabel" id="transport_help">
-		  <property name="visible">True</property>
-		  <property name="label" translatable="yes">Please enter information about the way you will send mail. If you are not sure, ask your system administrator or Internet Service Provider.</property>
-		  <property name="use_underline">False</property>
-		  <property name="use_markup">False</property>
-		  <property name="justify">GTK_JUSTIFY_LEFT</property>
-		  <property name="wrap">True</property>
-		  <property name="selectable">False</property>
-		  <property name="xalign">0</property>
-		  <property name="yalign">0.5</property>
-		  <property name="xpad">0</property>
-		  <property name="ypad">0</property>
-		  <property name="ellipsize">PANGO_ELLIPSIZE_NONE</property>
-		  <property name="width_chars">-1</property>
-		  <property name="single_line_mode">False</property>
-		  <property name="angle">0</property>
-		</widget>
-		<packing>
-		  <property name="padding">0</property>
-		  <property name="expand">False</property>
-		  <property name="fill">True</property>
-		</packing>
-	      </child>
-
-	      <child>
-		<placeholder/>
-	      </child>
-	    </widget>
-	  </child>
-	</widget>
-      </child>
-
-      <child>
-	<widget class="GnomeDruidPageStandard" id="management_page">
-	  <property name="visible">True</property>
-	  <property name="title" translatable="yes">Account Management</property>
-
-	  <child internal-child="vbox">
-	    <widget class="GtkVBox" id="druid_management_vbox">
-	      <property name="border_width">12</property>
-	      <property name="visible">True</property>
-	      <property name="homogeneous">False</property>
-	      <property name="spacing">12</property>
-
-	      <child>
-		<widget class="GtkLabel" id="management_help">
-		  <property name="visible">True</property>
-		  <property name="label" translatable="yes">Please enter a descriptive name for this account in the space below. This name will be used for display purposes only.</property>
-		  <property name="use_underline">False</property>
-		  <property name="use_markup">False</property>
-		  <property name="justify">GTK_JUSTIFY_LEFT</property>
-		  <property name="wrap">True</property>
-		  <property name="selectable">False</property>
-		  <property name="xalign">0</property>
-		  <property name="yalign">0.5</property>
-		  <property name="xpad">0</property>
-		  <property name="ypad">0</property>
-		  <property name="ellipsize">PANGO_ELLIPSIZE_NONE</property>
-		  <property name="width_chars">-1</property>
-		  <property name="single_line_mode">False</property>
-		  <property name="angle">0</property>
-		</widget>
-		<packing>
-		  <property name="padding">0</property>
-		  <property name="expand">False</property>
-		  <property name="fill">True</property>
-		</packing>
-	      </child>
-
-	      <child>
-		<placeholder/>
-	      </child>
-	    </widget>
-	  </child>
-	</widget>
-      </child>
-
-      <child>
-	<widget class="GnomeDruidPageEdge" id="finish_page">
-	  <property name="visible">True</property>
-	  <property name="position">GNOME_EDGE_FINISH</property>
-	  <property name="title" translatable="yes">Done</property>
-	  <property name="text" translatable="yes">Congratulations, your mail configuration is complete.
-
-You are now ready to send and receive email 
-using Evolution. 
-
-Click &quot;Apply&quot; to save your settings.</property>
-	</widget>
-      </child>
-    </widget>
-  </child>
-</widget>
-
-<widget class="GtkWindow" id="account_editor">
-  <property name="title" translatable="yes">Account Editor</property>
-  <property name="type">GTK_WINDOW_TOPLEVEL</property>
-  <property name="window_position">GTK_WIN_POS_NONE</property>
-  <property name="modal">False</property>
-  <property name="resizable">True</property>
-  <property name="destroy_with_parent">False</property>
-  <property name="decorated">True</property>
-  <property name="skip_taskbar_hint">False</property>
-  <property name="skip_pager_hint">False</property>
-  <property name="type_hint">GDK_WINDOW_TYPE_HINT_NORMAL</property>
-  <property name="gravity">GDK_GRAVITY_NORTH_WEST</property>
-  <property name="focus_on_map">True</property>
-  <property name="urgency_hint">False</property>
-
-  <child>
-    <widget class="GtkNotebook" id="account_editor_notebook">
-      <property name="border_width">12</property>
-      <property name="visible">True</property>
-      <property name="can_focus">True</property>
-      <property name="show_tabs">True</property>
-      <property name="show_border">True</property>
-      <property name="tab_pos">GTK_POS_TOP</property>
-      <property name="scrollable">False</property>
-      <property name="enable_popup">False</property>
-
-      <child>
-	<widget class="GtkVBox" id="vboxIdentityBorder">
-	  <property name="border_width">12</property>
-	  <property name="visible">True</property>
-	  <property name="homogeneous">False</property>
-	  <property name="spacing">12</property>
-
-	  <child>
-	    <widget class="GtkVBox" id="management_frame">
-	      <property name="visible">True</property>
-	      <property name="homogeneous">False</property>
-	      <property name="spacing">6</property>
-
-	      <child>
-		<widget class="GtkLabel" id="label470">
-		  <property name="visible">True</property>
-		  <property name="label" translatable="yes">&lt;span weight=&quot;bold&quot;&gt;Account Information&lt;/span&gt;</property>
-		  <property name="use_underline">False</property>
-		  <property name="use_markup">True</property>
-		  <property name="justify">GTK_JUSTIFY_LEFT</property>
-		  <property name="wrap">False</property>
-		  <property name="selectable">False</property>
-		  <property name="xalign">0</property>
-		  <property name="yalign">0.5</property>
-		  <property name="xpad">0</property>
-		  <property name="ypad">0</property>
-		  <property name="ellipsize">PANGO_ELLIPSIZE_NONE</property>
-		  <property name="width_chars">-1</property>
-		  <property name="single_line_mode">False</property>
-		  <property name="angle">0</property>
-		</widget>
-		<packing>
-		  <property name="padding">0</property>
-		  <property name="expand">False</property>
-		  <property name="fill">False</property>
-		</packing>
-	      </child>
-
-	      <child>
-		<widget class="GtkHBox" id="hbox172">
-		  <property name="visible">True</property>
-		  <property name="homogeneous">False</property>
-		  <property name="spacing">12</property>
-
-		  <child>
-		    <widget class="GtkLabel" id="label568">
-		      <property name="visible">True</property>
-		      <property name="label" translatable="yes"></property>
-		      <property name="use_underline">False</property>
-		      <property name="use_markup">False</property>
-		      <property name="justify">GTK_JUSTIFY_LEFT</property>
-		      <property name="wrap">False</property>
-		      <property name="selectable">False</property>
-		      <property name="xalign">0.5</property>
-		      <property name="yalign">0.5</property>
-		      <property name="xpad">0</property>
-		      <property name="ypad">0</property>
-		      <property name="ellipsize">PANGO_ELLIPSIZE_NONE</property>
-		      <property name="width_chars">-1</property>
-		      <property name="single_line_mode">False</property>
-		      <property name="angle">0</property>
-		    </widget>
-		    <packing>
-		      <property name="padding">0</property>
-		      <property name="expand">False</property>
-		      <property name="fill">False</property>
-		    </packing>
-		  </child>
-
-		  <child>
-		    <widget class="GtkTable" id="table12">
-		      <property name="visible">True</property>
-		      <property name="n_rows">1</property>
-		      <property name="n_columns">1</property>
-		      <property name="homogeneous">False</property>
-		      <property name="row_spacing">2</property>
-		      <property name="column_spacing">6</property>
-
-		      <child>
-			<widget class="GtkVBox" id="account_vbox">
-			  <property name="visible">True</property>
-			  <property name="homogeneous">False</property>
-			  <property name="spacing">6</property>
-
-			  <child>
-			    <widget class="GtkLabel" id="management_description_label">
-			      <property name="visible">True</property>
-			      <property name="label" translatable="yes">Type the name by which you would like to refer to this account.
-For example: &quot;Work&quot; or &quot;Personal&quot;</property>
-			      <property name="use_underline">False</property>
-			      <property name="use_markup">True</property>
-			      <property name="justify">GTK_JUSTIFY_LEFT</property>
-			      <property name="wrap">False</property>
-			      <property name="selectable">False</property>
-			      <property name="xalign">0</property>
-			      <property name="yalign">0.5</property>
-			      <property name="xpad">0</property>
-			      <property name="ypad">0</property>
-			      <property name="ellipsize">PANGO_ELLIPSIZE_NONE</property>
-			      <property name="width_chars">-1</property>
-			      <property name="single_line_mode">False</property>
-			      <property name="angle">0</property>
-			    </widget>
-			    <packing>
-			      <property name="padding">0</property>
-			      <property name="expand">False</property>
-			      <property name="fill">True</property>
-			    </packing>
-			  </child>
-
-			  <child>
-			    <widget class="GtkHBox" id="hboxIdentityName">
-			      <property name="visible">True</property>
-			      <property name="homogeneous">False</property>
-			      <property name="spacing">12</property>
-
-			      <child>
-				<widget class="GtkLabel" id="management_name_label">
-				  <property name="visible">True</property>
-				  <property name="label" translatable="yes">_Name:</property>
-				  <property name="use_underline">True</property>
-				  <property name="use_markup">False</property>
-				  <property name="justify">GTK_JUSTIFY_RIGHT</property>
-				  <property name="wrap">False</property>
-				  <property name="selectable">False</property>
-				  <property name="xalign">0.5</property>
-				  <property name="yalign">0.5</property>
-				  <property name="xpad">0</property>
-				  <property name="ypad">0</property>
-				  <property name="mnemonic_widget">management_name</property>
-				  <property name="ellipsize">PANGO_ELLIPSIZE_NONE</property>
-				  <property name="width_chars">-1</property>
-				  <property name="single_line_mode">False</property>
-				  <property name="angle">0</property>
-				</widget>
-				<packing>
-				  <property name="padding">0</property>
-				  <property name="expand">False</property>
-				  <property name="fill">False</property>
-				</packing>
-			      </child>
-
-			      <child>
-				<widget class="GtkEntry" id="management_name">
-				  <property name="visible">True</property>
-				  <property name="can_focus">True</property>
-				  <property name="has_focus">True</property>
-				  <property name="editable">True</property>
-				  <property name="visibility">True</property>
-				  <property name="max_length">0</property>
-				  <property name="text" translatable="yes"></property>
-				  <property name="has_frame">True</property>
-				  <property name="invisible_char">*</property>
-				  <property name="activates_default">False</property>
-				</widget>
-				<packing>
-				  <property name="padding">0</property>
-				  <property name="expand">True</property>
-				  <property name="fill">True</property>
-				</packing>
-			      </child>
-			    </widget>
-			    <packing>
-			      <property name="padding">0</property>
-			      <property name="expand">False</property>
-			      <property name="fill">True</property>
-			    </packing>
-			  </child>
-			</widget>
-			<packing>
-			  <property name="left_attach">0</property>
-			  <property name="right_attach">1</property>
-			  <property name="top_attach">0</property>
-			  <property name="bottom_attach">1</property>
-			</packing>
-		      </child>
-		    </widget>
-		    <packing>
-		      <property name="padding">0</property>
-		      <property name="expand">True</property>
-		      <property name="fill">True</property>
-		    </packing>
-		  </child>
-		</widget>
-		<packing>
-		  <property name="padding">0</property>
-		  <property name="expand">True</property>
-		  <property name="fill">True</property>
-		</packing>
-	      </child>
-	    </widget>
-	    <packing>
-	      <property name="padding">0</property>
-	      <property name="expand">False</property>
-	      <property name="fill">False</property>
-	    </packing>
-	  </child>
-
-	  <child>
-	    <widget class="GtkVBox" id="identity_required_frame">
-	      <property name="visible">True</property>
-	      <property name="homogeneous">False</property>
-	      <property name="spacing">6</property>
-
-	      <child>
-		<widget class="GtkLabel" id="label464">
-		  <property name="visible">True</property>
-		  <property name="label" translatable="yes">&lt;span weight=&quot;bold&quot;&gt;Required Information&lt;/span&gt;</property>
-		  <property name="use_underline">False</property>
-		  <property name="use_markup">True</property>
-		  <property name="justify">GTK_JUSTIFY_LEFT</property>
-		  <property name="wrap">False</property>
-		  <property name="selectable">False</property>
-		  <property name="xalign">0</property>
-		  <property name="yalign">0.5</property>
-		  <property name="xpad">0</property>
-		  <property name="ypad">0</property>
-		  <property name="ellipsize">PANGO_ELLIPSIZE_NONE</property>
-		  <property name="width_chars">-1</property>
-		  <property name="single_line_mode">False</property>
-		  <property name="angle">0</property>
-		</widget>
-		<packing>
-		  <property name="padding">0</property>
-		  <property name="expand">False</property>
-		  <property name="fill">False</property>
-		</packing>
-	      </child>
-
-	      <child>
-		<widget class="GtkHBox" id="hbox170">
-		  <property name="visible">True</property>
-		  <property name="homogeneous">False</property>
-		  <property name="spacing">12</property>
-
-		  <child>
-		    <widget class="GtkLabel" id="label569">
-		      <property name="visible">True</property>
-		      <property name="label" translatable="yes"></property>
-		      <property name="use_underline">False</property>
-		      <property name="use_markup">False</property>
-		      <property name="justify">GTK_JUSTIFY_LEFT</property>
-		      <property name="wrap">False</property>
-		      <property name="selectable">False</property>
-		      <property name="xalign">0.5</property>
-		      <property name="yalign">0.5</property>
-		      <property name="xpad">0</property>
-		      <property name="ypad">0</property>
-		      <property name="ellipsize">PANGO_ELLIPSIZE_NONE</property>
-		      <property name="width_chars">-1</property>
-		      <property name="single_line_mode">False</property>
-		      <property name="angle">0</property>
-		    </widget>
-		    <packing>
-		      <property name="padding">0</property>
-		      <property name="expand">False</property>
-		      <property name="fill">False</property>
-		    </packing>
-		  </child>
-
-		  <child>
-		    <widget class="GtkTable" id="table10">
-		      <property name="visible">True</property>
-		      <property name="n_rows">1</property>
-		      <property name="n_columns">1</property>
-		      <property name="homogeneous">False</property>
-		      <property name="row_spacing">2</property>
-		      <property name="column_spacing">6</property>
-
-		      <child>
-			<widget class="GtkTable" id="identity_required_table">
-			  <property name="visible">True</property>
-			  <property name="n_rows">2</property>
-			  <property name="n_columns">2</property>
-			  <property name="homogeneous">False</property>
-			  <property name="row_spacing">6</property>
-			  <property name="column_spacing">12</property>
-
-			  <child>
-			    <widget class="GtkEntry" id="identity_address">
-			      <property name="visible">True</property>
-			      <property name="can_focus">True</property>
-			      <property name="editable">True</property>
-			      <property name="visibility">True</property>
-			      <property name="max_length">0</property>
-			      <property name="text" translatable="yes"></property>
-			      <property name="has_frame">True</property>
-			      <property name="invisible_char">*</property>
-			      <property name="activates_default">False</property>
-			      <accessibility>
-				<atkrelation target="identity_address_label" type="labelled-by"/>
-				<atkrelation target="label464" type="labelled-by"/>
-			      </accessibility>
-			    </widget>
-			    <packing>
-			      <property name="left_attach">1</property>
-			      <property name="right_attach">2</property>
-			      <property name="top_attach">1</property>
-			      <property name="bottom_attach">2</property>
-			      <property name="y_options"></property>
-			    </packing>
-			  </child>
-
-			  <child>
-			    <widget class="GtkLabel" id="identity_address_label">
-			      <property name="visible">True</property>
-			      <property name="label" translatable="yes">Email _Address:</property>
-			      <property name="use_underline">True</property>
-			      <property name="use_markup">False</property>
-			      <property name="justify">GTK_JUSTIFY_LEFT</property>
-			      <property name="wrap">False</property>
-			      <property name="selectable">False</property>
-			      <property name="xalign">0</property>
-			      <property name="yalign">0.5</property>
-			      <property name="xpad">0</property>
-			      <property name="ypad">0</property>
-			      <property name="mnemonic_widget">identity_address</property>
-			      <property name="ellipsize">PANGO_ELLIPSIZE_NONE</property>
-			      <property name="width_chars">-1</property>
-			      <property name="single_line_mode">False</property>
-			      <property name="angle">0</property>
-			    </widget>
-			    <packing>
-			      <property name="left_attach">0</property>
-			      <property name="right_attach">1</property>
-			      <property name="top_attach">1</property>
-			      <property name="bottom_attach">2</property>
-			      <property name="x_options">fill</property>
-			      <property name="y_options"></property>
-			    </packing>
-			  </child>
-
-			  <child>
-			    <widget class="GtkLabel" id="identity_full_name_label">
-			      <property name="visible">True</property>
-			      <property name="label" translatable="yes">Full Nam_e:</property>
-			      <property name="use_underline">True</property>
-			      <property name="use_markup">False</property>
-			      <property name="justify">GTK_JUSTIFY_LEFT</property>
-			      <property name="wrap">False</property>
-			      <property name="selectable">False</property>
-			      <property name="xalign">0</property>
-			      <property name="yalign">0.5</property>
-			      <property name="xpad">0</property>
-			      <property name="ypad">0</property>
-			      <property name="mnemonic_widget">identity_full_name</property>
-			      <property name="ellipsize">PANGO_ELLIPSIZE_NONE</property>
-			      <property name="width_chars">-1</property>
-			      <property name="single_line_mode">False</property>
-			      <property name="angle">0</property>
-			    </widget>
-			    <packing>
-			      <property name="left_attach">0</property>
-			      <property name="right_attach">1</property>
-			      <property name="top_attach">0</property>
-			      <property name="bottom_attach">1</property>
-			      <property name="x_options">fill</property>
-			      <property name="y_options"></property>
-			    </packing>
-			  </child>
-
-			  <child>
-			    <widget class="GtkEntry" id="identity_full_name">
-			      <property name="visible">True</property>
-			      <property name="can_focus">True</property>
-			      <property name="editable">True</property>
-			      <property name="visibility">True</property>
-			      <property name="max_length">0</property>
-			      <property name="text" translatable="yes"></property>
-			      <property name="has_frame">True</property>
-			      <property name="invisible_char">*</property>
-			      <property name="activates_default">False</property>
-			      <accessibility>
-				<atkrelation target="label464" type="labelled-by"/>
-				<atkrelation target="identity_full_name_label" type="labelled-by"/>
-			      </accessibility>
-			    </widget>
-			    <packing>
-			      <property name="left_attach">1</property>
-			      <property name="right_attach">2</property>
-			      <property name="top_attach">0</property>
-			      <property name="bottom_attach">1</property>
-			      <property name="y_options"></property>
-			    </packing>
-			  </child>
-			</widget>
-			<packing>
-			  <property name="left_attach">0</property>
-			  <property name="right_attach">1</property>
-			  <property name="top_attach">0</property>
-			  <property name="bottom_attach">1</property>
-			</packing>
-		      </child>
-		    </widget>
-		    <packing>
-		      <property name="padding">0</property>
-		      <property name="expand">True</property>
-		      <property name="fill">True</property>
-		    </packing>
-		  </child>
-		</widget>
-		<packing>
-		  <property name="padding">0</property>
-		  <property name="expand">True</property>
-		  <property name="fill">True</property>
-		</packing>
-	      </child>
-	    </widget>
-	    <packing>
-	      <property name="padding">0</property>
-	      <property name="expand">False</property>
-	      <property name="fill">False</property>
-	    </packing>
-	  </child>
-
-	  <child>
-	    <widget class="GtkVBox" id="identity_optional_frame">
-	      <property name="visible">True</property>
-	      <property name="homogeneous">False</property>
-	      <property name="spacing">6</property>
-
-	      <child>
-		<widget class="GtkLabel" id="label466">
-		  <property name="visible">True</property>
-		  <property name="label" translatable="yes">&lt;span weight=&quot;bold&quot;&gt;Optional Information&lt;/span&gt;</property>
-		  <property name="use_underline">False</property>
-		  <property name="use_markup">True</property>
-		  <property name="justify">GTK_JUSTIFY_LEFT</property>
-		  <property name="wrap">False</property>
-		  <property name="selectable">False</property>
-		  <property name="xalign">0</property>
-		  <property name="yalign">0.5</property>
-		  <property name="xpad">0</property>
-		  <property name="ypad">0</property>
-		  <property name="ellipsize">PANGO_ELLIPSIZE_NONE</property>
-		  <property name="width_chars">-1</property>
-		  <property name="single_line_mode">False</property>
-		  <property name="angle">0</property>
-		</widget>
-		<packing>
-		  <property name="padding">0</property>
-		  <property name="expand">False</property>
-		  <property name="fill">False</property>
-		</packing>
-	      </child>
-
-	      <child>
-		<widget class="GtkHBox" id="hbox171">
-		  <property name="visible">True</property>
-		  <property name="homogeneous">False</property>
-		  <property name="spacing">12</property>
-
-		  <child>
-		    <widget class="GtkLabel" id="label570">
-		      <property name="visible">True</property>
-		      <property name="label" translatable="yes"></property>
-		      <property name="use_underline">False</property>
-		      <property name="use_markup">False</property>
-		      <property name="justify">GTK_JUSTIFY_LEFT</property>
-		      <property name="wrap">False</property>
-		      <property name="selectable">False</property>
-		      <property name="xalign">0.5</property>
-		      <property name="yalign">0.5</property>
-		      <property name="xpad">0</property>
-		      <property name="ypad">0</property>
-		      <property name="ellipsize">PANGO_ELLIPSIZE_NONE</property>
-		      <property name="width_chars">-1</property>
-		      <property name="single_line_mode">False</property>
-		      <property name="angle">0</property>
-		    </widget>
-		    <packing>
-		      <property name="padding">0</property>
-		      <property name="expand">False</property>
-		      <property name="fill">False</property>
-		    </packing>
-		  </child>
-
-		  <child>
-		    <widget class="GtkTable" id="identity_optional_table">
-		      <property name="visible">True</property>
-		      <property name="n_rows">4</property>
-		      <property name="n_columns">2</property>
-		      <property name="homogeneous">False</property>
-		      <property name="row_spacing">6</property>
-		      <property name="column_spacing">12</property>
-
-		      <child>
-			<widget class="GtkLabel" id="sigLabel">
-			  <property name="visible">True</property>
-			  <property name="label" translatable="yes">Signat_ure:</property>
-			  <property name="use_underline">True</property>
-			  <property name="use_markup">False</property>
-			  <property name="justify">GTK_JUSTIFY_LEFT</property>
-			  <property name="wrap">False</property>
-			  <property name="selectable">False</property>
-			  <property name="xalign">0</property>
-			  <property name="yalign">0.5</property>
-			  <property name="xpad">0</property>
-			  <property name="ypad">0</property>
-			  <property name="mnemonic_widget">signature_dropdown</property>
-			  <property name="ellipsize">PANGO_ELLIPSIZE_NONE</property>
-			  <property name="width_chars">-1</property>
-			  <property name="single_line_mode">False</property>
-			  <property name="angle">0</property>
-			</widget>
-			<packing>
-			  <property name="left_attach">0</property>
-			  <property name="right_attach">1</property>
-			  <property name="top_attach">3</property>
-			  <property name="bottom_attach">4</property>
-			  <property name="x_options">fill</property>
-			  <property name="y_options"></property>
-			</packing>
-		      </child>
-
-		      <child>
-			<widget class="GtkHBox" id="hbox169">
-			  <property name="visible">True</property>
-			  <property name="homogeneous">False</property>
-			  <property name="spacing">6</property>
-
-			  <child>
-			    <widget class="Custom" id="signature_dropdown">
-			      <property name="visible">True</property>
-			      <property name="creation_function">em_account_editor_dropdown_new</property>
-			      <property name="int1">0</property>
-			      <property name="int2">0</property>
-			      <property name="last_modification_time">Mon, 06 Sep 2004 01:00:22 GMT</property>
-			    </widget>
-			    <packing>
-			      <property name="padding">0</property>
-			      <property name="expand">False</property>
-			      <property name="fill">False</property>
-			    </packing>
-			  </child>
-
-			  <child>
-			    <widget class="GtkButton" id="sigAddNew">
-			      <property name="visible">True</property>
-			      <property name="can_focus">True</property>
-			      <property name="label" translatable="yes">Add Ne_w Signature...</property>
-			      <property name="use_underline">True</property>
-			      <property name="relief">GTK_RELIEF_NORMAL</property>
-			      <property name="focus_on_click">True</property>
-			      <signal name="clicked" handler="sigAddNewClicked"/>
-			    </widget>
-			    <packing>
-			      <property name="padding">0</property>
-			      <property name="expand">False</property>
-			      <property name="fill">False</property>
-			      <property name="pack_type">GTK_PACK_END</property>
-			    </packing>
-			  </child>
-			</widget>
-			<packing>
-			  <property name="left_attach">1</property>
-			  <property name="right_attach">2</property>
-			  <property name="top_attach">3</property>
-			  <property name="bottom_attach">4</property>
-			  <property name="x_options">fill</property>
-			  <property name="y_options">fill</property>
-			</packing>
-		      </child>
-
-		      <child>
-			<widget class="GtkEntry" id="identity_organization">
-			  <property name="visible">True</property>
-			  <property name="can_focus">True</property>
-			  <property name="editable">True</property>
-			  <property name="visibility">True</property>
-			  <property name="max_length">0</property>
-			  <property name="text" translatable="yes"></property>
-			  <property name="has_frame">True</property>
-			  <property name="invisible_char">*</property>
-			  <property name="activates_default">False</property>
-			  <accessibility>
-			    <atkrelation target="identity_organization_label" type="labelled-by"/>
-			    <atkrelation target="label466" type="labelled-by"/>
-			  </accessibility>
-			</widget>
-			<packing>
-			  <property name="left_attach">1</property>
-			  <property name="right_attach">2</property>
-			  <property name="top_attach">2</property>
-			  <property name="bottom_attach">3</property>
-			  <property name="y_options"></property>
-			</packing>
-		      </child>
-
-		      <child>
-			<widget class="GtkLabel" id="identity_organization_label">
-			  <property name="visible">True</property>
-			  <property name="label" translatable="yes">Or_ganization:</property>
-			  <property name="use_underline">True</property>
-			  <property name="use_markup">False</property>
-			  <property name="justify">GTK_JUSTIFY_LEFT</property>
-			  <property name="wrap">False</property>
-			  <property name="selectable">False</property>
-			  <property name="xalign">0</property>
-			  <property name="yalign">0.5</property>
-			  <property name="xpad">0</property>
-			  <property name="ypad">0</property>
-			  <property name="mnemonic_widget">identity_organization</property>
-			  <property name="ellipsize">PANGO_ELLIPSIZE_NONE</property>
-			  <property name="width_chars">-1</property>
-			  <property name="single_line_mode">False</property>
-			  <property name="angle">0</property>
-			</widget>
-			<packing>
-			  <property name="left_attach">0</property>
-			  <property name="right_attach">1</property>
-			  <property name="top_attach">2</property>
-			  <property name="bottom_attach">3</property>
-			  <property name="x_options">fill</property>
-			  <property name="y_options"></property>
-			</packing>
-		      </child>
-
-		      <child>
-			<widget class="GtkEntry" id="identity_reply_to">
-			  <property name="visible">True</property>
-			  <property name="can_focus">True</property>
-			  <property name="editable">True</property>
-			  <property name="visibility">True</property>
-			  <property name="max_length">0</property>
-			  <property name="text" translatable="yes"></property>
-			  <property name="has_frame">True</property>
-			  <property name="invisible_char">*</property>
-			  <property name="activates_default">False</property>
-			  <accessibility>
-			    <atkrelation target="label466" type="labelled-by"/>
-			    <atkrelation target="reply_to_label" type="labelled-by"/>
-			  </accessibility>
-			</widget>
-			<packing>
-			  <property name="left_attach">1</property>
-			  <property name="right_attach">2</property>
-			  <property name="top_attach">1</property>
-			  <property name="bottom_attach">2</property>
-			  <property name="y_options"></property>
-			</packing>
-		      </child>
-
-		      <child>
-			<widget class="GtkLabel" id="reply_to_label">
-			  <property name="visible">True</property>
-			  <property name="label" translatable="yes">Re_ply-To:</property>
-			  <property name="use_underline">True</property>
-			  <property name="use_markup">False</property>
-			  <property name="justify">GTK_JUSTIFY_CENTER</property>
-			  <property name="wrap">False</property>
-			  <property name="selectable">False</property>
-			  <property name="xalign">0</property>
-			  <property name="yalign">0.5</property>
-			  <property name="xpad">0</property>
-			  <property name="ypad">0</property>
-			  <property name="mnemonic_widget">identity_reply_to</property>
-			  <property name="ellipsize">PANGO_ELLIPSIZE_NONE</property>
-			  <property name="width_chars">-1</property>
-			  <property name="single_line_mode">False</property>
-			  <property name="angle">0</property>
-			</widget>
-			<packing>
-			  <property name="left_attach">0</property>
-			  <property name="right_attach">1</property>
-			  <property name="top_attach">1</property>
-			  <property name="bottom_attach">2</property>
-			  <property name="x_options">fill</property>
-			  <property name="y_options"></property>
-			</packing>
-		      </child>
-
-		      <child>
-			<widget class="GtkCheckButton" id="management_default">
-			  <property name="visible">True</property>
-			  <property name="can_focus">True</property>
-			  <property name="label" translatable="yes">_Make this my default account</property>
-			  <property name="use_underline">True</property>
-			  <property name="relief">GTK_RELIEF_NORMAL</property>
-			  <property name="focus_on_click">True</property>
-			  <property name="active">False</property>
-			  <property name="inconsistent">False</property>
-			  <property name="draw_indicator">True</property>
-			</widget>
-			<packing>
-			  <property name="left_attach">0</property>
-			  <property name="right_attach">2</property>
-			  <property name="top_attach">0</property>
-			  <property name="bottom_attach">1</property>
-			  <property name="x_options">fill</property>
-			  <property name="y_options">fill</property>
-			</packing>
-		      </child>
-		    </widget>
-		    <packing>
-		      <property name="padding">0</property>
-		      <property name="expand">True</property>
-		      <property name="fill">True</property>
-		    </packing>
-		  </child>
-		</widget>
-		<packing>
-		  <property name="padding">0</property>
-		  <property name="expand">True</property>
-		  <property name="fill">True</property>
-		</packing>
-	      </child>
-	    </widget>
-	    <packing>
-	      <property name="padding">0</property>
-	      <property name="expand">False</property>
-	      <property name="fill">False</property>
-	    </packing>
-	  </child>
-	</widget>
-	<packing>
-	  <property name="tab_expand">False</property>
-	  <property name="tab_fill">True</property>
-	</packing>
-      </child>
-
-      <child>
-	<widget class="GtkLabel" id="label31">
-	  <property name="visible">True</property>
-	  <property name="label" translatable="yes">Identity</property>
-	  <property name="use_underline">True</property>
-	  <property name="use_markup">False</property>
-	  <property name="justify">GTK_JUSTIFY_CENTER</property>
-	  <property name="wrap">False</property>
-	  <property name="selectable">False</property>
-	  <property name="xalign">0.5</property>
-	  <property name="yalign">0.5</property>
-	  <property name="xpad">0</property>
-	  <property name="ypad">0</property>
-	  <property name="ellipsize">PANGO_ELLIPSIZE_NONE</property>
-	  <property name="width_chars">-1</property>
-	  <property name="single_line_mode">False</property>
-	  <property name="angle">0</property>
-	</widget>
-	<packing>
-	  <property name="type">tab</property>
-	</packing>
-      </child>
-
-      <child>
-	<widget class="GtkVBox" id="vboxSourceBorder">
-	  <property name="border_width">12</property>
-	  <property name="visible">True</property>
-	  <property name="homogeneous">False</property>
-	  <property name="spacing">12</property>
-
-	  <child>
-	    <widget class="GtkVBox" id="source_vbox">
-	      <property name="visible">True</property>
-	      <property name="homogeneous">False</property>
-	      <property name="spacing">12</property>
-
-	      <child>
-		<widget class="GtkTable" id="source_type_table">
-		  <property name="visible">True</property>
-		  <property name="n_rows">2</property>
-		  <property name="n_columns">3</property>
-		  <property name="homogeneous">False</property>
-		  <property name="row_spacing">6</property>
-		  <property name="column_spacing">12</property>
-
-		  <child>
-		    <widget class="GtkLabel" id="source_type_label">
-		      <property name="visible">True</property>
-		      <property name="label" translatable="yes">Server _Type:</property>
-		      <property name="use_underline">True</property>
-		      <property name="use_markup">False</property>
-		      <property name="justify">GTK_JUSTIFY_RIGHT</property>
-		      <property name="wrap">False</property>
-		      <property name="selectable">False</property>
-		      <property name="xalign">0</property>
-		      <property name="yalign">0.5</property>
-		      <property name="xpad">0</property>
-		      <property name="ypad">0</property>
-		      <property name="mnemonic_widget">source_type_dropdown</property>
-		      <property name="ellipsize">PANGO_ELLIPSIZE_NONE</property>
-		      <property name="width_chars">-1</property>
-		      <property name="single_line_mode">False</property>
-		      <property name="angle">0</property>
-		    </widget>
-		    <packing>
-		      <property name="left_attach">0</property>
-		      <property name="right_attach">1</property>
-		      <property name="top_attach">0</property>
-		      <property name="bottom_attach">1</property>
-		      <property name="x_options">fill</property>
-		      <property name="y_options"></property>
-		    </packing>
-		  </child>
-
-		  <child>
-		    <widget class="GtkLabel" id="label442">
-		      <property name="visible">True</property>
-		      <property name="label" translatable="yes">Description:</property>
-		      <property name="use_underline">False</property>
-		      <property name="use_markup">False</property>
-		      <property name="justify">GTK_JUSTIFY_CENTER</property>
-		      <property name="wrap">False</property>
-		      <property name="selectable">False</property>
-		      <property name="xalign">0</property>
-		      <property name="yalign">0</property>
-		      <property name="xpad">0</property>
-		      <property name="ypad">0</property>
-		      <property name="ellipsize">PANGO_ELLIPSIZE_NONE</property>
-		      <property name="width_chars">-1</property>
-		      <property name="single_line_mode">False</property>
-		      <property name="angle">0</property>
-		    </widget>
-		    <packing>
-		      <property name="left_attach">0</property>
-		      <property name="right_attach">1</property>
-		      <property name="top_attach">1</property>
-		      <property name="bottom_attach">2</property>
-		      <property name="x_options">fill</property>
-		      <property name="y_options"></property>
-		    </packing>
-		  </child>
-
-		  <child>
-		    <widget class="GtkLabel" id="source_description">
-		      <property name="visible">True</property>
-		      <property name="label" translatable="yes">description</property>
-		      <property name="use_underline">False</property>
-		      <property name="use_markup">False</property>
-		      <property name="justify">GTK_JUSTIFY_LEFT</property>
-		      <property name="wrap">True</property>
-		      <property name="selectable">False</property>
-		      <property name="xalign">0</property>
-		      <property name="yalign">0</property>
-		      <property name="xpad">0</property>
-		      <property name="ypad">0</property>
-		      <property name="ellipsize">PANGO_ELLIPSIZE_NONE</property>
-		      <property name="width_chars">-1</property>
-		      <property name="single_line_mode">False</property>
-		      <property name="angle">0</property>
-		    </widget>
-		    <packing>
-		      <property name="left_attach">1</property>
-		      <property name="right_attach">3</property>
-		      <property name="top_attach">1</property>
-		      <property name="bottom_attach">2</property>
-		      <property name="x_options">fill</property>
-		      <property name="y_options"></property>
-		    </packing>
-		  </child>
-
-		  <child>
-		    <widget class="Custom" id="source_type_dropdown">
-		      <property name="visible">True</property>
-		      <property name="creation_function">em_account_editor_dropdown_new</property>
-		      <property name="int1">0</property>
-		      <property name="int2">0</property>
-		      <property name="last_modification_time">Thu, 29 Jul 2004 05:31:24 GMT</property>
-		    </widget>
-		    <packing>
-		      <property name="left_attach">1</property>
-		      <property name="right_attach">3</property>
-		      <property name="top_attach">0</property>
-		      <property name="bottom_attach">1</property>
-		      <property name="x_options">fill</property>
-		      <property name="y_options"></property>
-		    </packing>
-		  </child>
-		</widget>
-		<packing>
-		  <property name="padding">0</property>
-		  <property name="expand">False</property>
-		  <property name="fill">False</property>
-		</packing>
-	      </child>
-
-	      <child>
-		<widget class="GtkHSeparator" id="hseparator2">
-		  <property name="visible">True</property>
-		</widget>
-		<packing>
-		  <property name="padding">0</property>
-		  <property name="expand">False</property>
-		  <property name="fill">False</property>
-		</packing>
-	      </child>
-
-	      <child>
-		<widget class="GtkVBox" id="source_frame">
-		  <property name="visible">True</property>
-		  <property name="homogeneous">False</property>
-		  <property name="spacing">6</property>
-
-		  <child>
-		    <widget class="GtkLabel" id="label472">
-		      <property name="visible">True</property>
-		      <property name="label" translatable="yes">&lt;span weight=&quot;bold&quot;&gt;Configuration&lt;/span&gt;</property>
-		      <property name="use_underline">False</property>
-		      <property name="use_markup">True</property>
-		      <property name="justify">GTK_JUSTIFY_LEFT</property>
-		      <property name="wrap">False</property>
-		      <property name="selectable">False</property>
-		      <property name="xalign">0</property>
-		      <property name="yalign">0.5</property>
-		      <property name="xpad">0</property>
-		      <property name="ypad">0</property>
-		      <property name="ellipsize">PANGO_ELLIPSIZE_NONE</property>
-		      <property name="width_chars">-1</property>
-		      <property name="single_line_mode">False</property>
-		      <property name="angle">0</property>
-		    </widget>
-		    <packing>
-		      <property name="padding">0</property>
-		      <property name="expand">False</property>
-		      <property name="fill">False</property>
-		    </packing>
-		  </child>
-
-		  <child>
-		    <widget class="GtkHBox" id="hbox173">
-		      <property name="visible">True</property>
-		      <property name="homogeneous">False</property>
-		      <property name="spacing">12</property>
-
-		      <child>
-			<widget class="GtkLabel" id="label565">
-			  <property name="visible">True</property>
-			  <property name="label" translatable="yes"></property>
-			  <property name="use_underline">False</property>
-			  <property name="use_markup">False</property>
-			  <property name="justify">GTK_JUSTIFY_LEFT</property>
-			  <property name="wrap">False</property>
-			  <property name="selectable">False</property>
-			  <property name="xalign">0.5</property>
-			  <property name="yalign">0.5</property>
-			  <property name="xpad">0</property>
-			  <property name="ypad">0</property>
-			  <property name="ellipsize">PANGO_ELLIPSIZE_NONE</property>
-			  <property name="width_chars">-1</property>
-			  <property name="single_line_mode">False</property>
-			  <property name="angle">0</property>
-			</widget>
-			<packing>
-			  <property name="padding">0</property>
-			  <property name="expand">False</property>
-			  <property name="fill">False</property>
-			</packing>
-		      </child>
-
-		      <child>
-			<widget class="GtkTable" id="table13">
-			  <property name="visible">True</property>
-			  <property name="n_rows">1</property>
-			  <property name="n_columns">1</property>
-			  <property name="homogeneous">False</property>
-			  <property name="row_spacing">2</property>
-			  <property name="column_spacing">6</property>
-
-			  <child>
-			    <widget class="GtkTable" id="table4">
-			      <property name="visible">True</property>
-			      <property name="n_rows">3</property>
-			      <property name="n_columns">2</property>
-			      <property name="homogeneous">False</property>
-			      <property name="row_spacing">6</property>
-			      <property name="column_spacing">12</property>
-
-			      <child>
-				<widget class="GtkLabel" id="source_user_label">
-				  <property name="visible">True</property>
-				  <property name="label" translatable="yes">User_name:</property>
-				  <property name="use_underline">True</property>
-				  <property name="use_markup">False</property>
-				  <property name="justify">GTK_JUSTIFY_LEFT</property>
-				  <property name="wrap">False</property>
-				  <property name="selectable">False</property>
-				  <property name="xalign">0</property>
-				  <property name="yalign">0.5</property>
-				  <property name="xpad">0</property>
-				  <property name="ypad">0</property>
-				  <property name="mnemonic_widget">source_user</property>
-				  <property name="ellipsize">PANGO_ELLIPSIZE_NONE</property>
-				  <property name="width_chars">-1</property>
-				  <property name="single_line_mode">False</property>
-				  <property name="angle">0</property>
-				</widget>
-				<packing>
-				  <property name="left_attach">0</property>
-				  <property name="right_attach">1</property>
-				  <property name="top_attach">1</property>
-				  <property name="bottom_attach">2</property>
-				  <property name="x_options">fill</property>
-				  <property name="y_options"></property>
-				</packing>
-			      </child>
-
-			      <child>
-				<widget class="GtkEntry" id="source_user">
-				  <property name="visible">True</property>
-				  <property name="can_focus">True</property>
-				  <property name="editable">True</property>
-				  <property name="visibility">True</property>
-				  <property name="max_length">0</property>
-				  <property name="text" translatable="yes"></property>
-				  <property name="has_frame">True</property>
-				  <property name="invisible_char">*</property>
-				  <property name="activates_default">False</property>
-				</widget>
-				<packing>
-				  <property name="left_attach">1</property>
-				  <property name="right_attach">2</property>
-				  <property name="top_attach">1</property>
-				  <property name="bottom_attach">2</property>
-				  <property name="y_options"></property>
-				</packing>
-			      </child>
-
-			      <child>
-				<widget class="GtkLabel" id="source_path_label">
-				  <property name="visible">True</property>
-				  <property name="label" translatable="yes">_Path:</property>
-				  <property name="use_underline">True</property>
-				  <property name="use_markup">False</property>
-				  <property name="justify">GTK_JUSTIFY_LEFT</property>
-				  <property name="wrap">False</property>
-				  <property name="selectable">False</property>
-				  <property name="xalign">0</property>
-				  <property name="yalign">0.5</property>
-				  <property name="xpad">0</property>
-				  <property name="ypad">0</property>
-				  <property name="ellipsize">PANGO_ELLIPSIZE_NONE</property>
-				  <property name="width_chars">-1</property>
-				  <property name="single_line_mode">False</property>
-				  <property name="angle">0</property>
-				</widget>
-				<packing>
-				  <property name="left_attach">0</property>
-				  <property name="right_attach">1</property>
-				  <property name="top_attach">2</property>
-				  <property name="bottom_attach">3</property>
-				  <property name="x_options">fill</property>
-				  <property name="y_options"></property>
-				</packing>
-			      </child>
-
-			      <child>
-				<widget class="GtkFileChooserButton" id="source_path_entry">
-				  <property name="visible">True</property>
-				  <property name="title" translatable="yes">Mailbox location</property>
-				  <property name="action">GTK_FILE_CHOOSER_ACTION_OPEN</property>
-				  <property name="local_only">True</property>
-				  <property name="show_hidden">False</property>
-				  <property name="do_overwrite_confirmation">False</property>
-				  <property name="width_chars">-1</property>
-				</widget>
-				<packing>
-				  <property name="left_attach">1</property>
-				  <property name="right_attach">2</property>
-				  <property name="top_attach">2</property>
-				  <property name="bottom_attach">3</property>
-				  <property name="y_options"></property>
-				</packing>
-			      </child>
-
-			      <child>
-				<widget class="GtkVBox" id="vbox210">
-				  <property name="visible">True</property>
-				  <property name="homogeneous">False</property>
-				  <property name="spacing">3</property>
-
-				  <child>
-				    <widget class="GtkEntry" id="source_host">
-				      <property name="visible">True</property>
-				      <property name="can_focus">True</property>
-				      <property name="editable">True</property>
-				      <property name="visibility">True</property>
-				      <property name="max_length">0</property>
-				      <property name="text" translatable="yes"></property>
-				      <property name="has_frame">True</property>
-				      <property name="invisible_char">*</property>
-				      <property name="activates_default">False</property>
-				    </widget>
-				    <packing>
-				      <property name="padding">0</property>
-				      <property name="expand">False</property>
-				      <property name="fill">False</property>
-				    </packing>
-				  </child>
-
-				  <child>
-				    <widget class="GtkHBox" id="port_hint">
-				      <property name="visible">True</property>
-				      <property name="homogeneous">False</property>
-				      <property name="spacing">3</property>
-
-				      <child>
-					<widget class="GtkImage" id="image12">
-					  <property name="visible">True</property>
-					  <property name="icon_size">4</property>
-					  <property name="icon_name">gtk-dialog-info</property>
-					  <property name="xalign">0.5</property>
-					  <property name="yalign">0.5</property>
-					  <property name="xpad">0</property>
-					  <property name="ypad">0</property>
-					</widget>
-					<packing>
-					  <property name="padding">0</property>
-					  <property name="expand">False</property>
-					  <property name="fill">False</property>
-					</packing>
-				      </child>
-
-				      <child>
-					<widget class="GtkLabel" id="port_hint1">
-					  <property name="visible">True</property>
-					  <property name="label" translatable="yes">If the server uses a non-standard port then specify the server address as &quot;server-name:port-number&quot;</property>
-					  <property name="use_underline">False</property>
-					  <property name="use_markup">False</property>
-					  <property name="justify">GTK_JUSTIFY_LEFT</property>
-					  <property name="wrap">False</property>
-					  <property name="selectable">False</property>
-					  <property name="xalign">0.5</property>
-					  <property name="yalign">0.5</property>
-					  <property name="xpad">0</property>
-					  <property name="ypad">0</property>
-					  <property name="ellipsize">PANGO_ELLIPSIZE_NONE</property>
-					  <property name="width_chars">-1</property>
-					  <property name="single_line_mode">False</property>
-					  <property name="angle">0</property>
-					</widget>
-					<packing>
-					  <property name="padding">0</property>
-					  <property name="expand">False</property>
-					  <property name="fill">False</property>
-					</packing>
-				      </child>
-				    </widget>
-				    <packing>
-				      <property name="padding">0</property>
-				      <property name="expand">True</property>
-				      <property name="fill">True</property>
-				    </packing>
-				  </child>
-				</widget>
-				<packing>
-				  <property name="left_attach">1</property>
-				  <property name="right_attach">2</property>
-				  <property name="top_attach">0</property>
-				  <property name="bottom_attach">1</property>
-				  <property name="x_options">fill</property>
-				  <property name="y_options">fill</property>
-				</packing>
-			      </child>
-
-			      <child>
-				<widget class="GtkVBox" id="vbox211">
-				  <property name="visible">True</property>
-				  <property name="homogeneous">False</property>
-				  <property name="spacing">0</property>
-
-				  <child>
-				    <widget class="GtkLabel" id="source_host_label">
-				      <property name="visible">True</property>
-				      <property name="label" translatable="yes">_Server:</property>
-				      <property name="use_underline">True</property>
-				      <property name="use_markup">False</property>
-				      <property name="justify">GTK_JUSTIFY_LEFT</property>
-				      <property name="wrap">False</property>
-				      <property name="selectable">False</property>
-				      <property name="xalign">0</property>
-				      <property name="yalign">0.5</property>
-				      <property name="xpad">0</property>
-				      <property name="ypad">0</property>
-				      <property name="mnemonic_widget">source_host</property>
-				      <property name="ellipsize">PANGO_ELLIPSIZE_NONE</property>
-				      <property name="width_chars">-1</property>
-				      <property name="single_line_mode">False</property>
-				      <property name="angle">0</property>
-				    </widget>
-				    <packing>
-				      <property name="padding">0</property>
-				      <property name="expand">False</property>
-				      <property name="fill">False</property>
-				    </packing>
-				  </child>
-				</widget>
-				<packing>
-				  <property name="left_attach">0</property>
-				  <property name="right_attach">1</property>
-				  <property name="top_attach">0</property>
-				  <property name="bottom_attach">1</property>
-				  <property name="x_options">fill</property>
-				  <property name="y_options">fill</property>
-				</packing>
-			      </child>
-			    </widget>
-			    <packing>
-			      <property name="left_attach">0</property>
-			      <property name="right_attach">1</property>
-			      <property name="top_attach">0</property>
-			      <property name="bottom_attach">1</property>
-			    </packing>
-			  </child>
-			</widget>
-			<packing>
-			  <property name="padding">0</property>
-			  <property name="expand">True</property>
-			  <property name="fill">True</property>
-			</packing>
-		      </child>
-		    </widget>
-		    <packing>
-		      <property name="padding">0</property>
-		      <property name="expand">True</property>
-		      <property name="fill">True</property>
-		    </packing>
-		  </child>
-		</widget>
-		<packing>
-		  <property name="padding">0</property>
-		  <property name="expand">False</property>
-		  <property name="fill">False</property>
-		</packing>
-	      </child>
-
-	      <child>
-		<widget class="GtkVBox" id="source_security_frame">
-		  <property name="visible">True</property>
-		  <property name="homogeneous">False</property>
-		  <property name="spacing">6</property>
-
-		  <child>
-		    <widget class="GtkLabel" id="label515">
-		      <property name="visible">True</property>
-		      <property name="label" translatable="yes">&lt;span weight=&quot;bold&quot;&gt;Security&lt;/span&gt;</property>
-		      <property name="use_underline">False</property>
-		      <property name="use_markup">True</property>
-		      <property name="justify">GTK_JUSTIFY_LEFT</property>
-		      <property name="wrap">False</property>
-		      <property name="selectable">False</property>
-		      <property name="xalign">0</property>
-		      <property name="yalign">0.5</property>
-		      <property name="xpad">0</property>
-		      <property name="ypad">0</property>
-		      <property name="mnemonic_widget">source_auth_dropdown</property>
-		      <property name="ellipsize">PANGO_ELLIPSIZE_NONE</property>
-		      <property name="width_chars">-1</property>
-		      <property name="single_line_mode">False</property>
-		      <property name="angle">0</property>
-		    </widget>
-		    <packing>
-		      <property name="padding">0</property>
-		      <property name="expand">False</property>
-		      <property name="fill">False</property>
-		    </packing>
-		  </child>
-
-		  <child>
-		    <widget class="GtkHBox" id="hbox201">
-		      <property name="visible">True</property>
-		      <property name="homogeneous">False</property>
-		      <property name="spacing">12</property>
-
-		      <child>
-			<widget class="GtkLabel" id="label567">
-			  <property name="visible">True</property>
-			  <property name="label" translatable="yes"></property>
-			  <property name="use_underline">False</property>
-			  <property name="use_markup">False</property>
-			  <property name="justify">GTK_JUSTIFY_LEFT</property>
-			  <property name="wrap">False</property>
-			  <property name="selectable">False</property>
-			  <property name="xalign">0.5</property>
-			  <property name="yalign">0.5</property>
-			  <property name="xpad">0</property>
-			  <property name="ypad">0</property>
-			  <property name="ellipsize">PANGO_ELLIPSIZE_NONE</property>
-			  <property name="width_chars">-1</property>
-			  <property name="single_line_mode">False</property>
-			  <property name="angle">0</property>
-			</widget>
-			<packing>
-			  <property name="padding">0</property>
-			  <property name="expand">False</property>
-			  <property name="fill">False</property>
-			</packing>
-		      </child>
-
-		      <child>
-			<widget class="GtkVBox" id="vbox181">
-			  <property name="visible">True</property>
-			  <property name="homogeneous">False</property>
-			  <property name="spacing">6</property>
-
-			  <child>
-			    <widget class="GtkHBox" id="source_ssl_hbox">
-			      <property name="visible">True</property>
-			      <property name="homogeneous">False</property>
-			      <property name="spacing">12</property>
-
-			      <child>
-				<widget class="GtkLabel" id="lblSourceUseSSL">
-				  <property name="visible">True</property>
-				  <property name="label" translatable="yes">_Use Secure Connection:</property>
-				  <property name="use_underline">True</property>
-				  <property name="use_markup">False</property>
-				  <property name="justify">GTK_JUSTIFY_CENTER</property>
-				  <property name="wrap">False</property>
-				  <property name="selectable">False</property>
-				  <property name="xalign">0.5</property>
-				  <property name="yalign">0.5</property>
-				  <property name="xpad">0</property>
-				  <property name="ypad">0</property>
-				  <property name="mnemonic_widget">source_use_ssl</property>
-				  <property name="ellipsize">PANGO_ELLIPSIZE_NONE</property>
-				  <property name="width_chars">-1</property>
-				  <property name="single_line_mode">False</property>
-				  <property name="angle">0</property>
-				</widget>
-				<packing>
-				  <property name="padding">0</property>
-				  <property name="expand">False</property>
-				  <property name="fill">False</property>
-				</packing>
-			      </child>
-
-			      <child>
-				<widget class="Custom" id="source_use_ssl">
-				  <property name="visible">True</property>
-				  <property name="creation_function">em_account_editor_ssl_selector_new</property>
-				  <property name="int1">0</property>
-				  <property name="int2">0</property>
-				  <property name="last_modification_time">Tue, 03 Aug 2004 07:22:52 GMT</property>
-				</widget>
-				<packing>
-				  <property name="padding">0</property>
-				  <property name="expand">False</property>
-				  <property name="fill">False</property>
-				</packing>
-			      </child>
-			    </widget>
-			    <packing>
-			      <property name="padding">0</property>
-			      <property name="expand">False</property>
-			      <property name="fill">False</property>
-			    </packing>
-			  </child>
-
-			  <child>
-			    <widget class="GtkHBox" id="source_ssl_disabled">
-			      <property name="visible">True</property>
-			      <property name="homogeneous">False</property>
-			      <property name="spacing">6</property>
-
-			      <child>
-				<widget class="GtkImage" id="image2">
-				  <property name="visible">True</property>
-				  <property name="stock">gtk-dialog-warning</property>
-				  <property name="icon_size">4</property>
-				  <property name="xalign">0.5</property>
-				  <property name="yalign">0.5</property>
-				  <property name="xpad">0</property>
-				  <property name="ypad">0</property>
-				</widget>
-				<packing>
-				  <property name="padding">0</property>
-				  <property name="expand">False</property>
-				  <property name="fill">False</property>
-				</packing>
-			      </child>
-
-			      <child>
-				<widget class="GtkLabel" id="label514">
-				  <property name="visible">True</property>
-				  <property name="label" translatable="yes">&lt;b&gt;SSL is not supported in this build of Evolution&lt;/b&gt;</property>
-				  <property name="use_underline">False</property>
-				  <property name="use_markup">True</property>
-				  <property name="justify">GTK_JUSTIFY_CENTER</property>
-				  <property name="wrap">False</property>
-				  <property name="selectable">False</property>
-				  <property name="xalign">0</property>
-				  <property name="yalign">0.5</property>
-				  <property name="xpad">0</property>
-				  <property name="ypad">0</property>
-				  <property name="ellipsize">PANGO_ELLIPSIZE_NONE</property>
-				  <property name="width_chars">-1</property>
-				  <property name="single_line_mode">False</property>
-				  <property name="angle">0</property>
-				</widget>
-				<packing>
-				  <property name="padding">0</property>
-				  <property name="expand">False</property>
-				  <property name="fill">False</property>
-				</packing>
-			      </child>
-			    </widget>
-			    <packing>
-			      <property name="padding">0</property>
-			      <property name="expand">True</property>
-			      <property name="fill">True</property>
-			    </packing>
-			  </child>
-			</widget>
-			<packing>
-			  <property name="padding">0</property>
-			  <property name="expand">True</property>
-			  <property name="fill">True</property>
-			</packing>
-		      </child>
-		    </widget>
-		    <packing>
-		      <property name="padding">0</property>
-		      <property name="expand">True</property>
-		      <property name="fill">True</property>
-		    </packing>
-		  </child>
-		</widget>
-		<packing>
-		  <property name="padding">0</property>
-		  <property name="expand">False</property>
-		  <property name="fill">False</property>
-		</packing>
-	      </child>
-
-	      <child>
-		<widget class="GtkVBox" id="source_auth_frame">
-		  <property name="visible">True</property>
-		  <property name="homogeneous">False</property>
-		  <property name="spacing">6</property>
-
-		  <child>
-		    <widget class="GtkLabel" id="label474">
-		      <property name="visible">True</property>
-		      <property name="label" translatable="yes">&lt;span weight=&quot;bold&quot;&gt;_Authentication Type&lt;/span&gt;</property>
-		      <property name="use_underline">True</property>
-		      <property name="use_markup">True</property>
-		      <property name="justify">GTK_JUSTIFY_LEFT</property>
-		      <property name="wrap">False</property>
-		      <property name="selectable">False</property>
-		      <property name="xalign">0</property>
-		      <property name="yalign">0.5</property>
-		      <property name="xpad">0</property>
-		      <property name="ypad">0</property>
-		      <property name="mnemonic_widget">source_auth_dropdown</property>
-		      <property name="ellipsize">PANGO_ELLIPSIZE_NONE</property>
-		      <property name="width_chars">-1</property>
-		      <property name="single_line_mode">False</property>
-		      <property name="angle">0</property>
-		    </widget>
-		    <packing>
-		      <property name="padding">0</property>
-		      <property name="expand">False</property>
-		      <property name="fill">False</property>
-		    </packing>
-		  </child>
-
-		  <child>
-		    <widget class="GtkHBox" id="hbox174">
-		      <property name="visible">True</property>
-		      <property name="homogeneous">False</property>
-		      <property name="spacing">12</property>
-
-		      <child>
-			<widget class="GtkLabel" id="label566">
-			  <property name="visible">True</property>
-			  <property name="label" translatable="yes"></property>
-			  <property name="use_underline">False</property>
-			  <property name="use_markup">False</property>
-			  <property name="justify">GTK_JUSTIFY_LEFT</property>
-			  <property name="wrap">False</property>
-			  <property name="selectable">False</property>
-			  <property name="xalign">0.5</property>
-			  <property name="yalign">0.5</property>
-			  <property name="xpad">0</property>
-			  <property name="ypad">0</property>
-			  <property name="ellipsize">PANGO_ELLIPSIZE_NONE</property>
-			  <property name="width_chars">-1</property>
-			  <property name="single_line_mode">False</property>
-			  <property name="angle">0</property>
-			</widget>
-			<packing>
-			  <property name="padding">0</property>
-			  <property name="expand">False</property>
-			  <property name="fill">False</property>
-			</packing>
-		      </child>
-
-		      <child>
-			<widget class="GtkVBox" id="vbox179">
-			  <property name="visible">True</property>
-			  <property name="homogeneous">False</property>
-			  <property name="spacing">6</property>
-
-			  <child>
-			    <widget class="GtkHBox" id="hbox199">
-			      <property name="visible">True</property>
-			      <property name="homogeneous">False</property>
-			      <property name="spacing">6</property>
-
-			      <child>
-				<widget class="Custom" id="source_auth_dropdown">
-				  <property name="visible">True</property>
-				  <property name="creation_function">em_account_editor_dropdown_new</property>
-				  <property name="int1">0</property>
-				  <property name="int2">0</property>
-				  <property name="last_modification_time">Thu, 29 Jul 2004 08:38:30 GMT</property>
-				</widget>
-				<packing>
-				  <property name="padding">0</property>
-				  <property name="expand">False</property>
-				  <property name="fill">False</property>
-				</packing>
-			      </child>
-
-			      <child>
-				<widget class="GtkButton" id="source_check_supported">
-				  <property name="visible">True</property>
-				  <property name="can_focus">True</property>
-				  <property name="label" translatable="yes">Ch_eck for Supported Types</property>
-				  <property name="use_underline">True</property>
-				  <property name="relief">GTK_RELIEF_NORMAL</property>
-				  <property name="focus_on_click">True</property>
-				</widget>
-				<packing>
-				  <property name="padding">0</property>
-				  <property name="expand">False</property>
-				  <property name="fill">False</property>
-				</packing>
-			      </child>
-			    </widget>
-			    <packing>
-			      <property name="padding">0</property>
-			      <property name="expand">True</property>
-			      <property name="fill">True</property>
-			    </packing>
-			  </child>
-
-			  <child>
-			    <widget class="GtkCheckButton" id="source_remember_password">
-			      <property name="visible">True</property>
-			      <property name="tooltip" translatable="yes">Note: you will not be prompted for a password until you connect for the first time</property>
-			      <property name="can_focus">True</property>
-			      <property name="label" translatable="yes">Re_member password</property>
-			      <property name="use_underline">True</property>
-			      <property name="relief">GTK_RELIEF_NORMAL</property>
-			      <property name="focus_on_click">True</property>
-			      <property name="active">False</property>
-			      <property name="inconsistent">False</property>
-			      <property name="draw_indicator">True</property>
-			    </widget>
-			    <packing>
-			      <property name="padding">0</property>
-			      <property name="expand">False</property>
-			      <property name="fill">False</property>
-			    </packing>
-			  </child>
-			</widget>
-			<packing>
-			  <property name="padding">0</property>
-			  <property name="expand">True</property>
-			  <property name="fill">True</property>
-			</packing>
-		      </child>
-		    </widget>
-		    <packing>
-		      <property name="padding">0</property>
-		      <property name="expand">True</property>
-		      <property name="fill">True</property>
-		    </packing>
-		  </child>
-		</widget>
-		<packing>
-		  <property name="padding">0</property>
-		  <property name="expand">False</property>
-		  <property name="fill">False</property>
-		</packing>
-	      </child>
-	    </widget>
-	    <packing>
-	      <property name="padding">0</property>
-	      <property name="expand">True</property>
-	      <property name="fill">True</property>
-	    </packing>
-	  </child>
-	</widget>
-	<packing>
-	  <property name="tab_expand">False</property>
-	  <property name="tab_fill">True</property>
-	</packing>
-      </child>
-
-      <child>
-	<widget class="GtkLabel" id="label33">
-	  <property name="visible">True</property>
-	  <property name="label" translatable="yes">Receiving Email</property>
-	  <property name="use_underline">True</property>
-	  <property name="use_markup">False</property>
-	  <property name="justify">GTK_JUSTIFY_CENTER</property>
-	  <property name="wrap">False</property>
-	  <property name="selectable">False</property>
-	  <property name="xalign">0.5</property>
-	  <property name="yalign">0.5</property>
-	  <property name="xpad">0</property>
-	  <property name="ypad">0</property>
-	  <property name="ellipsize">PANGO_ELLIPSIZE_NONE</property>
-	  <property name="width_chars">-1</property>
-	  <property name="single_line_mode">False</property>
-	  <property name="angle">0</property>
-	</widget>
-	<packing>
-	  <property name="type">tab</property>
-	</packing>
-      </child>
-
-      <child>
-	<widget class="GtkVBox" id="vboxTransportBorder">
-	  <property name="border_width">12</property>
-	  <property name="visible">True</property>
-	  <property name="homogeneous">False</property>
-	  <property name="spacing">12</property>
-
-	  <child>
-	    <widget class="GtkVBox" id="transport_vbox">
-	      <property name="visible">True</property>
-	      <property name="homogeneous">False</property>
-	      <property name="spacing">12</property>
-
-	      <child>
-		<widget class="GtkTable" id="transport_type_table">
-		  <property name="visible">True</property>
-		  <property name="n_rows">2</property>
-		  <property name="n_columns">3</property>
-		  <property name="homogeneous">False</property>
-		  <property name="row_spacing">6</property>
-		  <property name="column_spacing">12</property>
-
-		  <child>
-		    <widget class="GtkLabel" id="transport_type_label">
-		      <property name="visible">True</property>
-		      <property name="label" translatable="yes">Server _Type:</property>
-		      <property name="use_underline">True</property>
-		      <property name="use_markup">False</property>
-		      <property name="justify">GTK_JUSTIFY_RIGHT</property>
-		      <property name="wrap">False</property>
-		      <property name="selectable">False</property>
-		      <property name="xalign">0</property>
-		      <property name="yalign">0</property>
-		      <property name="xpad">0</property>
-		      <property name="ypad">0</property>
-		      <property name="mnemonic_widget">transport_type_dropdown</property>
-		      <property name="ellipsize">PANGO_ELLIPSIZE_NONE</property>
-		      <property name="width_chars">-1</property>
-		      <property name="single_line_mode">False</property>
-		      <property name="angle">0</property>
-		    </widget>
-		    <packing>
-		      <property name="left_attach">0</property>
-		      <property name="right_attach">1</property>
-		      <property name="top_attach">0</property>
-		      <property name="bottom_attach">1</property>
-		      <property name="x_options">fill</property>
-		      <property name="y_options"></property>
-		    </packing>
-		  </child>
-
-		  <child>
-		    <widget class="GtkLabel" id="label50">
-		      <property name="visible">True</property>
-		      <property name="label" translatable="yes">Description:</property>
-		      <property name="use_underline">False</property>
-		      <property name="use_markup">False</property>
-		      <property name="justify">GTK_JUSTIFY_RIGHT</property>
-		      <property name="wrap">False</property>
-		      <property name="selectable">False</property>
-		      <property name="xalign">0</property>
-		      <property name="yalign">0</property>
-		      <property name="xpad">0</property>
-		      <property name="ypad">0</property>
-		      <property name="ellipsize">PANGO_ELLIPSIZE_NONE</property>
-		      <property name="width_chars">-1</property>
-		      <property name="single_line_mode">False</property>
-		      <property name="angle">0</property>
-		    </widget>
-		    <packing>
-		      <property name="left_attach">0</property>
-		      <property name="right_attach">1</property>
-		      <property name="top_attach">1</property>
-		      <property name="bottom_attach">2</property>
-		      <property name="x_options">fill</property>
-		    </packing>
-		  </child>
-
-		  <child>
-		    <widget class="Custom" id="transport_type_dropdown">
-		      <property name="visible">True</property>
-		      <property name="creation_function">em_account_editor_dropdown_new</property>
-		      <property name="int1">0</property>
-		      <property name="int2">0</property>
-		      <property name="last_modification_time">Thu, 29 Jul 2004 05:42:00 GMT</property>
-		    </widget>
-		    <packing>
-		      <property name="left_attach">1</property>
-		      <property name="right_attach">3</property>
-		      <property name="top_attach">0</property>
-		      <property name="bottom_attach">1</property>
-		      <property name="x_options">fill</property>
-		      <property name="y_options"></property>
-		    </packing>
-		  </child>
-
-		  <child>
-		    <widget class="GtkLabel" id="transport_description">
-		      <property name="visible">True</property>
-		      <property name="label" translatable="yes">description</property>
-		      <property name="use_underline">False</property>
-		      <property name="use_markup">False</property>
-		      <property name="justify">GTK_JUSTIFY_LEFT</property>
-		      <property name="wrap">True</property>
-		      <property name="selectable">False</property>
-		      <property name="xalign">0</property>
-		      <property name="yalign">0</property>
-		      <property name="xpad">0</property>
-		      <property name="ypad">0</property>
-		      <property name="ellipsize">PANGO_ELLIPSIZE_NONE</property>
-		      <property name="width_chars">-1</property>
-		      <property name="single_line_mode">False</property>
-		      <property name="angle">0</property>
-		    </widget>
-		    <packing>
-		      <property name="left_attach">1</property>
-		      <property name="right_attach">3</property>
-		      <property name="top_attach">1</property>
-		      <property name="bottom_attach">2</property>
-		      <property name="x_options">fill</property>
-		      <property name="y_options"></property>
-		    </packing>
-		  </child>
-		</widget>
-		<packing>
-		  <property name="padding">0</property>
-		  <property name="expand">True</property>
-		  <property name="fill">True</property>
-		</packing>
-	      </child>
-
-	      <child>
-		<widget class="GtkHSeparator" id="hseparator3">
-		  <property name="visible">True</property>
-		</widget>
-		<packing>
-		  <property name="padding">0</property>
-		  <property name="expand">True</property>
-		  <property name="fill">True</property>
-		</packing>
-	      </child>
-
-	      <child>
-		<widget class="GtkVBox" id="transport_frame">
-		  <property name="visible">True</property>
-		  <property name="homogeneous">False</property>
-		  <property name="spacing">12</property>
-
-		  <child>
-		    <widget class="GtkVBox" id="transport_server_frame">
-		      <property name="visible">True</property>
-		      <property name="homogeneous">False</property>
-		      <property name="spacing">6</property>
-
-		      <child>
-			<widget class="GtkLabel" id="label476">
-			  <property name="visible">True</property>
-			  <property name="label" translatable="yes">&lt;span weight=&quot;bold&quot;&gt;Server Configuration&lt;/span&gt;</property>
-			  <property name="use_underline">False</property>
-			  <property name="use_markup">True</property>
-			  <property name="justify">GTK_JUSTIFY_LEFT</property>
-			  <property name="wrap">False</property>
-			  <property name="selectable">False</property>
-			  <property name="xalign">0</property>
-			  <property name="yalign">0.5</property>
-			  <property name="xpad">0</property>
-			  <property name="ypad">0</property>
-			  <property name="ellipsize">PANGO_ELLIPSIZE_NONE</property>
-			  <property name="width_chars">-1</property>
-			  <property name="single_line_mode">False</property>
-			  <property name="angle">0</property>
-			</widget>
-			<packing>
-			  <property name="padding">0</property>
-			  <property name="expand">False</property>
-			  <property name="fill">False</property>
-			</packing>
-		      </child>
-
-		      <child>
-			<widget class="GtkHBox" id="hbox175">
-			  <property name="visible">True</property>
-			  <property name="homogeneous">False</property>
-			  <property name="spacing">12</property>
-
-			  <child>
-			    <widget class="GtkLabel" id="label562">
-			      <property name="visible">True</property>
-			      <property name="label" translatable="yes"></property>
-			      <property name="use_underline">False</property>
-			      <property name="use_markup">False</property>
-			      <property name="justify">GTK_JUSTIFY_LEFT</property>
-			      <property name="wrap">False</property>
-			      <property name="selectable">False</property>
-			      <property name="xalign">0.5</property>
-			      <property name="yalign">0.5</property>
-			      <property name="xpad">0</property>
-			      <property name="ypad">0</property>
-			      <property name="ellipsize">PANGO_ELLIPSIZE_NONE</property>
-			      <property name="width_chars">-1</property>
-			      <property name="single_line_mode">False</property>
-			      <property name="angle">0</property>
-			    </widget>
-			    <packing>
-			      <property name="padding">0</property>
-			      <property name="expand">False</property>
-			      <property name="fill">False</property>
-			    </packing>
-			  </child>
-
-			  <child>
-			    <widget class="GtkTable" id="table15">
-			      <property name="visible">True</property>
-			      <property name="n_rows">1</property>
-			      <property name="n_columns">1</property>
-			      <property name="homogeneous">False</property>
-			      <property name="row_spacing">2</property>
-			      <property name="column_spacing">6</property>
-
-			      <child>
-				<widget class="GtkVBox" id="vbox12">
-				  <property name="visible">True</property>
-				  <property name="homogeneous">False</property>
-				  <property name="spacing">6</property>
-
-				  <child>
-				    <widget class="GtkTable" id="table6">
-				      <property name="visible">True</property>
-				      <property name="n_rows">1</property>
-				      <property name="n_columns">2</property>
-				      <property name="homogeneous">False</property>
-				      <property name="row_spacing">6</property>
-				      <property name="column_spacing">6</property>
-
-				      <child>
-					<widget class="GtkVBox" id="vbox212">
-					  <property name="visible">True</property>
-					  <property name="homogeneous">False</property>
-					  <property name="spacing">3</property>
-
-					  <child>
-					    <widget class="GtkEntry" id="transport_host">
-					      <property name="visible">True</property>
-					      <property name="can_focus">True</property>
-					      <property name="editable">True</property>
-					      <property name="visibility">True</property>
-					      <property name="max_length">0</property>
-					      <property name="text" translatable="yes"></property>
-					      <property name="has_frame">True</property>
-					      <property name="invisible_char">*</property>
-					      <property name="activates_default">False</property>
-					    </widget>
-					    <packing>
-					      <property name="padding">0</property>
-					      <property name="expand">False</property>
-					      <property name="fill">False</property>
-					    </packing>
-					  </child>
-
-					  <child>
-					    <widget class="GtkHBox" id="port_hint">
-					      <property name="visible">True</property>
-					      <property name="homogeneous">False</property>
-					      <property name="spacing">3</property>
-
-					      <child>
-						<widget class="GtkImage" id="image13">
-						  <property name="visible">True</property>
-						  <property name="icon_size">4</property>
-						  <property name="icon_name">gtk-dialog-info</property>
-						  <property name="xalign">0.5</property>
-						  <property name="yalign">0.5</property>
-						  <property name="xpad">0</property>
-						  <property name="ypad">0</property>
-						</widget>
-						<packing>
-						  <property name="padding">0</property>
-						  <property name="expand">False</property>
-						  <property name="fill">False</property>
-						</packing>
-					      </child>
-
-					      <child>
-						<widget class="GtkLabel" id="port_hint1">
-						  <property name="visible">True</property>
-						  <property name="label" translatable="yes">If the server uses a non-standard port then specify the server address as &quot;server-name:port-number&quot;</property>
-						  <property name="use_underline">False</property>
-						  <property name="use_markup">False</property>
-						  <property name="justify">GTK_JUSTIFY_LEFT</property>
-						  <property name="wrap">False</property>
-						  <property name="selectable">False</property>
-						  <property name="xalign">0.5</property>
-						  <property name="yalign">0.5</property>
-						  <property name="xpad">0</property>
-						  <property name="ypad">0</property>
-						  <property name="ellipsize">PANGO_ELLIPSIZE_NONE</property>
-						  <property name="width_chars">-1</property>
-						  <property name="single_line_mode">False</property>
-						  <property name="angle">0</property>
-						</widget>
-						<packing>
-						  <property name="padding">0</property>
-						  <property name="expand">False</property>
-						  <property name="fill">False</property>
-						</packing>
-					      </child>
-					    </widget>
-					    <packing>
-					      <property name="padding">0</property>
-					      <property name="expand">True</property>
-					      <property name="fill">True</property>
-					    </packing>
-					  </child>
-					</widget>
-					<packing>
-					  <property name="left_attach">1</property>
-					  <property name="right_attach">2</property>
-					  <property name="top_attach">0</property>
-					  <property name="bottom_attach">1</property>
-					  <property name="y_options">fill</property>
-					</packing>
-				      </child>
-
-				      <child>
-					<widget class="GtkVBox" id="vbox213">
-					  <property name="visible">True</property>
-					  <property name="homogeneous">False</property>
-					  <property name="spacing">0</property>
-
-					  <child>
-					    <widget class="GtkHBox" id="hbox247">
-					      <property name="visible">True</property>
-					      <property name="homogeneous">False</property>
-					      <property name="spacing">0</property>
-
-					      <child>
-						<widget class="GtkLabel" id="transport_host_label">
-						  <property name="visible">True</property>
-						  <property name="label" translatable="yes">_Server:</property>
-						  <property name="use_underline">True</property>
-						  <property name="use_markup">False</property>
-						  <property name="justify">GTK_JUSTIFY_RIGHT</property>
-						  <property name="wrap">False</property>
-						  <property name="selectable">False</property>
-						  <property name="xalign">1</property>
-						  <property name="yalign">0.5</property>
-						  <property name="xpad">0</property>
-						  <property name="ypad">0</property>
-						  <property name="mnemonic_widget">transport_host</property>
-						  <property name="ellipsize">PANGO_ELLIPSIZE_NONE</property>
-						  <property name="width_chars">-1</property>
-						  <property name="single_line_mode">False</property>
-						  <property name="angle">0</property>
-						</widget>
-						<packing>
-						  <property name="padding">0</property>
-						  <property name="expand">False</property>
-						  <property name="fill">False</property>
-						</packing>
-					      </child>
-					    </widget>
-					    <packing>
-					      <property name="padding">0</property>
-					      <property name="expand">False</property>
-					      <property name="fill">False</property>
-					    </packing>
-					  </child>
-					</widget>
-					<packing>
-					  <property name="left_attach">0</property>
-					  <property name="right_attach">1</property>
-					  <property name="top_attach">0</property>
-					  <property name="bottom_attach">1</property>
-					  <property name="x_options">fill</property>
-					  <property name="y_options">fill</property>
-					</packing>
-				      </child>
-				    </widget>
-				    <packing>
-				      <property name="padding">0</property>
-				      <property name="expand">False</property>
-				      <property name="fill">True</property>
-				    </packing>
-				  </child>
-
-				  <child>
-				    <widget class="GtkCheckButton" id="transport_needs_auth">
-				      <property name="visible">True</property>
-				      <property name="can_focus">True</property>
-				      <property name="label" translatable="yes">Ser_ver requires authentication</property>
-				      <property name="use_underline">True</property>
-				      <property name="relief">GTK_RELIEF_NORMAL</property>
-				      <property name="focus_on_click">True</property>
-				      <property name="active">False</property>
-				      <property name="inconsistent">False</property>
-				      <property name="draw_indicator">True</property>
-				    </widget>
-				    <packing>
-				      <property name="padding">0</property>
-				      <property name="expand">False</property>
-				      <property name="fill">False</property>
-				    </packing>
-				  </child>
-				</widget>
-				<packing>
-				  <property name="left_attach">0</property>
-				  <property name="right_attach">1</property>
-				  <property name="top_attach">0</property>
-				  <property name="bottom_attach">1</property>
-				</packing>
-			      </child>
-			    </widget>
-			    <packing>
-			      <property name="padding">0</property>
-			      <property name="expand">True</property>
-			      <property name="fill">True</property>
-			    </packing>
-			  </child>
-			</widget>
-			<packing>
-			  <property name="padding">0</property>
-			  <property name="expand">True</property>
-			  <property name="fill">True</property>
-			</packing>
-		      </child>
-		    </widget>
-		    <packing>
-		      <property name="padding">0</property>
-		      <property name="expand">True</property>
-		      <property name="fill">True</property>
-		    </packing>
-		  </child>
-
-		  <child>
-		    <widget class="GtkVBox" id="transport_security_frame">
-		      <property name="visible">True</property>
-		      <property name="homogeneous">False</property>
-		      <property name="spacing">6</property>
-
-		      <child>
-			<widget class="GtkLabel" id="label517">
-			  <property name="visible">True</property>
-			  <property name="label" translatable="yes">&lt;span weight=&quot;bold&quot;&gt;Security&lt;/span&gt;</property>
-			  <property name="use_underline">False</property>
-			  <property name="use_markup">True</property>
-			  <property name="justify">GTK_JUSTIFY_LEFT</property>
-			  <property name="wrap">False</property>
-			  <property name="selectable">False</property>
-			  <property name="xalign">0</property>
-			  <property name="yalign">0.5</property>
-			  <property name="xpad">0</property>
-			  <property name="ypad">0</property>
-			  <property name="ellipsize">PANGO_ELLIPSIZE_NONE</property>
-			  <property name="width_chars">-1</property>
-			  <property name="single_line_mode">False</property>
-			  <property name="angle">0</property>
-			</widget>
-			<packing>
-			  <property name="padding">0</property>
-			  <property name="expand">False</property>
-			  <property name="fill">False</property>
-			</packing>
-		      </child>
-
-		      <child>
-			<widget class="GtkHBox" id="hbox203">
-			  <property name="visible">True</property>
-			  <property name="homogeneous">False</property>
-			  <property name="spacing">12</property>
-
-			  <child>
-			    <widget class="GtkLabel" id="label564">
-			      <property name="visible">True</property>
-			      <property name="label" translatable="yes"></property>
-			      <property name="use_underline">False</property>
-			      <property name="use_markup">False</property>
-			      <property name="justify">GTK_JUSTIFY_LEFT</property>
-			      <property name="wrap">False</property>
-			      <property name="selectable">False</property>
-			      <property name="xalign">0.5</property>
-			      <property name="yalign">0.5</property>
-			      <property name="xpad">0</property>
-			      <property name="ypad">0</property>
-			      <property name="ellipsize">PANGO_ELLIPSIZE_NONE</property>
-			      <property name="width_chars">-1</property>
-			      <property name="single_line_mode">False</property>
-			      <property name="angle">0</property>
-			    </widget>
-			    <packing>
-			      <property name="padding">0</property>
-			      <property name="expand">False</property>
-			      <property name="fill">False</property>
-			    </packing>
-			  </child>
-
-			  <child>
-			    <widget class="GtkVBox" id="vbox183">
-			      <property name="visible">True</property>
-			      <property name="homogeneous">False</property>
-			      <property name="spacing">6</property>
-
-			      <child>
-				<widget class="GtkHBox" id="transport_ssl_hbox">
-				  <property name="visible">True</property>
-				  <property name="homogeneous">False</property>
-				  <property name="spacing">12</property>
-
-				  <child>
-				    <widget class="GtkLabel" id="lblTransportUseSSL">
-				      <property name="visible">True</property>
-				      <property name="label" translatable="yes">_Use Secure Connection:</property>
-				      <property name="use_underline">True</property>
-				      <property name="use_markup">False</property>
-				      <property name="justify">GTK_JUSTIFY_CENTER</property>
-				      <property name="wrap">False</property>
-				      <property name="selectable">False</property>
-				      <property name="xalign">0.5</property>
-				      <property name="yalign">0.5</property>
-				      <property name="xpad">0</property>
-				      <property name="ypad">0</property>
-				      <property name="mnemonic_widget">transport_use_ssl</property>
-				      <property name="ellipsize">PANGO_ELLIPSIZE_NONE</property>
-				      <property name="width_chars">-1</property>
-				      <property name="single_line_mode">False</property>
-				      <property name="angle">0</property>
-				    </widget>
-				    <packing>
-				      <property name="padding">0</property>
-				      <property name="expand">False</property>
-				      <property name="fill">False</property>
-				    </packing>
-				  </child>
-
-				  <child>
-				    <widget class="Custom" id="transport_use_ssl">
-				      <property name="visible">True</property>
-				      <property name="creation_function">em_account_editor_ssl_selector_new</property>
-				      <property name="int1">0</property>
-				      <property name="int2">0</property>
-				      <property name="last_modification_time">Tue, 03 Aug 2004 07:23:50 GMT</property>
-				    </widget>
-				    <packing>
-				      <property name="padding">0</property>
-				      <property name="expand">False</property>
-				      <property name="fill">False</property>
-				    </packing>
-				  </child>
-				</widget>
-				<packing>
-				  <property name="padding">0</property>
-				  <property name="expand">True</property>
-				  <property name="fill">True</property>
-				</packing>
-			      </child>
-
-			      <child>
-				<widget class="GtkHBox" id="transport_ssl_disabled">
-				  <property name="visible">True</property>
-				  <property name="homogeneous">False</property>
-				  <property name="spacing">6</property>
-
-				  <child>
-				    <widget class="GtkImage" id="image1">
-				      <property name="visible">True</property>
-				      <property name="stock">gtk-dialog-warning</property>
-				      <property name="icon_size">4</property>
-				      <property name="xalign">0.5</property>
-				      <property name="yalign">0.5</property>
-				      <property name="xpad">0</property>
-				      <property name="ypad">0</property>
-				    </widget>
-				    <packing>
-				      <property name="padding">0</property>
-				      <property name="expand">False</property>
-				      <property name="fill">False</property>
-				    </packing>
-				  </child>
-
-				  <child>
-				    <widget class="GtkLabel" id="transport_ssl_disabled_label">
-				      <property name="visible">True</property>
-				      <property name="label" translatable="yes">&lt;b&gt;SSL is not supported in this build of Evolution&lt;/b&gt;</property>
-				      <property name="use_underline">False</property>
-				      <property name="use_markup">True</property>
-				      <property name="justify">GTK_JUSTIFY_CENTER</property>
-				      <property name="wrap">False</property>
-				      <property name="selectable">False</property>
-				      <property name="xalign">0</property>
-				      <property name="yalign">0.5</property>
-				      <property name="xpad">0</property>
-				      <property name="ypad">0</property>
-				      <property name="ellipsize">PANGO_ELLIPSIZE_NONE</property>
-				      <property name="width_chars">-1</property>
-				      <property name="single_line_mode">False</property>
-				      <property name="angle">0</property>
-				    </widget>
-				    <packing>
-				      <property name="padding">0</property>
-				      <property name="expand">False</property>
-				      <property name="fill">False</property>
-				    </packing>
-				  </child>
-				</widget>
-				<packing>
-				  <property name="padding">0</property>
-				  <property name="expand">True</property>
-				  <property name="fill">True</property>
-				</packing>
-			      </child>
-			    </widget>
-			    <packing>
-			      <property name="padding">0</property>
-			      <property name="expand">True</property>
-			      <property name="fill">True</property>
-			    </packing>
-			  </child>
-			</widget>
-			<packing>
-			  <property name="padding">0</property>
-			  <property name="expand">True</property>
-			  <property name="fill">True</property>
-			</packing>
-		      </child>
-		    </widget>
-		    <packing>
-		      <property name="padding">0</property>
-		      <property name="expand">True</property>
-		      <property name="fill">True</property>
-		    </packing>
-		  </child>
-
-		  <child>
-		    <widget class="GtkVBox" id="transport_auth_frame">
-		      <property name="visible">True</property>
-		      <property name="homogeneous">False</property>
-		      <property name="spacing">6</property>
-
-		      <child>
-			<widget class="GtkLabel" id="label478">
-			  <property name="visible">True</property>
-			  <property name="label" translatable="yes">&lt;span weight=&quot;bold&quot;&gt;Authentication&lt;/span&gt;</property>
-			  <property name="use_underline">False</property>
-			  <property name="use_markup">True</property>
-			  <property name="justify">GTK_JUSTIFY_LEFT</property>
-			  <property name="wrap">False</property>
-			  <property name="selectable">False</property>
-			  <property name="xalign">0</property>
-			  <property name="yalign">0.5</property>
-			  <property name="xpad">0</property>
-			  <property name="ypad">0</property>
-			  <property name="ellipsize">PANGO_ELLIPSIZE_NONE</property>
-			  <property name="width_chars">-1</property>
-			  <property name="single_line_mode">False</property>
-			  <property name="angle">0</property>
-			</widget>
-			<packing>
-			  <property name="padding">0</property>
-			  <property name="expand">False</property>
-			  <property name="fill">False</property>
-			</packing>
-		      </child>
-
-		      <child>
-			<widget class="GtkHBox" id="hbox176">
-			  <property name="visible">True</property>
-			  <property name="homogeneous">False</property>
-			  <property name="spacing">12</property>
-
-			  <child>
-			    <widget class="GtkLabel" id="label563">
-			      <property name="visible">True</property>
-			      <property name="label" translatable="yes"></property>
-			      <property name="use_underline">False</property>
-			      <property name="use_markup">False</property>
-			      <property name="justify">GTK_JUSTIFY_LEFT</property>
-			      <property name="wrap">False</property>
-			      <property name="selectable">False</property>
-			      <property name="xalign">0.5</property>
-			      <property name="yalign">0.5</property>
-			      <property name="xpad">0</property>
-			      <property name="ypad">0</property>
-			      <property name="ellipsize">PANGO_ELLIPSIZE_NONE</property>
-			      <property name="width_chars">-1</property>
-			      <property name="single_line_mode">False</property>
-			      <property name="angle">0</property>
-			    </widget>
-			    <packing>
-			      <property name="padding">0</property>
-			      <property name="expand">False</property>
-			      <property name="fill">False</property>
-			    </packing>
-			  </child>
-
-			  <child>
-			    <widget class="GtkTable" id="table16">
-			      <property name="visible">True</property>
-			      <property name="n_rows">1</property>
-			      <property name="n_columns">1</property>
-			      <property name="homogeneous">False</property>
-			      <property name="row_spacing">2</property>
-			      <property name="column_spacing">6</property>
-
-			      <child>
-				<widget class="GtkVBox" id="vbox61">
-				  <property name="visible">True</property>
-				  <property name="homogeneous">False</property>
-				  <property name="spacing">6</property>
-
-				  <child>
-				    <widget class="GtkTable" id="table31">
-				      <property name="visible">True</property>
-				      <property name="n_rows">2</property>
-				      <property name="n_columns">2</property>
-				      <property name="homogeneous">False</property>
-				      <property name="row_spacing">6</property>
-				      <property name="column_spacing">12</property>
-
-				      <child>
-					<widget class="GtkLabel" id="transport_auth_label">
-					  <property name="visible">True</property>
-					  <property name="label" translatable="yes">T_ype:</property>
-					  <property name="use_underline">True</property>
-					  <property name="use_markup">False</property>
-					  <property name="justify">GTK_JUSTIFY_CENTER</property>
-					  <property name="wrap">False</property>
-					  <property name="selectable">False</property>
-					  <property name="xalign">0</property>
-					  <property name="yalign">0.5</property>
-					  <property name="xpad">0</property>
-					  <property name="ypad">0</property>
-					  <property name="mnemonic_widget">transport_auth_dropdown</property>
-					  <property name="ellipsize">PANGO_ELLIPSIZE_NONE</property>
-					  <property name="width_chars">-1</property>
-					  <property name="single_line_mode">False</property>
-					  <property name="angle">0</property>
-					</widget>
-					<packing>
-					  <property name="left_attach">0</property>
-					  <property name="right_attach">1</property>
-					  <property name="top_attach">0</property>
-					  <property name="bottom_attach">1</property>
-					  <property name="x_options">fill</property>
-					  <property name="y_options"></property>
-					</packing>
-				      </child>
-
-				      <child>
-					<widget class="GtkLabel" id="transport_user_label">
-					  <property name="visible">True</property>
-					  <property name="label" translatable="yes">User_name:</property>
-					  <property name="use_underline">True</property>
-					  <property name="use_markup">False</property>
-					  <property name="justify">GTK_JUSTIFY_RIGHT</property>
-					  <property name="wrap">False</property>
-					  <property name="selectable">False</property>
-					  <property name="xalign">0</property>
-					  <property name="yalign">0.5</property>
-					  <property name="xpad">0</property>
-					  <property name="ypad">0</property>
-					  <property name="mnemonic_widget">transport_user</property>
-					  <property name="ellipsize">PANGO_ELLIPSIZE_NONE</property>
-					  <property name="width_chars">-1</property>
-					  <property name="single_line_mode">False</property>
-					  <property name="angle">0</property>
-					</widget>
-					<packing>
-					  <property name="left_attach">0</property>
-					  <property name="right_attach">1</property>
-					  <property name="top_attach">1</property>
-					  <property name="bottom_attach">2</property>
-					  <property name="x_options">fill</property>
-					  <property name="y_options"></property>
-					</packing>
-				      </child>
-
-				      <child>
-					<widget class="GtkEntry" id="transport_user">
-					  <property name="visible">True</property>
-					  <property name="can_focus">True</property>
-					  <property name="editable">True</property>
-					  <property name="visibility">True</property>
-					  <property name="max_length">0</property>
-					  <property name="text" translatable="yes"></property>
-					  <property name="has_frame">True</property>
-					  <property name="invisible_char">*</property>
-					  <property name="activates_default">False</property>
-					</widget>
-					<packing>
-					  <property name="left_attach">1</property>
-					  <property name="right_attach">2</property>
-					  <property name="top_attach">1</property>
-					  <property name="bottom_attach">2</property>
-					  <property name="y_options"></property>
-					</packing>
-				      </child>
-
-				      <child>
-					<widget class="GtkHBox" id="hbox195">
-					  <property name="visible">True</property>
-					  <property name="homogeneous">False</property>
-					  <property name="spacing">6</property>
-
-					  <child>
-					    <widget class="Custom" id="transport_auth_dropdown">
-					      <property name="visible">True</property>
-					      <property name="creation_function">em_account_editor_dropdown_new</property>
-					      <property name="int1">0</property>
-					      <property name="int2">0</property>
-					      <property name="last_modification_time">Thu, 29 Jul 2004 08:37:13 GMT</property>
-					    </widget>
-					    <packing>
-					      <property name="padding">0</property>
-					      <property name="expand">False</property>
-					      <property name="fill">False</property>
-					    </packing>
-					  </child>
-
-					  <child>
-					    <widget class="GtkButton" id="transport_check_supported">
-					      <property name="visible">True</property>
-					      <property name="can_focus">True</property>
-					      <property name="label" translatable="yes">Ch_eck for Supported Types</property>
-					      <property name="use_underline">True</property>
-					      <property name="relief">GTK_RELIEF_NORMAL</property>
-					      <property name="focus_on_click">True</property>
-					    </widget>
-					    <packing>
-					      <property name="padding">0</property>
-					      <property name="expand">False</property>
-					      <property name="fill">False</property>
-					    </packing>
-					  </child>
-
-					  <child>
-					    <widget class="GtkFixed" id="fixed5">
-					      <property name="visible">True</property>
-					    </widget>
-					    <packing>
-					      <property name="padding">0</property>
-					      <property name="expand">True</property>
-					      <property name="fill">True</property>
-					    </packing>
-					  </child>
-					</widget>
-					<packing>
-					  <property name="left_attach">1</property>
-					  <property name="right_attach">2</property>
-					  <property name="top_attach">0</property>
-					  <property name="bottom_attach">1</property>
-					  <property name="y_options">fill</property>
-					</packing>
-				      </child>
-				    </widget>
-				    <packing>
-				      <property name="padding">0</property>
-				      <property name="expand">False</property>
-				      <property name="fill">True</property>
-				    </packing>
-				  </child>
-
-				  <child>
-				    <widget class="GtkCheckButton" id="transport_remember_password">
-				      <property name="visible">True</property>
-				      <property name="can_focus">True</property>
-				      <property name="label" translatable="yes">Remember _password</property>
-				      <property name="use_underline">True</property>
-				      <property name="relief">GTK_RELIEF_NORMAL</property>
-				      <property name="focus_on_click">True</property>
-				      <property name="active">False</property>
-				      <property name="inconsistent">False</property>
-				      <property name="draw_indicator">True</property>
-				    </widget>
-				    <packing>
-				      <property name="padding">0</property>
-				      <property name="expand">False</property>
-				      <property name="fill">False</property>
-				    </packing>
-				  </child>
-				</widget>
-				<packing>
-				  <property name="left_attach">0</property>
-				  <property name="right_attach">1</property>
-				  <property name="top_attach">0</property>
-				  <property name="bottom_attach">1</property>
-				</packing>
-			      </child>
-			    </widget>
-			    <packing>
-			      <property name="padding">0</property>
-			      <property name="expand">True</property>
-			      <property name="fill">True</property>
-			    </packing>
-			  </child>
-			</widget>
-			<packing>
-			  <property name="padding">0</property>
-			  <property name="expand">True</property>
-			  <property name="fill">True</property>
-			</packing>
-		      </child>
-		    </widget>
-		    <packing>
-		      <property name="padding">0</property>
-		      <property name="expand">True</property>
-		      <property name="fill">True</property>
-		    </packing>
-		  </child>
-		</widget>
-		<packing>
-		  <property name="padding">0</property>
-		  <property name="expand">True</property>
-		  <property name="fill">True</property>
-		</packing>
-	      </child>
-	    </widget>
-	    <packing>
-	      <property name="padding">0</property>
-	      <property name="expand">False</property>
-	      <property name="fill">False</property>
-	    </packing>
-	  </child>
-	</widget>
-	<packing>
-	  <property name="tab_expand">False</property>
-	  <property name="tab_fill">True</property>
-	</packing>
-      </child>
-
-      <child>
-	<widget class="GtkLabel" id="label34">
-	  <property name="visible">True</property>
-	  <property name="label" translatable="yes">Sending Mail</property>
-	  <property name="use_underline">True</property>
-	  <property name="use_markup">False</property>
-	  <property name="justify">GTK_JUSTIFY_CENTER</property>
-	  <property name="wrap">False</property>
-	  <property name="selectable">False</property>
-	  <property name="xalign">0.5</property>
-	  <property name="yalign">0.5</property>
-	  <property name="xpad">0</property>
-	  <property name="ypad">0</property>
-	  <property name="ellipsize">PANGO_ELLIPSIZE_NONE</property>
-	  <property name="width_chars">-1</property>
-	  <property name="single_line_mode">False</property>
-	  <property name="angle">0</property>
-	</widget>
-	<packing>
-	  <property name="type">tab</property>
-	</packing>
-      </child>
-
-      <child>
-	<widget class="GtkVBox" id="vboxFoldersBorder">
-	  <property name="border_width">12</property>
-	  <property name="visible">True</property>
-	  <property name="homogeneous">False</property>
-	  <property name="spacing">12</property>
-
-	  <child>
-	    <widget class="GtkVBox" id="folders_frame">
-	      <property name="visible">True</property>
-	      <property name="homogeneous">False</property>
-	      <property name="spacing">6</property>
-
-	      <child>
-		<widget class="GtkLabel" id="label482">
-		  <property name="visible">True</property>
-		  <property name="label" translatable="yes">&lt;span weight=&quot;bold&quot;&gt;Sent and Draft Messages&lt;/span&gt;</property>
-		  <property name="use_underline">False</property>
-		  <property name="use_markup">True</property>
-		  <property name="justify">GTK_JUSTIFY_LEFT</property>
-		  <property name="wrap">False</property>
-		  <property name="selectable">False</property>
-		  <property name="xalign">0</property>
-		  <property name="yalign">0.5</property>
-		  <property name="xpad">0</property>
-		  <property name="ypad">0</property>
-		  <property name="ellipsize">PANGO_ELLIPSIZE_NONE</property>
-		  <property name="width_chars">-1</property>
-		  <property name="single_line_mode">False</property>
-		  <property name="angle">0</property>
-		</widget>
-		<packing>
-		  <property name="padding">0</property>
-		  <property name="expand">False</property>
-		  <property name="fill">False</property>
-		</packing>
-	      </child>
-
-	      <child>
-		<widget class="GtkHBox" id="hbox177">
-		  <property name="visible">True</property>
-		  <property name="homogeneous">False</property>
-		  <property name="spacing">12</property>
-
-		  <child>
-		    <widget class="GtkLabel" id="label560">
-		      <property name="visible">True</property>
-		      <property name="label" translatable="yes"></property>
-		      <property name="use_underline">False</property>
-		      <property name="use_markup">False</property>
-		      <property name="justify">GTK_JUSTIFY_LEFT</property>
-		      <property name="wrap">False</property>
-		      <property name="selectable">False</property>
-		      <property name="xalign">0.5</property>
-		      <property name="yalign">0.5</property>
-		      <property name="xpad">0</property>
-		      <property name="ypad">0</property>
-		      <property name="ellipsize">PANGO_ELLIPSIZE_NONE</property>
-		      <property name="width_chars">-1</property>
-		      <property name="single_line_mode">False</property>
-		      <property name="angle">0</property>
-		    </widget>
-		    <packing>
-		      <property name="padding">0</property>
-		      <property name="expand">False</property>
-		      <property name="fill">False</property>
-		    </packing>
-		  </child>
-
-		  <child>
-		    <widget class="GtkTable" id="table17">
-		      <property name="visible">True</property>
-		      <property name="n_rows">1</property>
-		      <property name="n_columns">1</property>
-		      <property name="homogeneous">False</property>
-		      <property name="row_spacing">2</property>
-		      <property name="column_spacing">6</property>
-
-		      <child>
-			<widget class="GtkVBox" id="vbox184">
-			  <property name="visible">True</property>
-			  <property name="homogeneous">False</property>
-			  <property name="spacing">6</property>
-
-			  <child>
-			    <widget class="GtkTable" id="folders_table">
-			      <property name="visible">True</property>
-			      <property name="n_rows">3</property>
-			      <property name="n_columns">3</property>
-			      <property name="homogeneous">False</property>
-			      <property name="row_spacing">6</property>
-			      <property name="column_spacing">12</property>
-
-			      <child>
-				<widget class="GtkLabel" id="drafts_label">
-				  <property name="visible">True</property>
-				  <property name="label" translatable="yes">Drafts _Folder:</property>
-				  <property name="use_underline">True</property>
-				  <property name="use_markup">False</property>
-				  <property name="justify">GTK_JUSTIFY_LEFT</property>
-				  <property name="wrap">False</property>
-				  <property name="selectable">False</property>
-				  <property name="xalign">0</property>
-				  <property name="yalign">0.5</property>
-				  <property name="xpad">0</property>
-				  <property name="ypad">0</property>
-				  <property name="mnemonic_widget">drafts_button</property>
-				  <property name="ellipsize">PANGO_ELLIPSIZE_NONE</property>
-				  <property name="width_chars">-1</property>
-				  <property name="single_line_mode">False</property>
-				  <property name="angle">0</property>
-				</widget>
-				<packing>
-				  <property name="left_attach">0</property>
-				  <property name="right_attach">1</property>
-				  <property name="top_attach">0</property>
-				  <property name="bottom_attach">1</property>
-				  <property name="x_options">fill</property>
-				  <property name="y_options"></property>
-				</packing>
-			      </child>
-
-			      <child>
-				<widget class="GtkLabel" id="sent_label">
-				  <property name="visible">True</property>
-				  <property name="label" translatable="yes">Sent _Messages Folder:</property>
-				  <property name="use_underline">True</property>
-				  <property name="use_markup">False</property>
-				  <property name="justify">GTK_JUSTIFY_LEFT</property>
-				  <property name="wrap">False</property>
-				  <property name="selectable">False</property>
-				  <property name="xalign">0</property>
-				  <property name="yalign">0.5</property>
-				  <property name="xpad">0</property>
-				  <property name="ypad">0</property>
-				  <property name="mnemonic_widget">sent_button</property>
-				  <property name="ellipsize">PANGO_ELLIPSIZE_NONE</property>
-				  <property name="width_chars">-1</property>
-				  <property name="single_line_mode">False</property>
-				  <property name="angle">0</property>
-				</widget>
-				<packing>
-				  <property name="left_attach">0</property>
-				  <property name="right_attach">1</property>
-				  <property name="top_attach">1</property>
-				  <property name="bottom_attach">2</property>
-				  <property name="x_options">fill</property>
-				  <property name="y_options"></property>
-				</packing>
-			      </child>
-
-			      <child>
-				<widget class="Custom" id="sent_button">
-				  <property name="visible">True</property>
-				  <property name="creation_function">em_account_editor_folder_selector_button_new</property>
-				  <property name="string1">Select Sent Folder</property>
-				  <property name="int1">0</property>
-				  <property name="int2">0</property>
-				  <property name="last_modification_time">Tue, 14 Dec 2004 17:07:09 GMT</property>
-				</widget>
-				<packing>
-				  <property name="left_attach">1</property>
-				  <property name="right_attach">2</property>
-				  <property name="top_attach">1</property>
-				  <property name="bottom_attach">2</property>
-				  <property name="x_options">fill</property>
-				  <property name="y_options">fill</property>
-				</packing>
-			      </child>
-
-			      <child>
-				<widget class="Custom" id="drafts_button">
-				  <property name="visible">True</property>
-				  <property name="creation_function">em_account_editor_folder_selector_button_new</property>
-				  <property name="string1">Select Drafts Folder</property>
-				  <property name="int1">0</property>
-				  <property name="int2">0</property>
-				  <property name="last_modification_time">Tue, 14 Dec 2004 17:07:02 GMT</property>
-				</widget>
-				<packing>
-				  <property name="left_attach">1</property>
-				  <property name="right_attach">2</property>
-				  <property name="top_attach">0</property>
-				  <property name="bottom_attach">1</property>
-				  <property name="y_options">fill</property>
-				</packing>
-			      </child>
-
-			      <child>
-				<widget class="GtkFixed" id="fixed9">
-				  <property name="visible">True</property>
-				</widget>
-				<packing>
-				  <property name="left_attach">2</property>
-				  <property name="right_attach">3</property>
-				  <property name="top_attach">0</property>
-				  <property name="bottom_attach">1</property>
-				  <property name="y_options">fill</property>
-				</packing>
-			      </child>
-
-			      <child>
-				<widget class="GtkFixed" id="fixed8">
-				  <property name="visible">True</property>
-				</widget>
-				<packing>
-				  <property name="left_attach">2</property>
-				  <property name="right_attach">3</property>
-				  <property name="top_attach">1</property>
-				  <property name="bottom_attach">2</property>
-				  <property name="x_options">fill</property>
-				  <property name="y_options">fill</property>
-				</packing>
-			      </child>
-
-			      <child>
-				<widget class="GtkHBox" id="hbox216">
-				  <property name="visible">True</property>
-				  <property name="homogeneous">False</property>
-				  <property name="spacing">0</property>
-
-				  <child>
-				    <widget class="GtkButton" id="default_folders_button">
-				      <property name="visible">True</property>
-				      <property name="can_focus">True</property>
-				      <property name="label">gtk-revert-to-saved</property>
-				      <property name="use_stock">True</property>
-				      <property name="relief">GTK_RELIEF_NORMAL</property>
-				      <property name="focus_on_click">True</property>
-				    </widget>
-				    <packing>
-				      <property name="padding">0</property>
-				      <property name="expand">False</property>
-				      <property name="fill">False</property>
-				    </packing>
-				  </child>
-
-				  <child>
-				    <widget class="GtkFixed" id="fixed12">
-				      <property name="visible">True</property>
-				    </widget>
-				    <packing>
-				      <property name="padding">0</property>
-				      <property name="expand">True</property>
-				      <property name="fill">True</property>
-				    </packing>
-				  </child>
-				</widget>
-				<packing>
-				  <property name="left_attach">1</property>
-				  <property name="right_attach">3</property>
-				  <property name="top_attach">2</property>
-				  <property name="bottom_attach">3</property>
-				</packing>
-			      </child>
-			    </widget>
-			    <packing>
-			      <property name="padding">0</property>
-			      <property name="expand">True</property>
-			      <property name="fill">True</property>
-			    </packing>
-			  </child>
-			</widget>
-			<packing>
-			  <property name="left_attach">0</property>
-			  <property name="right_attach">1</property>
-			  <property name="top_attach">0</property>
-			  <property name="bottom_attach">1</property>
-			</packing>
-		      </child>
-		    </widget>
-		    <packing>
-		      <property name="padding">0</property>
-		      <property name="expand">True</property>
-		      <property name="fill">True</property>
-		    </packing>
-		  </child>
-		</widget>
-		<packing>
-		  <property name="padding">0</property>
-		  <property name="expand">True</property>
-		  <property name="fill">True</property>
-		</packing>
-	      </child>
-	    </widget>
-	    <packing>
-	      <property name="padding">0</property>
-	      <property name="expand">False</property>
-	      <property name="fill">False</property>
-	    </packing>
-	  </child>
-
-	  <child>
-	    <widget class="GtkVBox" id="frame2">
-	      <property name="visible">True</property>
-	      <property name="homogeneous">False</property>
-	      <property name="spacing">6</property>
-
-	      <child>
-		<widget class="GtkLabel" id="label484">
-		  <property name="visible">True</property>
-		  <property name="label" translatable="yes">&lt;span weight=&quot;bold&quot;&gt;Composing Messages&lt;/span&gt;</property>
-		  <property name="use_underline">False</property>
-		  <property name="use_markup">True</property>
-		  <property name="justify">GTK_JUSTIFY_LEFT</property>
-		  <property name="wrap">False</property>
-		  <property name="selectable">False</property>
-		  <property name="xalign">0</property>
-		  <property name="yalign">0.5</property>
-		  <property name="xpad">0</property>
-		  <property name="ypad">0</property>
-		  <property name="ellipsize">PANGO_ELLIPSIZE_NONE</property>
-		  <property name="width_chars">-1</property>
-		  <property name="single_line_mode">False</property>
-		  <property name="angle">0</property>
-		</widget>
-		<packing>
-		  <property name="padding">0</property>
-		  <property name="expand">False</property>
-		  <property name="fill">False</property>
-		</packing>
-	      </child>
-
-	      <child>
-		<widget class="GtkHBox" id="hbox178">
-		  <property name="visible">True</property>
-		  <property name="homogeneous">False</property>
-		  <property name="spacing">12</property>
-
-		  <child>
-		    <widget class="GtkLabel" id="label561">
-		      <property name="visible">True</property>
-		      <property name="label" translatable="yes"></property>
-		      <property name="use_underline">False</property>
-		      <property name="use_markup">False</property>
-		      <property name="justify">GTK_JUSTIFY_LEFT</property>
-		      <property name="wrap">False</property>
-		      <property name="selectable">False</property>
-		      <property name="xalign">0.5</property>
-		      <property name="yalign">0.5</property>
-		      <property name="xpad">0</property>
-		      <property name="ypad">0</property>
-		      <property name="ellipsize">PANGO_ELLIPSIZE_NONE</property>
-		      <property name="width_chars">-1</property>
-		      <property name="single_line_mode">False</property>
-		      <property name="angle">0</property>
-		    </widget>
-		    <packing>
-		      <property name="padding">0</property>
-		      <property name="expand">False</property>
-		      <property name="fill">False</property>
-		    </packing>
-		  </child>
-
-		  <child>
-		    <widget class="GtkTable" id="table18">
-		      <property name="visible">True</property>
-		      <property name="n_rows">1</property>
-		      <property name="n_columns">1</property>
-		      <property name="homogeneous">False</property>
-		      <property name="row_spacing">2</property>
-		      <property name="column_spacing">6</property>
-
-		      <child>
-			<widget class="GtkTable" id="table8">
-			  <property name="visible">True</property>
-			  <property name="n_rows">2</property>
-			  <property name="n_columns">1</property>
-			  <property name="homogeneous">False</property>
-			  <property name="row_spacing">6</property>
-			  <property name="column_spacing">12</property>
-
-			  <child>
-			    <widget class="GtkVBox" id="vbox186">
-			      <property name="visible">True</property>
-			      <property name="homogeneous">False</property>
-			      <property name="spacing">6</property>
-
-			      <child>
-				<widget class="GtkCheckButton" id="always_cc">
-				  <property name="visible">True</property>
-				  <property name="can_focus">True</property>
-				  <property name="label" translatable="yes">Alway_s carbon-copy (cc) to:</property>
-				  <property name="use_underline">True</property>
-				  <property name="relief">GTK_RELIEF_NORMAL</property>
-				  <property name="focus_on_click">True</property>
-				  <property name="active">False</property>
-				  <property name="inconsistent">False</property>
-				  <property name="draw_indicator">True</property>
-				</widget>
-				<packing>
-				  <property name="padding">0</property>
-				  <property name="expand">False</property>
-				  <property name="fill">False</property>
-				</packing>
-			      </child>
-
-			      <child>
-				<widget class="GtkHBox" id="hbox210">
-				  <property name="visible">True</property>
-				  <property name="homogeneous">False</property>
-				  <property name="spacing">0</property>
-
-				  <child>
-				    <widget class="GtkLabel" id="label522">
-				      <property name="visible">True</property>
-				      <property name="label" translatable="yes"></property>
-				      <property name="use_underline">False</property>
-				      <property name="use_markup">False</property>
-				      <property name="justify">GTK_JUSTIFY_LEFT</property>
-				      <property name="wrap">False</property>
-				      <property name="selectable">False</property>
-				      <property name="xalign">0.5</property>
-				      <property name="yalign">0.5</property>
-				      <property name="xpad">12</property>
-				      <property name="ypad">0</property>
-				      <property name="ellipsize">PANGO_ELLIPSIZE_NONE</property>
-				      <property name="width_chars">-1</property>
-				      <property name="single_line_mode">False</property>
-				      <property name="angle">0</property>
-				    </widget>
-				    <packing>
-				      <property name="padding">0</property>
-				      <property name="expand">False</property>
-				      <property name="fill">False</property>
-				    </packing>
-				  </child>
-
-				  <child>
-				    <widget class="GtkTable" id="table32">
-				      <property name="visible">True</property>
-				      <property name="n_rows">1</property>
-				      <property name="n_columns">1</property>
-				      <property name="homogeneous">False</property>
-				      <property name="row_spacing">2</property>
-				      <property name="column_spacing">6</property>
-
-				      <child>
-					<widget class="GtkVBox" id="vbox187">
-					  <property name="visible">True</property>
-					  <property name="homogeneous">False</property>
-					  <property name="spacing">6</property>
-
-					  <child>
-					    <widget class="GtkEntry" id="cc_addrs">
-					      <property name="visible">True</property>
-					      <property name="can_focus">True</property>
-					      <property name="editable">True</property>
-					      <property name="visibility">True</property>
-					      <property name="max_length">0</property>
-					      <property name="text" translatable="yes"></property>
-					      <property name="has_frame">True</property>
-					      <property name="invisible_char">*</property>
-					      <property name="activates_default">False</property>
-					    </widget>
-					    <packing>
-					      <property name="padding">0</property>
-					      <property name="expand">True</property>
-					      <property name="fill">True</property>
-					    </packing>
-					  </child>
-					</widget>
-					<packing>
-					  <property name="left_attach">0</property>
-					  <property name="right_attach">1</property>
-					  <property name="top_attach">0</property>
-					  <property name="bottom_attach">1</property>
-					</packing>
-				      </child>
-				    </widget>
-				    <packing>
-				      <property name="padding">0</property>
-				      <property name="expand">True</property>
-				      <property name="fill">True</property>
-				    </packing>
-				  </child>
-				</widget>
-				<packing>
-				  <property name="padding">0</property>
-				  <property name="expand">True</property>
-				  <property name="fill">True</property>
-				</packing>
-			      </child>
-			    </widget>
-			    <packing>
-			      <property name="left_attach">0</property>
-			      <property name="right_attach">1</property>
-			      <property name="top_attach">0</property>
-			      <property name="bottom_attach">1</property>
-			    </packing>
-			  </child>
-
-			  <child>
-			    <widget class="GtkVBox" id="vbox188">
-			      <property name="visible">True</property>
-			      <property name="homogeneous">False</property>
-			      <property name="spacing">6</property>
-
-			      <child>
-				<widget class="GtkCheckButton" id="always_bcc">
-				  <property name="visible">True</property>
-				  <property name="can_focus">True</property>
-				  <property name="label" translatable="yes">Always _blind carbon-copy (bcc) to:</property>
-				  <property name="use_underline">True</property>
-				  <property name="relief">GTK_RELIEF_NORMAL</property>
-				  <property name="focus_on_click">True</property>
-				  <property name="active">False</property>
-				  <property name="inconsistent">False</property>
-				  <property name="draw_indicator">True</property>
-				</widget>
-				<packing>
-				  <property name="padding">0</property>
-				  <property name="expand">False</property>
-				  <property name="fill">False</property>
-				</packing>
-			      </child>
-
-			      <child>
-				<widget class="GtkHBox" id="hbox211">
-				  <property name="visible">True</property>
-				  <property name="homogeneous">False</property>
-				  <property name="spacing">0</property>
-
-				  <child>
-				    <widget class="GtkLabel" id="label523">
-				      <property name="visible">True</property>
-				      <property name="label" translatable="yes"></property>
-				      <property name="use_underline">False</property>
-				      <property name="use_markup">False</property>
-				      <property name="justify">GTK_JUSTIFY_LEFT</property>
-				      <property name="wrap">False</property>
-				      <property name="selectable">False</property>
-				      <property name="xalign">0.5</property>
-				      <property name="yalign">0.5</property>
-				      <property name="xpad">12</property>
-				      <property name="ypad">0</property>
-				      <property name="ellipsize">PANGO_ELLIPSIZE_NONE</property>
-				      <property name="width_chars">-1</property>
-				      <property name="single_line_mode">False</property>
-				      <property name="angle">0</property>
-				    </widget>
-				    <packing>
-				      <property name="padding">0</property>
-				      <property name="expand">False</property>
-				      <property name="fill">False</property>
-				    </packing>
-				  </child>
-
-				  <child>
-				    <widget class="GtkTable" id="table33">
-				      <property name="visible">True</property>
-				      <property name="n_rows">1</property>
-				      <property name="n_columns">1</property>
-				      <property name="homogeneous">False</property>
-				      <property name="row_spacing">2</property>
-				      <property name="column_spacing">6</property>
-
-				      <child>
-					<widget class="GtkVBox" id="vbox189">
-					  <property name="visible">True</property>
-					  <property name="homogeneous">False</property>
-					  <property name="spacing">6</property>
-
-					  <child>
-					    <widget class="GtkEntry" id="bcc_addrs">
-					      <property name="visible">True</property>
-					      <property name="can_focus">True</property>
-					      <property name="editable">True</property>
-					      <property name="visibility">True</property>
-					      <property name="max_length">0</property>
-					      <property name="text" translatable="yes"></property>
-					      <property name="has_frame">True</property>
-					      <property name="invisible_char">*</property>
-					      <property name="activates_default">False</property>
-					    </widget>
-					    <packing>
-					      <property name="padding">0</property>
-					      <property name="expand">True</property>
-					      <property name="fill">True</property>
-					    </packing>
-					  </child>
-					</widget>
-					<packing>
-					  <property name="left_attach">0</property>
-					  <property name="right_attach">1</property>
-					  <property name="top_attach">0</property>
-					  <property name="bottom_attach">1</property>
-					</packing>
-				      </child>
-				    </widget>
-				    <packing>
-				      <property name="padding">0</property>
-				      <property name="expand">True</property>
-				      <property name="fill">True</property>
-				    </packing>
-				  </child>
-				</widget>
-				<packing>
-				  <property name="padding">0</property>
-				  <property name="expand">True</property>
-				  <property name="fill">True</property>
-				</packing>
-			      </child>
-			    </widget>
-			    <packing>
-			      <property name="left_attach">0</property>
-			      <property name="right_attach">1</property>
-			      <property name="top_attach">1</property>
-			      <property name="bottom_attach">2</property>
-			    </packing>
-			  </child>
-			</widget>
-			<packing>
-			  <property name="left_attach">0</property>
-			  <property name="right_attach">1</property>
-			  <property name="top_attach">0</property>
-			  <property name="bottom_attach">1</property>
-			</packing>
-		      </child>
-		    </widget>
-		    <packing>
-		      <property name="padding">0</property>
-		      <property name="expand">True</property>
-		      <property name="fill">True</property>
-		    </packing>
-		  </child>
-		</widget>
-		<packing>
-		  <property name="padding">0</property>
-		  <property name="expand">True</property>
-		  <property name="fill">True</property>
-		</packing>
-	      </child>
-	    </widget>
-	    <packing>
-	      <property name="padding">0</property>
-	      <property name="expand">False</property>
-	      <property name="fill">False</property>
-	    </packing>
-	  </child>
-
-	  <child>
-	    <widget class="GtkVBox" id="vbox205">
-	      <property name="visible">True</property>
-	      <property name="homogeneous">False</property>
-	      <property name="spacing">6</property>
-
-	      <child>
-		<widget class="GtkLabel" id="label578">
-		  <property name="visible">True</property>
-		  <property name="label" translatable="yes">&lt;span weight=&quot;bold&quot;&gt;Message Receipts&lt;/span&gt;</property>
-		  <property name="use_underline">False</property>
-		  <property name="use_markup">True</property>
-		  <property name="justify">GTK_JUSTIFY_LEFT</property>
-		  <property name="wrap">False</property>
-		  <property name="selectable">False</property>
-		  <property name="xalign">0</property>
-		  <property name="yalign">0.5</property>
-		  <property name="xpad">0</property>
-		  <property name="ypad">0</property>
-		  <property name="ellipsize">PANGO_ELLIPSIZE_NONE</property>
-		  <property name="width_chars">-1</property>
-		  <property name="single_line_mode">False</property>
-		  <property name="angle">0</property>
-		</widget>
-		<packing>
-		  <property name="padding">0</property>
-		  <property name="expand">False</property>
-		  <property name="fill">False</property>
-		</packing>
-	      </child>
-
-	      <child>
-		<widget class="GtkHBox" id="hbox231">
-		  <property name="visible">True</property>
-		  <property name="homogeneous">False</property>
-		  <property name="spacing">12</property>
-
-		  <child>
-		    <widget class="GtkLabel" id="label581">
-		      <property name="visible">True</property>
-		      <property name="label" translatable="yes"></property>
-		      <property name="use_underline">False</property>
-		      <property name="use_markup">False</property>
-		      <property name="justify">GTK_JUSTIFY_LEFT</property>
-		      <property name="wrap">False</property>
-		      <property name="selectable">False</property>
-		      <property name="xalign">0.5</property>
-		      <property name="yalign">0.5</property>
-		      <property name="xpad">0</property>
-		      <property name="ypad">0</property>
-		      <property name="ellipsize">PANGO_ELLIPSIZE_NONE</property>
-		      <property name="width_chars">-1</property>
-		      <property name="single_line_mode">False</property>
-		      <property name="angle">0</property>
-		    </widget>
-		    <packing>
-		      <property name="padding">0</property>
-		      <property name="expand">False</property>
-		      <property name="fill">False</property>
-		    </packing>
-		  </child>
-
-		  <child>
-		    <widget class="GtkHBox" id="hbox232">
-		      <property name="visible">True</property>
-		      <property name="homogeneous">False</property>
-		      <property name="spacing">12</property>
-
-		      <child>
-			<widget class="GtkLabel" id="label583">
-			  <property name="visible">True</property>
-			  <property name="label" translatable="yes">S_end message receipts:</property>
-			  <property name="use_underline">True</property>
-			  <property name="use_markup">False</property>
-			  <property name="justify">GTK_JUSTIFY_LEFT</property>
-			  <property name="wrap">False</property>
-			  <property name="selectable">False</property>
-			  <property name="xalign">0.5</property>
-			  <property name="yalign">0.5</property>
-			  <property name="xpad">0</property>
-			  <property name="ypad">0</property>
-			  <property name="mnemonic_widget">receipt_policy_dropdown</property>
-			  <property name="ellipsize">PANGO_ELLIPSIZE_NONE</property>
-			  <property name="width_chars">-1</property>
-			  <property name="single_line_mode">False</property>
-			  <property name="angle">0</property>
-			</widget>
-			<packing>
-			  <property name="padding">0</property>
-			  <property name="expand">False</property>
-			  <property name="fill">False</property>
-			</packing>
-		      </child>
-
-		      <child>
-			<widget class="GtkComboBox" id="receipt_policy_dropdown">
-			  <property name="visible">True</property>
-			  <property name="items" translatable="yes"></property>
-			  <property name="add_tearoffs">False</property>
-			  <property name="focus_on_click">True</property>
-			</widget>
-			<packing>
-			  <property name="padding">0</property>
-			  <property name="expand">True</property>
-			  <property name="fill">True</property>
-			</packing>
-		      </child>
-		    </widget>
-		    <packing>
-		      <property name="padding">0</property>
-		      <property name="expand">True</property>
-		      <property name="fill">True</property>
-		    </packing>
-		  </child>
-		</widget>
-		<packing>
-		  <property name="padding">0</property>
-		  <property name="expand">False</property>
-		  <property name="fill">False</property>
-		</packing>
-	      </child>
-	    </widget>
-	    <packing>
-	      <property name="padding">0</property>
-	      <property name="expand">True</property>
-	      <property name="fill">True</property>
-	    </packing>
-	  </child>
-	</widget>
-	<packing>
-	  <property name="tab_expand">False</property>
-	  <property name="tab_fill">True</property>
-	</packing>
-      </child>
-
-      <child>
-	<widget class="GtkLabel" id="label35">
-	  <property name="visible">True</property>
-	  <property name="label" translatable="yes">Defaults</property>
-	  <property name="use_underline">True</property>
-	  <property name="use_markup">False</property>
-	  <property name="justify">GTK_JUSTIFY_CENTER</property>
-	  <property name="wrap">False</property>
-	  <property name="selectable">False</property>
-	  <property name="xalign">0.5</property>
-	  <property name="yalign">0.5</property>
-	  <property name="xpad">0</property>
-	  <property name="ypad">0</property>
-	  <property name="ellipsize">PANGO_ELLIPSIZE_NONE</property>
-	  <property name="width_chars">-1</property>
-	  <property name="single_line_mode">False</property>
-	  <property name="angle">0</property>
-	</widget>
-	<packing>
-	  <property name="type">tab</property>
-	</packing>
-      </child>
-
-      <child>
-	<widget class="GtkVBox" id="vboxSecurityBorder">
-	  <property name="border_width">12</property>
-	  <property name="visible">True</property>
-	  <property name="homogeneous">False</property>
-	  <property name="spacing">12</property>
-
-	  <child>
-	    <widget class="GtkVBox" id="pgp_frame">
-	      <property name="visible">True</property>
-	      <property name="homogeneous">False</property>
-	      <property name="spacing">6</property>
-
-	      <child>
-		<widget class="GtkLabel" id="label486">
-		  <property name="visible">True</property>
-		  <property name="label" translatable="yes">&lt;span weight=&quot;bold&quot;&gt;Pretty Good Privacy (PGP/GPG)&lt;/span&gt;</property>
-		  <property name="use_underline">False</property>
-		  <property name="use_markup">True</property>
-		  <property name="justify">GTK_JUSTIFY_LEFT</property>
-		  <property name="wrap">False</property>
-		  <property name="selectable">False</property>
-		  <property name="xalign">0</property>
-		  <property name="yalign">0.5</property>
-		  <property name="xpad">0</property>
-		  <property name="ypad">0</property>
-		  <property name="ellipsize">PANGO_ELLIPSIZE_NONE</property>
-		  <property name="width_chars">-1</property>
-		  <property name="single_line_mode">False</property>
-		  <property name="angle">0</property>
-		</widget>
-		<packing>
-		  <property name="padding">0</property>
-		  <property name="expand">False</property>
-		  <property name="fill">False</property>
-		</packing>
-	      </child>
-
-	      <child>
-		<widget class="GtkHBox" id="hbox179">
-		  <property name="visible">True</property>
-		  <property name="homogeneous">False</property>
-		  <property name="spacing">12</property>
-
-		  <child>
-		    <widget class="GtkLabel" id="label558">
-		      <property name="visible">True</property>
-		      <property name="label" translatable="yes"></property>
-		      <property name="use_underline">False</property>
-		      <property name="use_markup">False</property>
-		      <property name="justify">GTK_JUSTIFY_LEFT</property>
-		      <property name="wrap">False</property>
-		      <property name="selectable">False</property>
-		      <property name="xalign">0.5</property>
-		      <property name="yalign">0.5</property>
-		      <property name="xpad">0</property>
-		      <property name="ypad">0</property>
-		      <property name="ellipsize">PANGO_ELLIPSIZE_NONE</property>
-		      <property name="width_chars">-1</property>
-		      <property name="single_line_mode">False</property>
-		      <property name="angle">0</property>
-		    </widget>
-		    <packing>
-		      <property name="padding">0</property>
-		      <property name="expand">False</property>
-		      <property name="fill">False</property>
-		    </packing>
-		  </child>
-
-		  <child>
-		    <widget class="GtkTable" id="table19">
-		      <property name="visible">True</property>
-		      <property name="n_rows">1</property>
-		      <property name="n_columns">1</property>
-		      <property name="homogeneous">False</property>
-		      <property name="row_spacing">2</property>
-		      <property name="column_spacing">6</property>
-
-		      <child>
-			<widget class="GtkVBox" id="vboxPGP">
-			  <property name="visible">True</property>
-			  <property name="homogeneous">False</property>
-			  <property name="spacing">6</property>
-
-			  <child>
-			    <widget class="GtkHBox" id="hbox63">
-			      <property name="visible">True</property>
-			      <property name="homogeneous">False</property>
-			      <property name="spacing">12</property>
-
-			      <child>
-				<widget class="GtkLabel" id="pgp_key_id_label">
-				  <property name="visible">True</property>
-				  <property name="label" translatable="yes">PGP/GPG _Key ID:</property>
-				  <property name="use_underline">True</property>
-				  <property name="use_markup">False</property>
-				  <property name="justify">GTK_JUSTIFY_LEFT</property>
-				  <property name="wrap">False</property>
-				  <property name="selectable">False</property>
-				  <property name="xalign">0</property>
-				  <property name="yalign">0.5</property>
-				  <property name="xpad">0</property>
-				  <property name="ypad">0</property>
-				  <property name="mnemonic_widget">pgp_key</property>
-				  <property name="ellipsize">PANGO_ELLIPSIZE_NONE</property>
-				  <property name="width_chars">-1</property>
-				  <property name="single_line_mode">False</property>
-				  <property name="angle">0</property>
-				</widget>
-				<packing>
-				  <property name="padding">0</property>
-				  <property name="expand">False</property>
-				  <property name="fill">False</property>
-				</packing>
-			      </child>
-
-			      <child>
-				<widget class="GtkEntry" id="pgp_key">
-				  <property name="visible">True</property>
-				  <property name="can_focus">True</property>
-				  <property name="editable">True</property>
-				  <property name="visibility">True</property>
-				  <property name="max_length">0</property>
-				  <property name="text" translatable="yes"></property>
-				  <property name="has_frame">True</property>
-				  <property name="invisible_char">*</property>
-				  <property name="activates_default">False</property>
-				</widget>
-				<packing>
-				  <property name="padding">0</property>
-				  <property name="expand">True</property>
-				  <property name="fill">True</property>
-				</packing>
-			      </child>
-			    </widget>
-			    <packing>
-			      <property name="padding">0</property>
-			      <property name="expand">False</property>
-			      <property name="fill">False</property>
-			    </packing>
-			  </child>
-
-			  <child>
-			    <widget class="GtkCheckButton" id="pgp_always_sign">
-			      <property name="visible">True</property>
-			      <property name="can_focus">True</property>
-			      <property name="label" translatable="yes">Al_ways sign outgoing messages when using this account</property>
-			      <property name="use_underline">True</property>
-			      <property name="relief">GTK_RELIEF_NORMAL</property>
-			      <property name="focus_on_click">True</property>
-			      <property name="active">False</property>
-			      <property name="inconsistent">False</property>
-			      <property name="draw_indicator">True</property>
-			    </widget>
-			    <packing>
-			      <property name="padding">0</property>
-			      <property name="expand">False</property>
-			      <property name="fill">False</property>
-			    </packing>
-			  </child>
-
-			  <child>
-			    <widget class="GtkCheckButton" id="pgp_no_imip_sign">
-			      <property name="visible">True</property>
-			      <property name="can_focus">True</property>
-			      <property name="label" translatable="yes">_Do not sign meeting requests (for Outlook compatibility)</property>
-			      <property name="use_underline">True</property>
-			      <property name="relief">GTK_RELIEF_NORMAL</property>
-			      <property name="focus_on_click">True</property>
-			      <property name="active">False</property>
-			      <property name="inconsistent">False</property>
-			      <property name="draw_indicator">True</property>
-			    </widget>
-			    <packing>
-			      <property name="padding">0</property>
-			      <property name="expand">False</property>
-			      <property name="fill">False</property>
-			    </packing>
-			  </child>
-
-			  <child>
-			    <widget class="GtkCheckButton" id="pgp_encrypt_to_self">
-			      <property name="visible">True</property>
-			      <property name="can_focus">True</property>
-			      <property name="label" translatable="yes">Always encrypt to _myself when sending encrypted messages</property>
-			      <property name="use_underline">True</property>
-			      <property name="relief">GTK_RELIEF_NORMAL</property>
-			      <property name="focus_on_click">True</property>
-			      <property name="active">True</property>
-			      <property name="inconsistent">False</property>
-			      <property name="draw_indicator">True</property>
-			    </widget>
-			    <packing>
-			      <property name="padding">0</property>
-			      <property name="expand">False</property>
-			      <property name="fill">False</property>
-			    </packing>
-			  </child>
-
-			  <child>
-			    <widget class="GtkCheckButton" id="pgp_always_trust">
-			      <property name="visible">True</property>
-			      <property name="can_focus">True</property>
-			      <property name="label" translatable="yes">Always _trust keys in my keyring when encrypting</property>
-			      <property name="use_underline">True</property>
-			      <property name="relief">GTK_RELIEF_NORMAL</property>
-			      <property name="focus_on_click">True</property>
-			      <property name="active">False</property>
-			      <property name="inconsistent">False</property>
-			      <property name="draw_indicator">True</property>
-			    </widget>
-			    <packing>
-			      <property name="padding">0</property>
-			      <property name="expand">False</property>
-			      <property name="fill">False</property>
-			    </packing>
-			  </child>
-			</widget>
-			<packing>
-			  <property name="left_attach">0</property>
-			  <property name="right_attach">1</property>
-			  <property name="top_attach">0</property>
-			  <property name="bottom_attach">1</property>
-			</packing>
-		      </child>
-		    </widget>
-		    <packing>
-		      <property name="padding">0</property>
-		      <property name="expand">True</property>
-		      <property name="fill">True</property>
-		    </packing>
-		  </child>
-		</widget>
-		<packing>
-		  <property name="padding">0</property>
-		  <property name="expand">True</property>
-		  <property name="fill">True</property>
-		</packing>
-	      </child>
-	    </widget>
-	    <packing>
-	      <property name="padding">0</property>
-	      <property name="expand">False</property>
-	      <property name="fill">False</property>
-	    </packing>
-	  </child>
-
-	  <child>
-	    <widget class="GtkVBox" id="smime_vbox">
-	      <property name="visible">True</property>
-	      <property name="homogeneous">False</property>
-	      <property name="spacing">6</property>
-
-	      <child>
-		<widget class="GtkLabel" id="label519">
-		  <property name="visible">True</property>
-		  <property name="label" translatable="yes">&lt;span weight=&quot;bold&quot;&gt;Secure MIME (S/MIME)&lt;/span&gt;</property>
-		  <property name="use_underline">False</property>
-		  <property name="use_markup">True</property>
-		  <property name="justify">GTK_JUSTIFY_LEFT</property>
-		  <property name="wrap">False</property>
-		  <property name="selectable">False</property>
-		  <property name="xalign">0</property>
-		  <property name="yalign">0.5</property>
-		  <property name="xpad">0</property>
-		  <property name="ypad">0</property>
-		  <property name="ellipsize">PANGO_ELLIPSIZE_NONE</property>
-		  <property name="width_chars">-1</property>
-		  <property name="single_line_mode">False</property>
-		  <property name="angle">0</property>
-		</widget>
-		<packing>
-		  <property name="padding">0</property>
-		  <property name="expand">False</property>
-		  <property name="fill">False</property>
-		</packing>
-	      </child>
-
-	      <child>
-		<widget class="GtkHBox" id="hbox206">
-		  <property name="visible">True</property>
-		  <property name="homogeneous">False</property>
-		  <property name="spacing">12</property>
-
-		  <child>
-		    <widget class="GtkLabel" id="label559">
-		      <property name="visible">True</property>
-		      <property name="label" translatable="yes"></property>
-		      <property name="use_underline">False</property>
-		      <property name="use_markup">False</property>
-		      <property name="justify">GTK_JUSTIFY_LEFT</property>
-		      <property name="wrap">False</property>
-		      <property name="selectable">False</property>
-		      <property name="xalign">0.5</property>
-		      <property name="yalign">0.5</property>
-		      <property name="xpad">0</property>
-		      <property name="ypad">0</property>
-		      <property name="ellipsize">PANGO_ELLIPSIZE_NONE</property>
-		      <property name="width_chars">-1</property>
-		      <property name="single_line_mode">False</property>
-		      <property name="angle">0</property>
-		    </widget>
-		    <packing>
-		      <property name="padding">0</property>
-		      <property name="expand">False</property>
-		      <property name="fill">False</property>
-		    </packing>
-		  </child>
-
-		  <child>
-		    <widget class="GtkTable" id="smime_table">
-		      <property name="visible">True</property>
-		      <property name="n_rows">6</property>
-		      <property name="n_columns">3</property>
-		      <property name="homogeneous">False</property>
-		      <property name="row_spacing">6</property>
-		      <property name="column_spacing">12</property>
-
-		      <child>
-			<widget class="GtkEntry" id="smime_sign_key">
-			  <property name="visible">True</property>
-			  <property name="can_focus">True</property>
-			  <property name="editable">True</property>
-			  <property name="visibility">True</property>
-			  <property name="max_length">0</property>
-			  <property name="text" translatable="yes"></property>
-			  <property name="has_frame">True</property>
-			  <property name="invisible_char">*</property>
-			  <property name="activates_default">False</property>
-			</widget>
-			<packing>
-			  <property name="left_attach">1</property>
-			  <property name="right_attach">2</property>
-			  <property name="top_attach">1</property>
-			  <property name="bottom_attach">2</property>
-			  <property name="y_options"></property>
-			</packing>
-		      </child>
-
-		      <child>
-			<widget class="GtkEntry" id="smime_encrypt_key">
-			  <property name="visible">True</property>
-			  <property name="can_focus">True</property>
-			  <property name="editable">True</property>
-			  <property name="visibility">True</property>
-			  <property name="max_length">0</property>
-			  <property name="text" translatable="yes"></property>
-			  <property name="has_frame">True</property>
-			  <property name="invisible_char">*</property>
-			  <property name="activates_default">False</property>
-			</widget>
-			<packing>
-			  <property name="left_attach">1</property>
-			  <property name="right_attach">2</property>
-			  <property name="top_attach">5</property>
-			  <property name="bottom_attach">6</property>
-			  <property name="y_options"></property>
-			</packing>
-		      </child>
-
-		      <child>
-			<widget class="GtkCheckButton" id="smime_encrypt_to_self">
-			  <property name="visible">True</property>
-			  <property name="can_focus">True</property>
-			  <property name="label" translatable="yes">Also encrypt to sel_f when sending encrypted messages</property>
-			  <property name="use_underline">True</property>
-			  <property name="relief">GTK_RELIEF_NORMAL</property>
-			  <property name="focus_on_click">True</property>
-			  <property name="active">False</property>
-			  <property name="inconsistent">False</property>
-			  <property name="draw_indicator">True</property>
-			</widget>
-			<packing>
-			  <property name="left_attach">0</property>
-			  <property name="right_attach">3</property>
-			  <property name="top_attach">4</property>
-			  <property name="bottom_attach">5</property>
-			  <property name="x_options">fill</property>
-			  <property name="y_options"></property>
-			</packing>
-		      </child>
-
-		      <child>
-			<widget class="GtkCheckButton" id="smime_encrypt_default">
-			  <property name="visible">True</property>
-			  <property name="can_focus">True</property>
-			  <property name="label" translatable="yes">Encrypt out_going messages (by default)</property>
-			  <property name="use_underline">True</property>
-			  <property name="relief">GTK_RELIEF_NORMAL</property>
-			  <property name="focus_on_click">True</property>
-			  <property name="active">False</property>
-			  <property name="inconsistent">False</property>
-			  <property name="draw_indicator">True</property>
-			</widget>
-			<packing>
-			  <property name="left_attach">0</property>
-			  <property name="right_attach">3</property>
-			  <property name="top_attach">3</property>
-			  <property name="bottom_attach">4</property>
-			  <property name="x_options">fill</property>
-			  <property name="y_options"></property>
-			</packing>
-		      </child>
-
-		      <child>
-			<widget class="GtkCheckButton" id="smime_sign_default">
-			  <property name="visible">True</property>
-			  <property name="can_focus">True</property>
-			  <property name="label" translatable="yes">Digitally sign o_utgoing messages (by default)</property>
-			  <property name="use_underline">True</property>
-			  <property name="relief">GTK_RELIEF_NORMAL</property>
-			  <property name="focus_on_click">True</property>
-			  <property name="active">False</property>
-			  <property name="inconsistent">False</property>
-			  <property name="draw_indicator">True</property>
-			</widget>
-			<packing>
-			  <property name="left_attach">0</property>
-			  <property name="right_attach">3</property>
-			  <property name="top_attach">0</property>
-			  <property name="bottom_attach">1</property>
-			  <property name="x_options">fill</property>
-			  <property name="y_options"></property>
-			</packing>
-		      </child>
-
-		      <child>
-			<widget class="GtkHSeparator" id="hseparator3">
-			  <property name="visible">True</property>
-			</widget>
-			<packing>
-			  <property name="left_attach">0</property>
-			  <property name="right_attach">3</property>
-			  <property name="top_attach">2</property>
-			  <property name="bottom_attach">3</property>
-			  <property name="y_padding">6</property>
-			  <property name="x_options">fill</property>
-			  <property name="y_options">fill</property>
-			</packing>
-		      </child>
-
-		      <child>
-			<widget class="GtkLabel" id="label470">
-			  <property name="visible">True</property>
-			  <property name="label" translatable="yes">Encry_ption certificate:</property>
-			  <property name="use_underline">True</property>
-			  <property name="use_markup">False</property>
-			  <property name="justify">GTK_JUSTIFY_LEFT</property>
-			  <property name="wrap">False</property>
-			  <property name="selectable">False</property>
-			  <property name="xalign">0</property>
-			  <property name="yalign">0.5</property>
-			  <property name="xpad">0</property>
-			  <property name="ypad">0</property>
-			  <property name="mnemonic_widget">smime_encrypt_key</property>
-			  <property name="ellipsize">PANGO_ELLIPSIZE_NONE</property>
-			  <property name="width_chars">-1</property>
-			  <property name="single_line_mode">False</property>
-			  <property name="angle">0</property>
-			</widget>
-			<packing>
-			  <property name="left_attach">0</property>
-			  <property name="right_attach">1</property>
-			  <property name="top_attach">5</property>
-			  <property name="bottom_attach">6</property>
-			  <property name="x_options">fill</property>
-			  <property name="y_options"></property>
-			</packing>
-		      </child>
-
-		      <child>
-			<widget class="GtkLabel" id="label469">
-			  <property name="visible">True</property>
-			  <property name="label" translatable="yes">Sig_ning certificate:</property>
-			  <property name="use_underline">True</property>
-			  <property name="use_markup">False</property>
-			  <property name="justify">GTK_JUSTIFY_LEFT</property>
-			  <property name="wrap">False</property>
-			  <property name="selectable">False</property>
-			  <property name="xalign">0</property>
-			  <property name="yalign">0.5</property>
-			  <property name="xpad">0</property>
-			  <property name="ypad">0</property>
-			  <property name="mnemonic_widget">smime_sign_key</property>
-			  <property name="ellipsize">PANGO_ELLIPSIZE_NONE</property>
-			  <property name="width_chars">-1</property>
-			  <property name="single_line_mode">False</property>
-			  <property name="angle">0</property>
-			</widget>
-			<packing>
-			  <property name="left_attach">0</property>
-			  <property name="right_attach">1</property>
-			  <property name="top_attach">1</property>
-			  <property name="bottom_attach">2</property>
-			  <property name="x_options">fill</property>
-			  <property name="y_options"></property>
-			</packing>
-		      </child>
-
-		      <child>
-			<widget class="GtkHBox" id="hbox208">
-			  <property name="visible">True</property>
-			  <property name="homogeneous">False</property>
-			  <property name="spacing">6</property>
-
-			  <child>
-			    <widget class="GtkButton" id="smime_encrypt_key_select">
-			      <property name="visible">True</property>
-			      <property name="can_focus">True</property>
-			      <property name="relief">GTK_RELIEF_NORMAL</property>
-			      <property name="focus_on_click">True</property>
-
-			      <child>
-				<widget class="GtkAlignment" id="alignment28">
-				  <property name="visible">True</property>
-				  <property name="xalign">0.5</property>
-				  <property name="yalign">0.5</property>
-				  <property name="xscale">0</property>
-				  <property name="yscale">0</property>
-				  <property name="top_padding">0</property>
-				  <property name="bottom_padding">0</property>
-				  <property name="left_padding">0</property>
-				  <property name="right_padding">0</property>
-
-				  <child>
-				    <widget class="GtkHBox" id="hbox175">
-				      <property name="visible">True</property>
-				      <property name="homogeneous">False</property>
-				      <property name="spacing">2</property>
-
-				      <child>
-					<widget class="GtkImage" id="image3">
-					  <property name="visible">True</property>
-					  <property name="stock">gtk-open</property>
-					  <property name="icon_size">4</property>
-					  <property name="xalign">0.5</property>
-					  <property name="yalign">0.5</property>
-					  <property name="xpad">0</property>
-					  <property name="ypad">0</property>
-					</widget>
-					<packing>
-					  <property name="padding">0</property>
-					  <property name="expand">False</property>
-					  <property name="fill">False</property>
-					</packing>
-				      </child>
-
-				      <child>
-					<widget class="GtkLabel" id="button98">
-					  <property name="visible">True</property>
-					  <property name="label" translatable="yes">S_elect...</property>
-					  <property name="use_underline">True</property>
-					  <property name="use_markup">False</property>
-					  <property name="justify">GTK_JUSTIFY_LEFT</property>
-					  <property name="wrap">False</property>
-					  <property name="selectable">False</property>
-					  <property name="xalign">0.5</property>
-					  <property name="yalign">0.5</property>
-					  <property name="xpad">0</property>
-					  <property name="ypad">0</property>
-					  <property name="ellipsize">PANGO_ELLIPSIZE_NONE</property>
-					  <property name="width_chars">-1</property>
-					  <property name="single_line_mode">False</property>
-					  <property name="angle">0</property>
-					</widget>
-					<packing>
-					  <property name="padding">0</property>
-					  <property name="expand">False</property>
-					  <property name="fill">False</property>
-					</packing>
-				      </child>
-				    </widget>
-				  </child>
-				</widget>
-			      </child>
-			    </widget>
-			    <packing>
-			      <property name="padding">0</property>
-			      <property name="expand">False</property>
-			      <property name="fill">False</property>
-			    </packing>
-			  </child>
-
-			  <child>
-			    <widget class="GtkButton" id="smime_encrypt_key_clear">
-			      <property name="visible">True</property>
-			      <property name="can_focus">True</property>
-			      <property name="relief">GTK_RELIEF_NORMAL</property>
-			      <property name="focus_on_click">True</property>
-
-			      <child>
-				<widget class="GtkAlignment" id="alignment35">
-				  <property name="visible">True</property>
-				  <property name="xalign">0.5</property>
-				  <property name="yalign">0.5</property>
-				  <property name="xscale">0</property>
-				  <property name="yscale">0</property>
-				  <property name="top_padding">0</property>
-				  <property name="bottom_padding">0</property>
-				  <property name="left_padding">0</property>
-				  <property name="right_padding">0</property>
-
-				  <child>
-				    <widget class="GtkHBox" id="hbox230">
-				      <property name="visible">True</property>
-				      <property name="homogeneous">False</property>
-				      <property name="spacing">2</property>
-
-				      <child>
-					<widget class="GtkImage" id="image10">
-					  <property name="visible">True</property>
-					  <property name="stock">gtk-clear</property>
-					  <property name="icon_size">4</property>
-					  <property name="xalign">0.5</property>
-					  <property name="yalign">0.5</property>
-					  <property name="xpad">0</property>
-					  <property name="ypad">0</property>
-					</widget>
-					<packing>
-					  <property name="padding">0</property>
-					  <property name="expand">False</property>
-					  <property name="fill">False</property>
-					</packing>
-				      </child>
-
-				      <child>
-					<widget class="GtkLabel" id="label577">
-					  <property name="visible">True</property>
-					  <property name="label" translatable="yes">Clea_r</property>
-					  <property name="use_underline">True</property>
-					  <property name="use_markup">False</property>
-					  <property name="justify">GTK_JUSTIFY_LEFT</property>
-					  <property name="wrap">False</property>
-					  <property name="selectable">False</property>
-					  <property name="xalign">0.5</property>
-					  <property name="yalign">0.5</property>
-					  <property name="xpad">0</property>
-					  <property name="ypad">0</property>
-					  <property name="ellipsize">PANGO_ELLIPSIZE_NONE</property>
-					  <property name="width_chars">-1</property>
-					  <property name="single_line_mode">False</property>
-					  <property name="angle">0</property>
-					</widget>
-					<packing>
-					  <property name="padding">0</property>
-					  <property name="expand">False</property>
-					  <property name="fill">False</property>
-					</packing>
-				      </child>
-				    </widget>
-				  </child>
-				</widget>
-			      </child>
-			    </widget>
-			    <packing>
-			      <property name="padding">0</property>
-			      <property name="expand">False</property>
-			      <property name="fill">False</property>
-			    </packing>
-			  </child>
-			</widget>
-			<packing>
-			  <property name="left_attach">2</property>
-			  <property name="right_attach">3</property>
-			  <property name="top_attach">5</property>
-			  <property name="bottom_attach">6</property>
-			  <property name="x_options">fill</property>
-			  <property name="y_options">fill</property>
-			</packing>
-		      </child>
-
-		      <child>
-			<widget class="GtkHBox" id="hbox209">
-			  <property name="visible">True</property>
-			  <property name="homogeneous">False</property>
-			  <property name="spacing">6</property>
-
-			  <child>
-			    <widget class="GtkButton" id="smime_sign_key_select">
-			      <property name="visible">True</property>
-			      <property name="can_focus">True</property>
-			      <property name="relief">GTK_RELIEF_NORMAL</property>
-			      <property name="focus_on_click">True</property>
-
-			      <child>
-				<widget class="GtkAlignment" id="alignment29">
-				  <property name="visible">True</property>
-				  <property name="xalign">0.5</property>
-				  <property name="yalign">0.5</property>
-				  <property name="xscale">0</property>
-				  <property name="yscale">0</property>
-				  <property name="top_padding">0</property>
-				  <property name="bottom_padding">0</property>
-				  <property name="left_padding">0</property>
-				  <property name="right_padding">0</property>
-
-				  <child>
-				    <widget class="GtkHBox" id="hbox176">
-				      <property name="visible">True</property>
-				      <property name="homogeneous">False</property>
-				      <property name="spacing">2</property>
-
-				      <child>
-					<widget class="GtkImage" id="image4">
-					  <property name="visible">True</property>
-					  <property name="stock">gtk-open</property>
-					  <property name="icon_size">4</property>
-					  <property name="xalign">0.5</property>
-					  <property name="yalign">0.5</property>
-					  <property name="xpad">0</property>
-					  <property name="ypad">0</property>
-					</widget>
-					<packing>
-					  <property name="padding">0</property>
-					  <property name="expand">False</property>
-					  <property name="fill">False</property>
-					</packing>
-				      </child>
-
-				      <child>
-					<widget class="GtkLabel" id="label472">
-					  <property name="visible">True</property>
-					  <property name="label" translatable="yes">_Select...</property>
-					  <property name="use_underline">True</property>
-					  <property name="use_markup">False</property>
-					  <property name="justify">GTK_JUSTIFY_LEFT</property>
-					  <property name="wrap">False</property>
-					  <property name="selectable">False</property>
-					  <property name="xalign">0.5</property>
-					  <property name="yalign">0.5</property>
-					  <property name="xpad">0</property>
-					  <property name="ypad">0</property>
-					  <property name="ellipsize">PANGO_ELLIPSIZE_NONE</property>
-					  <property name="width_chars">-1</property>
-					  <property name="single_line_mode">False</property>
-					  <property name="angle">0</property>
-					</widget>
-					<packing>
-					  <property name="padding">0</property>
-					  <property name="expand">False</property>
-					  <property name="fill">False</property>
-					</packing>
-				      </child>
-				    </widget>
-				  </child>
-				</widget>
-			      </child>
-			    </widget>
-			    <packing>
-			      <property name="padding">0</property>
-			      <property name="expand">False</property>
-			      <property name="fill">False</property>
-			    </packing>
-			  </child>
-
-			  <child>
-			    <widget class="GtkButton" id="smime_sign_key_clear">
-			      <property name="visible">True</property>
-			      <property name="can_focus">True</property>
-			      <property name="relief">GTK_RELIEF_NORMAL</property>
-			      <property name="focus_on_click">True</property>
-
-			      <child>
-				<widget class="GtkAlignment" id="alignment34">
-				  <property name="visible">True</property>
-				  <property name="xalign">0.5</property>
-				  <property name="yalign">0.5</property>
-				  <property name="xscale">0</property>
-				  <property name="yscale">0</property>
-				  <property name="top_padding">0</property>
-				  <property name="bottom_padding">0</property>
-				  <property name="left_padding">0</property>
-				  <property name="right_padding">0</property>
-
-				  <child>
-				    <widget class="GtkHBox" id="hbox229">
-				      <property name="visible">True</property>
-				      <property name="homogeneous">False</property>
-				      <property name="spacing">2</property>
-
-				      <child>
-					<widget class="GtkImage" id="image9">
-					  <property name="visible">True</property>
-					  <property name="stock">gtk-clear</property>
-					  <property name="icon_size">4</property>
-					  <property name="xalign">0.5</property>
-					  <property name="yalign">0.5</property>
-					  <property name="xpad">0</property>
-					  <property name="ypad">0</property>
-					</widget>
-					<packing>
-					  <property name="padding">0</property>
-					  <property name="expand">False</property>
-					  <property name="fill">False</property>
-					</packing>
-				      </child>
-
-				      <child>
-					<widget class="GtkLabel" id="label576">
-					  <property name="visible">True</property>
-					  <property name="label" translatable="yes">Cle_ar</property>
-					  <property name="use_underline">True</property>
-					  <property name="use_markup">False</property>
-					  <property name="justify">GTK_JUSTIFY_LEFT</property>
-					  <property name="wrap">False</property>
-					  <property name="selectable">False</property>
-					  <property name="xalign">0.5</property>
-					  <property name="yalign">0.5</property>
-					  <property name="xpad">0</property>
-					  <property name="ypad">0</property>
-					  <property name="ellipsize">PANGO_ELLIPSIZE_NONE</property>
-					  <property name="width_chars">-1</property>
-					  <property name="single_line_mode">False</property>
-					  <property name="angle">0</property>
-					</widget>
-					<packing>
-					  <property name="padding">0</property>
-					  <property name="expand">False</property>
-					  <property name="fill">False</property>
-					</packing>
-				      </child>
-				    </widget>
-				  </child>
-				</widget>
-			      </child>
-			    </widget>
-			    <packing>
-			      <property name="padding">0</property>
-			      <property name="expand">False</property>
-			      <property name="fill">False</property>
-			    </packing>
-			  </child>
-			</widget>
-			<packing>
-			  <property name="left_attach">2</property>
-			  <property name="right_attach">3</property>
-			  <property name="top_attach">1</property>
-			  <property name="bottom_attach">2</property>
-			  <property name="x_options">fill</property>
-			  <property name="y_options">fill</property>
-			</packing>
-		      </child>
-		    </widget>
-		    <packing>
-		      <property name="padding">0</property>
-		      <property name="expand">True</property>
-		      <property name="fill">True</property>
-		    </packing>
-		  </child>
-		</widget>
-		<packing>
-		  <property name="padding">0</property>
-		  <property name="expand">True</property>
-		  <property name="fill">True</property>
-		</packing>
-	      </child>
-	    </widget>
-	    <packing>
-	      <property name="padding">0</property>
-	      <property name="expand">False</property>
-	      <property name="fill">False</property>
-	    </packing>
-	  </child>
-	</widget>
-	<packing>
-	  <property name="tab_expand">False</property>
-	  <property name="tab_fill">True</property>
-	</packing>
-      </child>
-
-      <child>
-	<widget class="GtkLabel" id="lblSecurity">
-	  <property name="visible">True</property>
-	  <property name="label" translatable="yes">Security</property>
-	  <property name="use_underline">True</property>
-	  <property name="use_markup">False</property>
-	  <property name="justify">GTK_JUSTIFY_CENTER</property>
-	  <property name="wrap">False</property>
-	  <property name="selectable">False</property>
-	  <property name="xalign">0.5</property>
-	  <property name="yalign">0.5</property>
-	  <property name="xpad">0</property>
-	  <property name="ypad">0</property>
-	  <property name="ellipsize">PANGO_ELLIPSIZE_NONE</property>
-	  <property name="width_chars">-1</property>
-	  <property name="single_line_mode">False</property>
-	  <property name="angle">0</property>
-	</widget>
-	<packing>
-	  <property name="type">tab</property>
-	</packing>
-      </child>
-    </widget>
-  </child>
-</widget>
-
-<widget class="GtkWindow" id="accounts_tab">
-  <property name="title" translatable="yes">Email Accounts</property>
-  <property name="type">GTK_WINDOW_TOPLEVEL</property>
-  <property name="window_position">GTK_WIN_POS_NONE</property>
-  <property name="modal">False</property>
-  <property name="resizable">True</property>
-  <property name="destroy_with_parent">False</property>
-  <property name="decorated">True</property>
-  <property name="skip_taskbar_hint">False</property>
-  <property name="skip_pager_hint">False</property>
-  <property name="type_hint">GDK_WINDOW_TYPE_HINT_NORMAL</property>
-  <property name="gravity">GDK_GRAVITY_NORTH_WEST</property>
-  <property name="focus_on_map">True</property>
-  <property name="urgency_hint">False</property>
-
-  <child>
-    <widget class="GtkHBox" id="toplevel">
-      <property name="visible">True</property>
-      <property name="homogeneous">False</property>
-      <property name="spacing">6</property>
-
-      <child>
-	<widget class="Custom" id="etableMailAccounts">
-	  <property name="visible">True</property>
-	  <property name="creation_function">em_account_prefs_treeview_new</property>
-	  <property name="int1">0</property>
-	  <property name="int2">0</property>
-	  <property name="last_modification_time">Wed, 29 Oct 2003 17:47:08 GMT</property>
-	</widget>
-	<packing>
-	  <property name="padding">0</property>
-	  <property name="expand">True</property>
-	  <property name="fill">True</property>
-	</packing>
-      </child>
-
-      <child>
-	<widget class="GtkVBox" id="vboxMailFunctions">
-	  <property name="visible">True</property>
-	  <property name="homogeneous">False</property>
-	  <property name="spacing">6</property>
-
-	  <child>
-	    <widget class="GtkVButtonBox" id="vbuttonboxMailAccounts">
-	      <property name="visible">True</property>
-	      <property name="layout_style">GTK_BUTTONBOX_START</property>
-	      <property name="spacing">6</property>
-
-	      <child>
-		<widget class="GtkButton" id="cmdAccountAdd">
-		  <property name="visible">True</property>
-		  <property name="can_default">True</property>
-		  <property name="can_focus">True</property>
-		  <property name="label">gtk-add</property>
-		  <property name="use_stock">True</property>
-		  <property name="relief">GTK_RELIEF_NORMAL</property>
-		  <property name="focus_on_click">True</property>
-		</widget>
-	      </child>
-
-	      <child>
-		<widget class="GtkButton" id="cmdAccountEdit">
-		  <property name="visible">True</property>
-		  <property name="sensitive">False</property>
-		  <property name="can_default">True</property>
-		  <property name="can_focus">True</property>
-		  <property name="relief">GTK_RELIEF_NORMAL</property>
-		  <property name="focus_on_click">True</property>
-
-		  <child>
-		    <widget class="GtkAlignment" id="alignment33">
-		      <property name="visible">True</property>
-		      <property name="xalign">0.5</property>
-		      <property name="yalign">0.5</property>
-		      <property name="xscale">0</property>
-		      <property name="yscale">0</property>
-		      <property name="top_padding">0</property>
-		      <property name="bottom_padding">0</property>
-		      <property name="left_padding">0</property>
-		      <property name="right_padding">0</property>
-
-		      <child>
-			<widget class="GtkHBox" id="hbox224">
-			  <property name="visible">True</property>
-			  <property name="homogeneous">False</property>
-			  <property name="spacing">2</property>
-
-			  <child>
-			    <widget class="GtkImage" id="image8">
-			      <property name="visible">True</property>
-			      <property name="stock">gtk-properties</property>
-			      <property name="icon_size">4</property>
-			      <property name="xalign">0.5</property>
-			      <property name="yalign">0.5</property>
-			      <property name="xpad">0</property>
-			      <property name="ypad">0</property>
-			    </widget>
-			    <packing>
-			      <property name="padding">0</property>
-			      <property name="expand">False</property>
-			      <property name="fill">False</property>
-			    </packing>
-			  </child>
-
-			  <child>
-			    <widget class="GtkLabel" id="label557">
-			      <property name="visible">True</property>
-			      <property name="label" translatable="yes">_Edit</property>
-			      <property name="use_underline">True</property>
-			      <property name="use_markup">False</property>
-			      <property name="justify">GTK_JUSTIFY_LEFT</property>
-			      <property name="wrap">False</property>
-			      <property name="selectable">False</property>
-			      <property name="xalign">0.5</property>
-			      <property name="yalign">0.5</property>
-			      <property name="xpad">0</property>
-			      <property name="ypad">0</property>
-			      <property name="ellipsize">PANGO_ELLIPSIZE_NONE</property>
-			      <property name="width_chars">-1</property>
-			      <property name="single_line_mode">False</property>
-			      <property name="angle">0</property>
-			    </widget>
-			    <packing>
-			      <property name="padding">0</property>
-			      <property name="expand">False</property>
-			      <property name="fill">False</property>
-			    </packing>
-			  </child>
-			</widget>
-		      </child>
-		    </widget>
-		  </child>
-		</widget>
-	      </child>
-
-	      <child>
-		<widget class="GtkButton" id="cmdAccountDelete">
-		  <property name="visible">True</property>
-		  <property name="sensitive">False</property>
-		  <property name="can_default">True</property>
-		  <property name="can_focus">True</property>
-		  <property name="label">gtk-delete</property>
-		  <property name="use_stock">True</property>
-		  <property name="relief">GTK_RELIEF_NORMAL</property>
-		  <property name="focus_on_click">True</property>
-		</widget>
-	      </child>
-
-	      <child>
-		<widget class="GtkButton" id="cmdAccountDefault">
-		  <property name="width_request">89</property>
-		  <property name="height_request">36</property>
-		  <property name="visible">True</property>
-		  <property name="sensitive">False</property>
-		  <property name="can_default">True</property>
-		  <property name="can_focus">True</property>
-		  <property name="label" translatable="yes">De_fault</property>
-		  <property name="use_underline">True</property>
-		  <property name="relief">GTK_RELIEF_NORMAL</property>
-		  <property name="focus_on_click">True</property>
-		</widget>
-	      </child>
-	    </widget>
-	    <packing>
-	      <property name="padding">0</property>
-	      <property name="expand">True</property>
-	      <property name="fill">True</property>
-	    </packing>
-	  </child>
-	</widget>
-	<packing>
-	  <property name="padding">0</property>
-	  <property name="expand">False</property>
-	  <property name="fill">True</property>
-	</packing>
-      </child>
-    </widget>
-  </child>
-</widget>
-
-<widget class="GtkWindow" id="preferences_tab">
-  <property name="title" translatable="yes">Mail Preferences</property>
-  <property name="type">GTK_WINDOW_TOPLEVEL</property>
-  <property name="window_position">GTK_WIN_POS_NONE</property>
-  <property name="modal">False</property>
-  <property name="resizable">True</property>
-  <property name="destroy_with_parent">False</property>
-  <property name="decorated">True</property>
-  <property name="skip_taskbar_hint">False</property>
-  <property name="skip_pager_hint">False</property>
-  <property name="type_hint">GDK_WINDOW_TYPE_HINT_NORMAL</property>
-  <property name="gravity">GDK_GRAVITY_NORTH_WEST</property>
-  <property name="focus_on_map">True</property>
-  <property name="urgency_hint">False</property>
-
-  <child>
-    <widget class="GtkNotebook" id="preferences_toplevel">
-      <property name="visible">True</property>
-      <property name="can_focus">True</property>
-      <property name="show_tabs">True</property>
-      <property name="show_border">True</property>
-      <property name="tab_pos">GTK_POS_TOP</property>
-      <property name="scrollable">True</property>
-      <property name="enable_popup">False</property>
-
-      <child>
-	<widget class="GtkVBox" id="vboxGeneral">
-	  <property name="border_width">12</property>
-	  <property name="visible">True</property>
-	  <property name="homogeneous">False</property>
-	  <property name="spacing">12</property>
-
-	  <child>
-	    <widget class="GtkVBox" id="FontsFrame">
-	      <property name="visible">True</property>
-	      <property name="homogeneous">False</property>
-	      <property name="spacing">6</property>
-
-	      <child>
-		<widget class="GtkLabel" id="label492">
-		  <property name="visible">True</property>
-		  <property name="label" translatable="yes">&lt;span weight=&quot;bold&quot;&gt;Message Fonts&lt;/span&gt;</property>
-		  <property name="use_underline">False</property>
-		  <property name="use_markup">True</property>
-		  <property name="justify">GTK_JUSTIFY_LEFT</property>
-		  <property name="wrap">False</property>
-		  <property name="selectable">False</property>
-		  <property name="xalign">0</property>
-		  <property name="yalign">0.5</property>
-		  <property name="xpad">0</property>
-		  <property name="ypad">0</property>
-		  <property name="ellipsize">PANGO_ELLIPSIZE_NONE</property>
-		  <property name="width_chars">-1</property>
-		  <property name="single_line_mode">False</property>
-		  <property name="angle">0</property>
-		</widget>
-		<packing>
-		  <property name="padding">0</property>
-		  <property name="expand">False</property>
-		  <property name="fill">False</property>
-		</packing>
-	      </child>
-
-	      <child>
-		<widget class="GtkHBox" id="hbox182">
-		  <property name="visible">True</property>
-		  <property name="homogeneous">False</property>
-		  <property name="spacing">12</property>
-
-		  <child>
-		    <widget class="GtkLabel" id="label540">
-		      <property name="visible">True</property>
-		      <property name="label" translatable="yes"></property>
-		      <property name="use_underline">False</property>
-		      <property name="use_markup">False</property>
-		      <property name="justify">GTK_JUSTIFY_LEFT</property>
-		      <property name="wrap">False</property>
-		      <property name="selectable">False</property>
-		      <property name="xalign">0.5</property>
-		      <property name="yalign">0.5</property>
-		      <property name="xpad">0</property>
-		      <property name="ypad">0</property>
-		      <property name="ellipsize">PANGO_ELLIPSIZE_NONE</property>
-		      <property name="width_chars">-1</property>
-		      <property name="single_line_mode">False</property>
-		      <property name="angle">0</property>
-		    </widget>
-		    <packing>
-		      <property name="padding">0</property>
-		      <property name="expand">False</property>
-		      <property name="fill">False</property>
-		    </packing>
-		  </child>
-
-		  <child>
-		    <widget class="GtkTable" id="table22">
-		      <property name="visible">True</property>
-		      <property name="n_rows">1</property>
-		      <property name="n_columns">1</property>
-		      <property name="homogeneous">False</property>
-		      <property name="row_spacing">2</property>
-		      <property name="column_spacing">6</property>
-
-		      <child>
-			<widget class="GtkVBox" id="vboxMessageFonts">
-			  <property name="visible">True</property>
-			  <property name="homogeneous">False</property>
-			  <property name="spacing">6</property>
-
-			  <child>
-			    <widget class="GtkCheckButton" id="radFontUseSame">
-			      <property name="visible">True</property>
-			      <property name="can_focus">True</property>
-			      <property name="label" translatable="yes">_Use the same fonts as other applications</property>
-			      <property name="use_underline">True</property>
-			      <property name="relief">GTK_RELIEF_NORMAL</property>
-			      <property name="focus_on_click">True</property>
-			      <property name="active">False</property>
-			      <property name="inconsistent">False</property>
-			      <property name="draw_indicator">True</property>
-			    </widget>
-			    <packing>
-			      <property name="padding">0</property>
-			      <property name="expand">False</property>
-			      <property name="fill">False</property>
-			    </packing>
-			  </child>
-
-			  <child>
-			    <widget class="GtkTable" id="tblScreen">
-			      <property name="visible">True</property>
-			      <property name="n_rows">2</property>
-			      <property name="n_columns">2</property>
-			      <property name="homogeneous">False</property>
-			      <property name="row_spacing">6</property>
-			      <property name="column_spacing">6</property>
-
-			      <child>
-				<widget class="GtkLabel" id="lblScreenVariable">
-				  <property name="visible">True</property>
-				  <property name="label" translatable="yes">S_tandard Font:</property>
-				  <property name="use_underline">True</property>
-				  <property name="use_markup">False</property>
-				  <property name="justify">GTK_JUSTIFY_RIGHT</property>
-				  <property name="wrap">False</property>
-				  <property name="selectable">False</property>
-				  <property name="xalign">0</property>
-				  <property name="yalign">0.5</property>
-				  <property name="xpad">0</property>
-				  <property name="ypad">0</property>
-				  <property name="mnemonic_widget">FontVariable</property>
-				  <property name="ellipsize">PANGO_ELLIPSIZE_NONE</property>
-				  <property name="width_chars">-1</property>
-				  <property name="single_line_mode">False</property>
-				  <property name="angle">0</property>
-				</widget>
-				<packing>
-				  <property name="left_attach">0</property>
-				  <property name="right_attach">1</property>
-				  <property name="top_attach">0</property>
-				  <property name="bottom_attach">1</property>
-				  <property name="x_options">fill</property>
-				  <property name="y_options"></property>
-				</packing>
-			      </child>
-
-			      <child>
-				<widget class="GtkFontButton" id="FontFixed">
-				  <property name="visible">True</property>
-				  <property name="can_focus">True</property>
-				  <property name="title" translatable="yes">Select HTML fixed width font</property>
-				  <property name="show_style">True</property>
-				  <property name="show_size">True</property>
-				  <property name="use_font">False</property>
-				  <property name="use_size">False</property>
-				  <property name="focus_on_click">True</property>
-				  <signal name="font_set" handler="changed"/>
-				</widget>
-				<packing>
-				  <property name="left_attach">1</property>
-				  <property name="right_attach">2</property>
-				  <property name="top_attach">1</property>
-				  <property name="bottom_attach">2</property>
-				  <property name="x_options">fill</property>
-				  <property name="y_options"></property>
-				</packing>
-			      </child>
-
-			      <child>
-				<widget class="GtkFontButton" id="FontVariable">
-				  <property name="visible">True</property>
-				  <property name="can_focus">True</property>
-				  <property name="title" translatable="yes">Select HTML variable width font</property>
-				  <property name="show_style">True</property>
-				  <property name="show_size">True</property>
-				  <property name="use_font">False</property>
-				  <property name="use_size">False</property>
-				  <property name="focus_on_click">True</property>
-				  <signal name="font_set" handler="changed"/>
-				</widget>
-				<packing>
-				  <property name="left_attach">1</property>
-				  <property name="right_attach">2</property>
-				  <property name="top_attach">0</property>
-				  <property name="bottom_attach">1</property>
-				  <property name="x_options">fill</property>
-				  <property name="y_options"></property>
-				</packing>
-			      </child>
-
-			      <child>
-				<widget class="GtkLabel" id="label444">
-				  <property name="visible">True</property>
-				  <property name="label" translatable="yes">Fix_ed width Font:</property>
-				  <property name="use_underline">True</property>
-				  <property name="use_markup">False</property>
-				  <property name="justify">GTK_JUSTIFY_RIGHT</property>
-				  <property name="wrap">False</property>
-				  <property name="selectable">False</property>
-				  <property name="xalign">0</property>
-				  <property name="yalign">0.5</property>
-				  <property name="xpad">0</property>
-				  <property name="ypad">0</property>
-				  <property name="mnemonic_widget">FontFixed</property>
-				  <property name="ellipsize">PANGO_ELLIPSIZE_NONE</property>
-				  <property name="width_chars">-1</property>
-				  <property name="single_line_mode">False</property>
-				  <property name="angle">0</property>
-				</widget>
-				<packing>
-				  <property name="left_attach">0</property>
-				  <property name="right_attach">1</property>
-				  <property name="top_attach">1</property>
-				  <property name="bottom_attach">2</property>
-				  <property name="x_options">fill</property>
-				  <property name="y_options"></property>
-				</packing>
-			      </child>
-			    </widget>
-			    <packing>
-			      <property name="padding">0</property>
-			      <property name="expand">True</property>
-			      <property name="fill">True</property>
-			    </packing>
-			  </child>
-			</widget>
-			<packing>
-			  <property name="left_attach">0</property>
-			  <property name="right_attach">1</property>
-			  <property name="top_attach">0</property>
-			  <property name="bottom_attach">1</property>
-			</packing>
-		      </child>
-		    </widget>
-		    <packing>
-		      <property name="padding">0</property>
-		      <property name="expand">True</property>
-		      <property name="fill">True</property>
-		    </packing>
-		  </child>
-		</widget>
-		<packing>
-		  <property name="padding">0</property>
-		  <property name="expand">True</property>
-		  <property name="fill">True</property>
-		</packing>
-	      </child>
-	    </widget>
-	    <packing>
-	      <property name="padding">0</property>
-	      <property name="expand">False</property>
-	      <property name="fill">False</property>
-	    </packing>
-	  </child>
-
-	  <child>
-	    <widget class="GtkVBox" id="MessageDisplayFrame">
-	      <property name="visible">True</property>
-	      <property name="homogeneous">False</property>
-	      <property name="spacing">6</property>
-
-	      <child>
-		<widget class="GtkLabel" id="label494">
-		  <property name="visible">True</property>
-		  <property name="label" translatable="yes">&lt;span weight=&quot;bold&quot;&gt;Message Display&lt;/span&gt;</property>
-		  <property name="use_underline">False</property>
-		  <property name="use_markup">True</property>
-		  <property name="justify">GTK_JUSTIFY_LEFT</property>
-		  <property name="wrap">False</property>
-		  <property name="selectable">False</property>
-		  <property name="xalign">0</property>
-		  <property name="yalign">0.5</property>
-		  <property name="xpad">0</property>
-		  <property name="ypad">0</property>
-		  <property name="ellipsize">PANGO_ELLIPSIZE_NONE</property>
-		  <property name="width_chars">-1</property>
-		  <property name="single_line_mode">False</property>
-		  <property name="angle">0</property>
-		</widget>
-		<packing>
-		  <property name="padding">0</property>
-		  <property name="expand">False</property>
-		  <property name="fill">False</property>
-		</packing>
-	      </child>
-
-	      <child>
-		<widget class="GtkHBox" id="hbox183">
-		  <property name="visible">True</property>
-		  <property name="homogeneous">False</property>
-		  <property name="spacing">12</property>
-
-		  <child>
-		    <widget class="GtkLabel" id="label541">
-		      <property name="visible">True</property>
-		      <property name="label" translatable="yes"></property>
-		      <property name="use_underline">False</property>
-		      <property name="use_markup">False</property>
-		      <property name="justify">GTK_JUSTIFY_LEFT</property>
-		      <property name="wrap">False</property>
-		      <property name="selectable">False</property>
-		      <property name="xalign">0.5</property>
-		      <property name="yalign">0.5</property>
-		      <property name="xpad">0</property>
-		      <property name="ypad">0</property>
-		      <property name="ellipsize">PANGO_ELLIPSIZE_NONE</property>
-		      <property name="width_chars">-1</property>
-		      <property name="single_line_mode">False</property>
-		      <property name="angle">0</property>
-		    </widget>
-		    <packing>
-		      <property name="padding">0</property>
-		      <property name="expand">False</property>
-		      <property name="fill">False</property>
-		    </packing>
-		  </child>
-
-		  <child>
-		    <widget class="GtkTable" id="table23">
-		      <property name="visible">True</property>
-		      <property name="n_rows">1</property>
-		      <property name="n_columns">1</property>
-		      <property name="homogeneous">False</property>
-		      <property name="row_spacing">2</property>
-		      <property name="column_spacing">6</property>
-
-		      <child>
-			<widget class="GtkVBox" id="vboxMessageDisplay">
-			  <property name="visible">True</property>
-			  <property name="homogeneous">False</property>
-			  <property name="spacing">6</property>
-
-			  <child>
-			    <widget class="GtkHBox" id="hboxReadTimeout">
-			      <property name="visible">True</property>
-			      <property name="homogeneous">False</property>
-			      <property name="spacing">6</property>
-
-			      <child>
-				<widget class="GtkCheckButton" id="chkMarkTimeout">
-				  <property name="visible">True</property>
-				  <property name="can_focus">True</property>
-				  <property name="label" translatable="yes">_Mark messages as read after</property>
-				  <property name="use_underline">True</property>
-				  <property name="relief">GTK_RELIEF_NORMAL</property>
-				  <property name="focus_on_click">True</property>
-				  <property name="active">False</property>
-				  <property name="inconsistent">False</property>
-				  <property name="draw_indicator">True</property>
-				</widget>
-				<packing>
-				  <property name="padding">0</property>
-				  <property name="expand">False</property>
-				  <property name="fill">False</property>
-				</packing>
-			      </child>
-
-			      <child>
-				<widget class="GtkSpinButton" id="spinMarkTimeout">
-				  <property name="visible">True</property>
-				  <property name="can_focus">True</property>
-				  <property name="climb_rate">1</property>
-				  <property name="digits">1</property>
-				  <property name="numeric">True</property>
-				  <property name="update_policy">GTK_UPDATE_IF_VALID</property>
-				  <property name="snap_to_ticks">False</property>
-				  <property name="wrap">False</property>
-				  <property name="adjustment">1.5 0 10 1 1 0</property>
-				</widget>
-				<packing>
-				  <property name="padding">0</property>
-				  <property name="expand">False</property>
-				  <property name="fill">False</property>
-				</packing>
-			      </child>
-
-			      <child>
-				<widget class="GtkLabel" id="lblSeconds">
-				  <property name="visible">True</property>
-				  <property name="label" translatable="yes">seconds</property>
-				  <property name="use_underline">False</property>
-				  <property name="use_markup">False</property>
-				  <property name="justify">GTK_JUSTIFY_CENTER</property>
-				  <property name="wrap">False</property>
-				  <property name="selectable">False</property>
-				  <property name="xalign">0.5</property>
-				  <property name="yalign">0.5</property>
-				  <property name="xpad">0</property>
-				  <property name="ypad">0</property>
-				  <property name="ellipsize">PANGO_ELLIPSIZE_NONE</property>
-				  <property name="width_chars">-1</property>
-				  <property name="single_line_mode">False</property>
-				  <property name="angle">0</property>
-				</widget>
-				<packing>
-				  <property name="padding">0</property>
-				  <property name="expand">False</property>
-				  <property name="fill">False</property>
-				</packing>
-			      </child>
-			    </widget>
-			    <packing>
-			      <property name="padding">0</property>
-			      <property name="expand">True</property>
-			      <property name="fill">True</property>
-			    </packing>
-			  </child>
-
-			  <child>
-			    <widget class="GtkHBox" id="hbox234">
-			      <property name="visible">True</property>
-			      <property name="homogeneous">False</property>
-			      <property name="spacing">4</property>
-
-			      <child>
-				<widget class="GtkCheckButton" id="mlimit_checkbutton">
-				  <property name="visible">True</property>
-				  <property name="can_focus">True</property>
-				  <property name="label" translatable="yes">Do not format messages when text si_ze exceeds</property>
-				  <property name="use_underline">True</property>
-				  <property name="relief">GTK_RELIEF_NORMAL</property>
-				  <property name="focus_on_click">True</property>
-				  <property name="active">False</property>
-				  <property name="inconsistent">False</property>
-				  <property name="draw_indicator">True</property>
-				</widget>
-				<packing>
-				  <property name="padding">0</property>
-				  <property name="expand">False</property>
-				  <property name="fill">False</property>
-				</packing>
-			      </child>
-
-			      <child>
-				<widget class="GtkSpinButton" id="mlimit_spin">
-				  <property name="visible">True</property>
-				  <property name="can_focus">True</property>
-				  <property name="climb_rate">1</property>
-				  <property name="digits">0</property>
-				  <property name="numeric">False</property>
-				  <property name="update_policy">GTK_UPDATE_ALWAYS</property>
-				  <property name="snap_to_ticks">False</property>
-				  <property name="wrap">False</property>
-				  <property name="adjustment">0 0 30000 1 10 0</property>
-				</widget>
-				<packing>
-				  <property name="padding">0</property>
-				  <property name="expand">False</property>
-				  <property name="fill">True</property>
-				</packing>
-			      </child>
-
-			      <child>
-				<widget class="GtkLabel" id="label585">
-				  <property name="visible">True</property>
-				  <property name="label" translatable="yes">KB</property>
-				  <property name="use_underline">False</property>
-				  <property name="use_markup">False</property>
-				  <property name="justify">GTK_JUSTIFY_LEFT</property>
-				  <property name="wrap">False</property>
-				  <property name="selectable">False</property>
-				  <property name="xalign">0.5</property>
-				  <property name="yalign">0.5</property>
-				  <property name="xpad">0</property>
-				  <property name="ypad">0</property>
-				  <property name="ellipsize">PANGO_ELLIPSIZE_NONE</property>
-				  <property name="width_chars">-1</property>
-				  <property name="single_line_mode">False</property>
-				  <property name="angle">0</property>
-				</widget>
-				<packing>
-				  <property name="padding">0</property>
-				  <property name="expand">False</property>
-				  <property name="fill">False</property>
-				</packing>
-			      </child>
-			    </widget>
-			    <packing>
-			      <property name="padding">0</property>
-			      <property name="expand">False</property>
-			      <property name="fill">False</property>
-			    </packing>
-			  </child>
-
-			  <child>
-			    <widget class="GtkHBox" id="hbox233">
-			      <property name="visible">True</property>
-			      <property name="homogeneous">False</property>
-			      <property name="spacing">0</property>
-
-			      <child>
-				<widget class="GtkCheckButton" id="address_checkbox">
-				  <property name="visible">True</property>
-				  <property name="can_focus">True</property>
-				  <property name="label" translatable="yes">_Shrink To / Cc / Bcc headers to </property>
-				  <property name="use_underline">True</property>
-				  <property name="relief">GTK_RELIEF_NORMAL</property>
-				  <property name="focus_on_click">True</property>
-				  <property name="active">False</property>
-				  <property name="inconsistent">False</property>
-				  <property name="draw_indicator">True</property>
-				</widget>
-				<packing>
-				  <property name="padding">0</property>
-				  <property name="expand">False</property>
-				  <property name="fill">False</property>
-				</packing>
-			      </child>
-
-			      <child>
-				<widget class="GtkSpinButton" id="address_spin">
-				  <property name="visible">True</property>
-				  <property name="can_focus">True</property>
-				  <property name="climb_rate">1</property>
-				  <property name="digits">0</property>
-				  <property name="numeric">False</property>
-				  <property name="update_policy">GTK_UPDATE_ALWAYS</property>
-				  <property name="snap_to_ticks">False</property>
-				  <property name="wrap">False</property>
-				  <property name="adjustment">5 1 100 1 10 0</property>
-				</widget>
-				<packing>
-				  <property name="padding">2</property>
-				  <property name="expand">False</property>
-				  <property name="fill">False</property>
-				</packing>
-			      </child>
-
-			      <child>
-				<widget class="GtkLabel" id="label584">
-				  <property name="visible">True</property>
-				  <property name="label" translatable="yes">addresses</property>
-				  <property name="use_underline">False</property>
-				  <property name="use_markup">False</property>
-				  <property name="justify">GTK_JUSTIFY_LEFT</property>
-				  <property name="wrap">False</property>
-				  <property name="selectable">False</property>
-				  <property name="xalign">0.5</property>
-				  <property name="yalign">0.5</property>
-				  <property name="xpad">0</property>
-				  <property name="ypad">0</property>
-				  <property name="ellipsize">PANGO_ELLIPSIZE_NONE</property>
-				  <property name="width_chars">-1</property>
-				  <property name="single_line_mode">False</property>
-				  <property name="angle">0</property>
-				</widget>
-				<packing>
-				  <property name="padding">2</property>
-				  <property name="expand">False</property>
-				  <property name="fill">False</property>
-				</packing>
-			      </child>
-			    </widget>
-			    <packing>
-			      <property name="padding">0</property>
-			      <property name="expand">False</property>
-			      <property name="fill">False</property>
-			    </packing>
-			  </child>
-
-			  <child>
-			    <widget class="GtkCheckButton" id="magic_spacebar_checkbox">
-			      <property name="visible">True</property>
-			      <property name="can_focus">True</property>
-			      <property name="label" translatable="yes">Enable Magic S_pacebar</property>
-			      <property name="use_underline">True</property>
-			      <property name="relief">GTK_RELIEF_NORMAL</property>
-			      <property name="focus_on_click">True</property>
-			      <property name="active">False</property>
-			      <property name="inconsistent">False</property>
-			      <property name="draw_indicator">True</property>
-			    </widget>
-			    <packing>
-			      <property name="padding">0</property>
-			      <property name="expand">False</property>
-			      <property name="fill">False</property>
-			    </packing>
-			  </child>
-
-			  <child>
-			    <widget class="GtkHBox" id="hboxHighlightColor">
-			      <property name="visible">True</property>
-			      <property name="homogeneous">False</property>
-			      <property name="spacing">6</property>
-
-			      <child>
-				<widget class="GtkCheckButton" id="chkHighlightCitations">
-				  <property name="visible">True</property>
-				  <property name="can_focus">True</property>
-				  <property name="label" translatable="yes">Highlight _quotations with</property>
-				  <property name="use_underline">True</property>
-				  <property name="relief">GTK_RELIEF_NORMAL</property>
-				  <property name="focus_on_click">True</property>
-				  <property name="active">True</property>
-				  <property name="inconsistent">False</property>
-				  <property name="draw_indicator">True</property>
-				</widget>
-				<packing>
-				  <property name="padding">0</property>
-				  <property name="expand">False</property>
-				  <property name="fill">False</property>
-				</packing>
-			      </child>
-
-			      <child>
-				<widget class="GtkColorButton" id="colorButtonHighlightCitations">
-				  <property name="visible">True</property>
-				  <property name="can_focus">True</property>
-				  <property name="use_alpha">False</property>
-				  <property name="title" translatable="yes">Pick a color</property>
-				  <property name="focus_on_click">True</property>
-				</widget>
-				<packing>
-				  <property name="padding">0</property>
-				  <property name="expand">False</property>
-				  <property name="fill">False</property>
-				</packing>
-			      </child>
-
-			      <child>
-				<widget class="GtkLabel" id="lblColor">
-				  <property name="visible">True</property>
-				  <property name="label" translatable="yes">color</property>
-				  <property name="use_underline">False</property>
-				  <property name="use_markup">False</property>
-				  <property name="justify">GTK_JUSTIFY_CENTER</property>
-				  <property name="wrap">False</property>
-				  <property name="selectable">False</property>
-				  <property name="xalign">0.5</property>
-				  <property name="yalign">0.5</property>
-				  <property name="xpad">0</property>
-				  <property name="ypad">0</property>
-				  <property name="ellipsize">PANGO_ELLIPSIZE_NONE</property>
-				  <property name="width_chars">-1</property>
-				  <property name="single_line_mode">False</property>
-				  <property name="angle">0</property>
-				</widget>
-				<packing>
-				  <property name="padding">0</property>
-				  <property name="expand">False</property>
-				  <property name="fill">False</property>
-				</packing>
-			      </child>
-			    </widget>
-			    <packing>
-			      <property name="padding">0</property>
-			      <property name="expand">True</property>
-			      <property name="fill">True</property>
-			    </packing>
-			  </child>
-
-			  <child>
-			    <widget class="GtkHBox" id="hboxDefaultCharset">
-			      <property name="visible">True</property>
-			      <property name="homogeneous">False</property>
-			      <property name="spacing">6</property>
-
-			      <child>
-				<widget class="GtkLabel" id="lblDefaultCharset">
-				  <property name="visible">True</property>
-				  <property name="label" translatable="yes">Default character e_ncoding:</property>
-				  <property name="use_underline">True</property>
-				  <property name="use_markup">False</property>
-				  <property name="justify">GTK_JUSTIFY_CENTER</property>
-				  <property name="wrap">False</property>
-				  <property name="selectable">False</property>
-				  <property name="xalign">0.5</property>
-				  <property name="yalign">0.5</property>
-				  <property name="xpad">0</property>
-				  <property name="ypad">0</property>
-				  <property name="mnemonic_widget">omenuCharset</property>
-				  <property name="ellipsize">PANGO_ELLIPSIZE_NONE</property>
-				  <property name="width_chars">-1</property>
-				  <property name="single_line_mode">False</property>
-				  <property name="angle">0</property>
-				</widget>
-				<packing>
-				  <property name="padding">0</property>
-				  <property name="expand">False</property>
-				  <property name="fill">False</property>
-				</packing>
-			      </child>
-
-			      <child>
-				<widget class="GtkOptionMenu" id="omenuCharset">
-				  <property name="visible">True</property>
-				  <property name="can_focus">True</property>
-				  <property name="history">0</property>
-
-				  <child internal-child="menu">
-				    <widget class="GtkMenu" id="convertwidget26">
-				      <property name="visible">True</property>
-
-				      <child>
-					<widget class="GtkMenuItem" id="convertwidget27">
-					  <property name="visible">True</property>
-					  <property name="label" translatable="yes">Baltic (ISO-8859-13)</property>
-					  <property name="use_underline">True</property>
-					</widget>
-				      </child>
-
-				      <child>
-					<widget class="GtkMenuItem" id="convertwidget28">
-					  <property name="visible">True</property>
-					  <property name="label" translatable="yes">Baltic (ISO-8859-4)</property>
-					  <property name="use_underline">True</property>
-					</widget>
-				      </child>
-				    </widget>
-				  </child>
-				</widget>
-				<packing>
-				  <property name="padding">0</property>
-				  <property name="expand">False</property>
-				  <property name="fill">False</property>
-				</packing>
-			      </child>
-			    </widget>
-			    <packing>
-			      <property name="padding">0</property>
-			      <property name="expand">True</property>
-			      <property name="fill">True</property>
-			    </packing>
-			  </child>
-
-			  <child>
-			    <widget class="GtkHBox" id="hboxEnableSearchFolders">
-			      <property name="visible">True</property>
-			      <property name="homogeneous">False</property>
-			      <property name="spacing">6</property>
-
-			      <child>
-				<widget class="GtkCheckButton" id="chkEnableSearchFolders">
-				  <property name="visible">True</property>
-				  <property name="can_focus">True</property>
-				  <property name="label" translatable="yes">Enable Sea_rch Folders</property>
-				  <property name="use_underline">True</property>
-				  <property name="relief">GTK_RELIEF_NORMAL</property>
-				  <property name="focus_on_click">True</property>
-				  <property name="active">True</property>
-				  <property name="inconsistent">False</property>
-				  <property name="draw_indicator">True</property>
-				</widget>
-				<packing>
-				  <property name="padding">0</property>
-				  <property name="expand">False</property>
-				  <property name="fill">False</property>
-				</packing>
-			      </child>
-
-			      <child>
-				<widget class="GtkLabel" id="lblEnableSFRestart">
-				  <property name="visible">True</property>
-				  <property name="label" translatable="yes">(Note: Requires restart of the application)</property>
-				  <property name="use_underline">False</property>
-				  <property name="use_markup">False</property>
-				  <property name="justify">GTK_JUSTIFY_CENTER</property>
-				  <property name="wrap">False</property>
-				  <property name="selectable">False</property>
-				  <property name="xalign">0.5</property>
-				  <property name="yalign">0.5</property>
-				  <property name="xpad">0</property>
-				  <property name="ypad">0</property>
-				  <property name="ellipsize">PANGO_ELLIPSIZE_NONE</property>
-				  <property name="width_chars">-1</property>
-				  <property name="single_line_mode">False</property>
-				  <property name="angle">0</property>
-				</widget>
-				<packing>
-				  <property name="padding">0</property>
-				  <property name="expand">False</property>
-				  <property name="fill">False</property>
-				</packing>
-			      </child>
-			    </widget>
-			    <packing>
-			      <property name="padding">0</property>
-			      <property name="expand">True</property>
-			      <property name="fill">True</property>
-			    </packing>
-			  </child>
-			</widget>
-			<packing>
-			  <property name="left_attach">0</property>
-			  <property name="right_attach">1</property>
-			  <property name="top_attach">0</property>
-			  <property name="bottom_attach">1</property>
-			</packing>
-		      </child>
-		    </widget>
-		    <packing>
-		      <property name="padding">0</property>
-		      <property name="expand">True</property>
-		      <property name="fill">True</property>
-		    </packing>
-		  </child>
-		</widget>
-		<packing>
-		  <property name="padding">0</property>
-		  <property name="expand">True</property>
-		  <property name="fill">True</property>
-		</packing>
-	      </child>
-	    </widget>
-	    <packing>
-	      <property name="padding">0</property>
-	      <property name="expand">False</property>
-	      <property name="fill">False</property>
-	    </packing>
-	  </child>
-
-	  <child>
-	    <widget class="GtkVBox" id="DeleteMailFrame">
-	      <property name="visible">True</property>
-	      <property name="homogeneous">False</property>
-	      <property name="spacing">6</property>
-
-	      <child>
-		<widget class="GtkLabel" id="label496">
-		  <property name="visible">True</property>
-		  <property name="label" translatable="yes">&lt;span weight=&quot;bold&quot;&gt;Delete Mail&lt;/span&gt;</property>
-		  <property name="use_underline">False</property>
-		  <property name="use_markup">True</property>
-		  <property name="justify">GTK_JUSTIFY_LEFT</property>
-		  <property name="wrap">False</property>
-		  <property name="selectable">False</property>
-		  <property name="xalign">0</property>
-		  <property name="yalign">0.5</property>
-		  <property name="xpad">0</property>
-		  <property name="ypad">0</property>
-		  <property name="ellipsize">PANGO_ELLIPSIZE_NONE</property>
-		  <property name="width_chars">-1</property>
-		  <property name="single_line_mode">False</property>
-		  <property name="angle">0</property>
-		</widget>
-		<packing>
-		  <property name="padding">0</property>
-		  <property name="expand">False</property>
-		  <property name="fill">False</property>
-		</packing>
-	      </child>
-
-	      <child>
-		<widget class="GtkHBox" id="hbox184">
-		  <property name="visible">True</property>
-		  <property name="homogeneous">False</property>
-		  <property name="spacing">12</property>
-
-		  <child>
-		    <widget class="GtkLabel" id="label542">
-		      <property name="visible">True</property>
-		      <property name="label" translatable="yes"></property>
-		      <property name="use_underline">False</property>
-		      <property name="use_markup">False</property>
-		      <property name="justify">GTK_JUSTIFY_LEFT</property>
-		      <property name="wrap">False</property>
-		      <property name="selectable">False</property>
-		      <property name="xalign">0.5</property>
-		      <property name="yalign">0.5</property>
-		      <property name="xpad">0</property>
-		      <property name="ypad">0</property>
-		      <property name="ellipsize">PANGO_ELLIPSIZE_NONE</property>
-		      <property name="width_chars">-1</property>
-		      <property name="single_line_mode">False</property>
-		      <property name="angle">0</property>
-		    </widget>
-		    <packing>
-		      <property name="padding">0</property>
-		      <property name="expand">False</property>
-		      <property name="fill">False</property>
-		    </packing>
-		  </child>
-
-		  <child>
-		    <widget class="GtkTable" id="table24">
-		      <property name="visible">True</property>
-		      <property name="n_rows">1</property>
-		      <property name="n_columns">1</property>
-		      <property name="homogeneous">False</property>
-		      <property name="row_spacing">2</property>
-		      <property name="column_spacing">6</property>
-
-		      <child>
-			<widget class="GtkVBox" id="vboxDeletingMail">
-			  <property name="visible">True</property>
-			  <property name="homogeneous">False</property>
-			  <property name="spacing">6</property>
-
-			  <child>
-			    <widget class="GtkHBox" id="hbox220">
-			      <property name="visible">True</property>
-			      <property name="homogeneous">False</property>
-			      <property name="spacing">4</property>
-
-			      <child>
-				<widget class="GtkCheckButton" id="chkEmptyTrashOnExit">
-				  <property name="visible">True</property>
-				  <property name="can_focus">True</property>
-				  <property name="label" translatable="yes">Empty trash folders on e_xit</property>
-				  <property name="use_underline">True</property>
-				  <property name="relief">GTK_RELIEF_NORMAL</property>
-				  <property name="focus_on_click">True</property>
-				  <property name="active">False</property>
-				  <property name="inconsistent">False</property>
-				  <property name="draw_indicator">True</property>
-				</widget>
-				<packing>
-				  <property name="padding">0</property>
-				  <property name="expand">False</property>
-				  <property name="fill">False</property>
-				</packing>
-			      </child>
-
-			      <child>
-				<widget class="GtkComboBox" id="comboboxEmptyTrashDays">
-				  <property name="visible">True</property>
-				  <property name="items" translatable="yes">a
-b</property>
-				  <property name="add_tearoffs">False</property>
-				  <property name="focus_on_click">True</property>
-				</widget>
-				<packing>
-				  <property name="padding">0</property>
-				  <property name="expand">False</property>
-				  <property name="fill">False</property>
-				</packing>
-			      </child>
-			    </widget>
-			    <packing>
-			      <property name="padding">0</property>
-			      <property name="expand">True</property>
-			      <property name="fill">True</property>
-			    </packing>
-			  </child>
-
-			  <child>
-			    <widget class="GtkCheckButton" id="chkConfirmExpunge">
-			      <property name="visible">True</property>
-			      <property name="can_focus">True</property>
-			      <property name="label" translatable="yes">Confirm _when expunging a folder</property>
-			      <property name="use_underline">True</property>
-			      <property name="relief">GTK_RELIEF_NORMAL</property>
-			      <property name="focus_on_click">True</property>
-			      <property name="active">False</property>
-			      <property name="inconsistent">False</property>
-			      <property name="draw_indicator">True</property>
-			    </widget>
-			    <packing>
-			      <property name="padding">0</property>
-			      <property name="expand">False</property>
-			      <property name="fill">False</property>
-			    </packing>
-			  </child>
-			</widget>
-			<packing>
-			  <property name="left_attach">0</property>
-			  <property name="right_attach">1</property>
-			  <property name="top_attach">0</property>
-			  <property name="bottom_attach">1</property>
-			</packing>
-		      </child>
-		    </widget>
-		    <packing>
-		      <property name="padding">0</property>
-		      <property name="expand">True</property>
-		      <property name="fill">True</property>
-		    </packing>
-		  </child>
-		</widget>
-		<packing>
-		  <property name="padding">0</property>
-		  <property name="expand">True</property>
-		  <property name="fill">True</property>
-		</packing>
-	      </child>
-	    </widget>
-	    <packing>
-	      <property name="padding">0</property>
-	      <property name="expand">False</property>
-	      <property name="fill">False</property>
-	    </packing>
-	  </child>
-	</widget>
-	<packing>
-	  <property name="tab_expand">False</property>
-	  <property name="tab_fill">True</property>
-	</packing>
-      </child>
-
-      <child>
-	<widget class="GtkLabel" id="lblGeneral">
-	  <property name="visible">True</property>
-	  <property name="label" translatable="yes">General</property>
-	  <property name="use_underline">True</property>
-	  <property name="use_markup">False</property>
-	  <property name="justify">GTK_JUSTIFY_CENTER</property>
-	  <property name="wrap">False</property>
-	  <property name="selectable">False</property>
-	  <property name="xalign">0.5</property>
-	  <property name="yalign">0.5</property>
-	  <property name="xpad">0</property>
-	  <property name="ypad">0</property>
-	  <property name="ellipsize">PANGO_ELLIPSIZE_NONE</property>
-	  <property name="width_chars">-1</property>
-	  <property name="single_line_mode">False</property>
-	  <property name="angle">0</property>
-	</widget>
-	<packing>
-	  <property name="type">tab</property>
-	</packing>
-      </child>
-
-      <child>
-	<widget class="GtkVBox" id="vboxHtmlMail">
-	  <property name="border_width">12</property>
-	  <property name="visible">True</property>
-	  <property name="homogeneous">False</property>
-	  <property name="spacing">12</property>
-
-	  <child>
-	    <widget class="GtkLabel" id="label530">
-	      <property name="visible">True</property>
-	      <property name="label" translatable="yes">&lt;span weight=&quot;bold&quot;&gt;General&lt;/span&gt;</property>
-	      <property name="use_underline">False</property>
-	      <property name="use_markup">True</property>
-	      <property name="justify">GTK_JUSTIFY_LEFT</property>
-	      <property name="wrap">False</property>
-	      <property name="selectable">False</property>
-	      <property name="xalign">0</property>
-	      <property name="yalign">0.5</property>
-	      <property name="xpad">0</property>
-	      <property name="ypad">0</property>
-	      <property name="ellipsize">PANGO_ELLIPSIZE_NONE</property>
-	      <property name="width_chars">-1</property>
-	      <property name="single_line_mode">False</property>
-	      <property name="angle">0</property>
-	    </widget>
-	    <packing>
-	      <property name="padding">0</property>
-	      <property name="expand">False</property>
-	      <property name="fill">False</property>
-	    </packing>
-	  </child>
-
-	  <child>
-	    <widget class="GtkHBox" id="hbox215">
-	      <property name="visible">True</property>
-	      <property name="homogeneous">False</property>
-	      <property name="spacing">12</property>
-
-	      <child>
-		<widget class="GtkLabel" id="label538">
-		  <property name="visible">True</property>
-		  <property name="label" translatable="yes"></property>
-		  <property name="use_underline">False</property>
-		  <property name="use_markup">False</property>
-		  <property name="justify">GTK_JUSTIFY_LEFT</property>
-		  <property name="wrap">False</property>
-		  <property name="selectable">False</property>
-		  <property name="xalign">0.5</property>
-		  <property name="yalign">0.5</property>
-		  <property name="xpad">0</property>
-		  <property name="ypad">0</property>
-		  <property name="ellipsize">PANGO_ELLIPSIZE_NONE</property>
-		  <property name="width_chars">-1</property>
-		  <property name="single_line_mode">False</property>
-		  <property name="angle">0</property>
-		</widget>
-		<packing>
-		  <property name="padding">0</property>
-		  <property name="expand">False</property>
-		  <property name="fill">False</property>
-		</packing>
-	      </child>
-
-	      <child>
-		<widget class="GtkVBox" id="vbox173">
-		  <property name="visible">True</property>
-		  <property name="homogeneous">False</property>
-		  <property name="spacing">6</property>
-
-		  <child>
-		    <widget class="GtkCheckButton" id="chkShowAnimatedImages">
-		      <property name="visible">True</property>
-		      <property name="can_focus">True</property>
-		      <property name="label" translatable="yes" comments="If enabled, show animation; if disabled, only display a static image without any animation">_Show image animations</property>
-		      <property name="use_underline">True</property>
-		      <property name="relief">GTK_RELIEF_NORMAL</property>
-		      <property name="focus_on_click">True</property>
-		      <property name="active">False</property>
-		      <property name="inconsistent">False</property>
-		      <property name="draw_indicator">True</property>
-		    </widget>
-		    <packing>
-		      <property name="padding">0</property>
-		      <property name="expand">False</property>
-		      <property name="fill">False</property>
-		    </packing>
-		  </child>
-
-		  <child>
-		    <widget class="GtkCheckButton" id="chkPromptWantHTML">
-		      <property name="visible">True</property>
-		      <property name="can_focus">True</property>
-		      <property name="label" translatable="yes">_Prompt on sending HTML mail to contacts that do not want them</property>
-		      <property name="use_underline">True</property>
-		      <property name="relief">GTK_RELIEF_NORMAL</property>
-		      <property name="focus_on_click">True</property>
-		      <property name="active">False</property>
-		      <property name="inconsistent">False</property>
-		      <property name="draw_indicator">True</property>
-		    </widget>
-		    <packing>
-		      <property name="padding">0</property>
-		      <property name="expand">False</property>
-		      <property name="fill">False</property>
-		    </packing>
-		  </child>
-		</widget>
-		<packing>
-		  <property name="padding">0</property>
-		  <property name="expand">False</property>
-		  <property name="fill">False</property>
-		</packing>
-	      </child>
-	    </widget>
-	    <packing>
-	      <property name="padding">0</property>
-	      <property name="expand">False</property>
-	      <property name="fill">False</property>
-	    </packing>
-	  </child>
-
-	  <child>
-	    <widget class="GtkVBox" id="vboxLoadingImages">
-	      <property name="visible">True</property>
-	      <property name="homogeneous">False</property>
-	      <property name="spacing">6</property>
-
-	      <child>
-		<widget class="GtkLabel" id="label500">
-		  <property name="visible">True</property>
-		  <property name="label" translatable="yes">&lt;span weight=&quot;bold&quot;&gt;Loading Images&lt;/span&gt;</property>
-		  <property name="use_underline">False</property>
-		  <property name="use_markup">True</property>
-		  <property name="justify">GTK_JUSTIFY_LEFT</property>
-		  <property name="wrap">False</property>
-		  <property name="selectable">False</property>
-		  <property name="xalign">0</property>
-		  <property name="yalign">0.5</property>
-		  <property name="xpad">0</property>
-		  <property name="ypad">0</property>
-		  <property name="ellipsize">PANGO_ELLIPSIZE_NONE</property>
-		  <property name="width_chars">-1</property>
-		  <property name="single_line_mode">False</property>
-		  <property name="angle">0</property>
-		</widget>
-		<packing>
-		  <property name="padding">0</property>
-		  <property name="expand">False</property>
-		  <property name="fill">False</property>
-		</packing>
-	      </child>
-
-	      <child>
-		<widget class="GtkHBox" id="hbox186">
-		  <property name="visible">True</property>
-		  <property name="homogeneous">False</property>
-		  <property name="spacing">12</property>
-
-		  <child>
-		    <widget class="GtkLabel" id="label539">
-		      <property name="visible">True</property>
-		      <property name="label" translatable="yes"></property>
-		      <property name="use_underline">False</property>
-		      <property name="use_markup">False</property>
-		      <property name="justify">GTK_JUSTIFY_LEFT</property>
-		      <property name="wrap">False</property>
-		      <property name="selectable">False</property>
-		      <property name="xalign">0.5</property>
-		      <property name="yalign">0.5</property>
-		      <property name="xpad">0</property>
-		      <property name="ypad">0</property>
-		      <property name="ellipsize">PANGO_ELLIPSIZE_NONE</property>
-		      <property name="width_chars">-1</property>
-		      <property name="single_line_mode">False</property>
-		      <property name="angle">0</property>
-		    </widget>
-		    <packing>
-		      <property name="padding">0</property>
-		      <property name="expand">False</property>
-		      <property name="fill">False</property>
-		    </packing>
-		  </child>
-
-		  <child>
-		    <widget class="GtkVBox" id="vbox190">
-		      <property name="visible">True</property>
-		      <property name="homogeneous">False</property>
-		      <property name="spacing">6</property>
-
-		      <child>
-			<widget class="GtkRadioButton" id="radImagesNever">
-			  <property name="visible">True</property>
-			  <property name="can_focus">True</property>
-			  <property name="label" translatable="yes">_Never load images from the Internet</property>
-			  <property name="use_underline">True</property>
-			  <property name="relief">GTK_RELIEF_NORMAL</property>
-			  <property name="focus_on_click">True</property>
-			  <property name="active">False</property>
-			  <property name="inconsistent">False</property>
-			  <property name="draw_indicator">True</property>
-			</widget>
-			<packing>
-			  <property name="padding">0</property>
-			  <property name="expand">False</property>
-			  <property name="fill">False</property>
-			</packing>
-		      </child>
-
-		      <child>
-			<widget class="GtkRadioButton" id="radImagesSometimes">
-			  <property name="visible">True</property>
-			  <property name="can_focus">True</property>
-			  <property name="label" translatable="yes">_Load images in messages from contacts</property>
-			  <property name="use_underline">True</property>
-			  <property name="relief">GTK_RELIEF_NORMAL</property>
-			  <property name="focus_on_click">True</property>
-			  <property name="active">False</property>
-			  <property name="inconsistent">False</property>
-			  <property name="draw_indicator">True</property>
-			  <property name="group">radImagesNever</property>
-			</widget>
-			<packing>
-			  <property name="padding">0</property>
-			  <property name="expand">False</property>
-			  <property name="fill">False</property>
-			</packing>
-		      </child>
-
-		      <child>
-			<widget class="GtkRadioButton" id="radImagesAlways">
-			  <property name="visible">True</property>
-			  <property name="can_focus">True</property>
-			  <property name="label" translatable="yes">_Always load images from the Internet</property>
-			  <property name="use_underline">True</property>
-			  <property name="relief">GTK_RELIEF_NORMAL</property>
-			  <property name="focus_on_click">True</property>
-			  <property name="active">False</property>
-			  <property name="inconsistent">False</property>
-			  <property name="draw_indicator">True</property>
-			  <property name="group">radImagesNever</property>
-			</widget>
-			<packing>
-			  <property name="padding">0</property>
-			  <property name="expand">False</property>
-			  <property name="fill">False</property>
-			</packing>
-		      </child>
-		    </widget>
-		    <packing>
-		      <property name="padding">0</property>
-		      <property name="expand">False</property>
-		      <property name="fill">False</property>
-		    </packing>
-		  </child>
-		</widget>
-		<packing>
-		  <property name="padding">0</property>
-		  <property name="expand">False</property>
-		  <property name="fill">False</property>
-		</packing>
-	      </child>
-	    </widget>
-	    <packing>
-	      <property name="padding">0</property>
-	      <property name="expand">False</property>
-	      <property name="fill">False</property>
-	    </packing>
-	  </child>
-	</widget>
-	<packing>
-	  <property name="tab_expand">False</property>
-	  <property name="tab_fill">True</property>
-	</packing>
-      </child>
-
-      <child>
-	<widget class="GtkLabel" id="lblHtmlMail">
-	  <property name="visible">True</property>
-	  <property name="label" translatable="yes">HTML Messages</property>
-	  <property name="use_underline">True</property>
-	  <property name="use_markup">False</property>
-	  <property name="justify">GTK_JUSTIFY_CENTER</property>
-	  <property name="wrap">False</property>
-	  <property name="selectable">False</property>
-	  <property name="xalign">0.5</property>
-	  <property name="yalign">0.5</property>
-	  <property name="xpad">0</property>
-	  <property name="ypad">0</property>
-	  <property name="ellipsize">PANGO_ELLIPSIZE_NONE</property>
-	  <property name="width_chars">-1</property>
-	  <property name="single_line_mode">False</property>
-	  <property name="angle">0</property>
-	</widget>
-	<packing>
-	  <property name="type">tab</property>
-	</packing>
-      </child>
-
-      <child>
-	<widget class="GtkVBox" id="frameColours">
-	  <property name="border_width">12</property>
-	  <property name="visible">True</property>
-	  <property name="homogeneous">False</property>
-	  <property name="spacing">6</property>
-
-	  <child>
-	    <widget class="GtkLabel" id="label502">
-	      <property name="visible">True</property>
-	      <property name="label" translatable="yes">&lt;span weight=&quot;bold&quot;&gt;Labels&lt;/span&gt;</property>
-	      <property name="use_underline">False</property>
-	      <property name="use_markup">True</property>
-	      <property name="justify">GTK_JUSTIFY_LEFT</property>
-	      <property name="wrap">False</property>
-	      <property name="selectable">False</property>
-	      <property name="xalign">0</property>
-	      <property name="yalign">0.5</property>
-	      <property name="xpad">0</property>
-	      <property name="ypad">0</property>
-	      <property name="ellipsize">PANGO_ELLIPSIZE_NONE</property>
-	      <property name="width_chars">-1</property>
-	      <property name="single_line_mode">False</property>
-	      <property name="angle">0</property>
-	    </widget>
-	    <packing>
-	      <property name="padding">0</property>
-	      <property name="expand">False</property>
-	      <property name="fill">False</property>
-	    </packing>
-	  </child>
-
-	  <child>
-	    <widget class="GtkHBox" id="hbox187">
-	      <property name="visible">True</property>
-	      <property name="homogeneous">False</property>
-	      <property name="spacing">12</property>
-
-	      <child>
-		<widget class="GtkLabel" id="label537">
-		  <property name="visible">True</property>
-		  <property name="label" translatable="yes"></property>
-		  <property name="use_underline">False</property>
-		  <property name="use_markup">False</property>
-		  <property name="justify">GTK_JUSTIFY_LEFT</property>
-		  <property name="wrap">False</property>
-		  <property name="selectable">False</property>
-		  <property name="xalign">0.5</property>
-		  <property name="yalign">0.5</property>
-		  <property name="xpad">0</property>
-		  <property name="ypad">0</property>
-		  <property name="ellipsize">PANGO_ELLIPSIZE_NONE</property>
-		  <property name="width_chars">-1</property>
-		  <property name="single_line_mode">False</property>
-		  <property name="angle">0</property>
-		</widget>
-		<packing>
-		  <property name="padding">0</property>
-		  <property name="expand">False</property>
-		  <property name="fill">False</property>
-		</packing>
-	      </child>
-
-	      <child>
-		<widget class="GtkHBox" id="hbox242">
-		  <property name="visible">True</property>
-		  <property name="homogeneous">False</property>
-		  <property name="spacing">0</property>
-
-		  <child>
-		    <widget class="GtkVBox" id="vbox209">
-		      <property name="visible">True</property>
-		      <property name="homogeneous">False</property>
-		      <property name="spacing">0</property>
-
-		      <child>
-			<widget class="GtkScrolledWindow" id="scrolledwindow50">
-			  <property name="visible">True</property>
-			  <property name="can_focus">True</property>
-			  <property name="hscrollbar_policy">GTK_POLICY_AUTOMATIC</property>
-			  <property name="vscrollbar_policy">GTK_POLICY_AUTOMATIC</property>
-			  <property name="shadow_type">GTK_SHADOW_IN</property>
-			  <property name="window_placement">GTK_CORNER_TOP_LEFT</property>
-
-			  <child>
-			    <widget class="GtkTreeView" id="labelTree">
-			      <property name="visible">True</property>
-			      <property name="can_focus">True</property>
-			      <property name="headers_visible">True</property>
-			      <property name="rules_hint">False</property>
-			      <property name="reorderable">False</property>
-			      <property name="enable_search">True</property>
-			      <property name="fixed_height_mode">False</property>
-			      <property name="hover_selection">False</property>
-			      <property name="hover_expand">False</property>
-			    </widget>
-			  </child>
-			</widget>
-			<packing>
-			  <property name="padding">0</property>
-			  <property name="expand">True</property>
-			  <property name="fill">True</property>
-			</packing>
-		      </child>
-
-		      <child>
-			<widget class="GtkLabel" id="label589">
-			  <property name="visible">True</property>
-			  <property name="label" translatable="yes">Note: Underscore in the label name is used as mnemonic identifier in menu.</property>
-			  <property name="use_underline">False</property>
-			  <property name="use_markup">False</property>
-			  <property name="justify">GTK_JUSTIFY_CENTER</property>
-			  <property name="wrap">True</property>
-			  <property name="selectable">False</property>
-			  <property name="xalign">0.5</property>
-			  <property name="yalign">0.5</property>
-			  <property name="xpad">0</property>
-			  <property name="ypad">0</property>
-			  <property name="ellipsize">PANGO_ELLIPSIZE_NONE</property>
-			  <property name="width_chars">-1</property>
-			  <property name="single_line_mode">False</property>
-			  <property name="angle">0</property>
-			</widget>
-			<packing>
-			  <property name="padding">10</property>
-			  <property name="expand">False</property>
-			  <property name="fill">False</property>
-			</packing>
-		      </child>
-		    </widget>
-		    <packing>
-		      <property name="padding">0</property>
-		      <property name="expand">True</property>
-		      <property name="fill">True</property>
-		    </packing>
-		  </child>
-
-		  <child>
-		    <widget class="GtkVBox" id="vbox208">
-		      <property name="visible">True</property>
-		      <property name="homogeneous">False</property>
-		      <property name="spacing">2</property>
-
-		      <child>
-			<widget class="GtkButton" id="labelAdd">
-			  <property name="visible">True</property>
-			  <property name="can_focus">True</property>
-			  <property name="label">gtk-add</property>
-			  <property name="use_stock">True</property>
-			  <property name="relief">GTK_RELIEF_NORMAL</property>
-			  <property name="focus_on_click">False</property>
-			</widget>
-			<packing>
-			  <property name="padding">0</property>
-			  <property name="expand">False</property>
-			  <property name="fill">False</property>
-			</packing>
-		      </child>
-
-		      <child>
-			<widget class="GtkButton" id="labelEdit">
-			  <property name="visible">True</property>
-			  <property name="can_focus">True</property>
-			  <property name="label">gtk-edit</property>
-			  <property name="use_stock">True</property>
-			  <property name="relief">GTK_RELIEF_NORMAL</property>
-			  <property name="focus_on_click">True</property>
-			</widget>
-			<packing>
-			  <property name="padding">0</property>
-			  <property name="expand">False</property>
-			  <property name="fill">False</property>
-			</packing>
-		      </child>
-
-		      <child>
-			<widget class="GtkButton" id="labelRemove">
-			  <property name="visible">True</property>
-			  <property name="can_focus">True</property>
-			  <property name="label">gtk-remove</property>
-			  <property name="use_stock">True</property>
-			  <property name="relief">GTK_RELIEF_NORMAL</property>
-			  <property name="focus_on_click">True</property>
-			</widget>
-			<packing>
-			  <property name="padding">0</property>
-			  <property name="expand">False</property>
-			  <property name="fill">False</property>
-			</packing>
-		      </child>
-
-		      <child>
-			<placeholder/>
-		      </child>
-		    </widget>
-		    <packing>
-		      <property name="padding">6</property>
-		      <property name="expand">False</property>
-		      <property name="fill">False</property>
-		    </packing>
-		  </child>
-		</widget>
-		<packing>
-		  <property name="padding">0</property>
-		  <property name="expand">True</property>
-		  <property name="fill">True</property>
-		</packing>
-	      </child>
-	    </widget>
-	    <packing>
-	      <property name="padding">0</property>
-	      <property name="expand">True</property>
-	      <property name="fill">True</property>
-	    </packing>
-	  </child>
-	</widget>
-	<packing>
-	  <property name="tab_expand">False</property>
-	  <property name="tab_fill">True</property>
-	</packing>
-      </child>
-
-      <child>
-	<widget class="GtkLabel" id="lblColours">
-	  <property name="visible">True</property>
-	  <property name="label" translatable="yes">Labels</property>
-	  <property name="use_underline">True</property>
-	  <property name="use_markup">False</property>
-	  <property name="justify">GTK_JUSTIFY_CENTER</property>
-	  <property name="wrap">False</property>
-	  <property name="selectable">False</property>
-	  <property name="xalign">0.5</property>
-	  <property name="yalign">0.5</property>
-	  <property name="xpad">0</property>
-	  <property name="ypad">0</property>
-	  <property name="ellipsize">PANGO_ELLIPSIZE_NONE</property>
-	  <property name="width_chars">-1</property>
-	  <property name="single_line_mode">False</property>
-	  <property name="angle">0</property>
-	</widget>
-	<packing>
-	  <property name="type">tab</property>
-	</packing>
-      </child>
-
-      <child>
-	<widget class="GtkVBox" id="vboxHeaderTab">
-	  <property name="border_width">12</property>
-	  <property name="visible">True</property>
-	  <property name="homogeneous">False</property>
-	  <property name="spacing">6</property>
-
-	  <child>
-	    <widget class="GtkVBox" id="vbox206">
-	      <property name="visible">True</property>
-	      <property name="homogeneous">False</property>
-	      <property name="spacing">3</property>
-
-	      <child>
-		<widget class="GtkHBox" id="hbox238">
-		  <property name="visible">True</property>
-		  <property name="homogeneous">False</property>
-		  <property name="spacing">0</property>
-
-		  <child>
-		    <widget class="GtkLabel" id="label587">
-		      <property name="visible">True</property>
-		      <property name="label" translatable="yes">&lt;b&gt;Sender Photograph&lt;/b&gt;</property>
-		      <property name="use_underline">False</property>
-		      <property name="use_markup">True</property>
-		      <property name="justify">GTK_JUSTIFY_LEFT</property>
-		      <property name="wrap">False</property>
-		      <property name="selectable">False</property>
-		      <property name="xalign">0.5</property>
-		      <property name="yalign">0.5</property>
-		      <property name="xpad">0</property>
-		      <property name="ypad">0</property>
-		      <property name="ellipsize">PANGO_ELLIPSIZE_NONE</property>
-		      <property name="width_chars">-1</property>
-		      <property name="single_line_mode">False</property>
-		      <property name="angle">0</property>
-		    </widget>
-		    <packing>
-		      <property name="padding">0</property>
-		      <property name="expand">False</property>
-		      <property name="fill">False</property>
-		    </packing>
-		  </child>
-		</widget>
-		<packing>
-		  <property name="padding">0</property>
-		  <property name="expand">False</property>
-		  <property name="fill">False</property>
-		</packing>
-	      </child>
-
-	      <child>
-		<widget class="GtkVBox" id="vbox206">
-		  <property name="visible">True</property>
-		  <property name="homogeneous">False</property>
-		  <property name="spacing">0</property>
-
-		  <child>
-		    <widget class="GtkHBox" id="hbox239">
-		      <property name="visible">True</property>
-		      <property name="homogeneous">False</property>
-		      <property name="spacing">0</property>
-
-		      <child>
-			<widget class="GtkCheckButton" id="photo_show">
-			  <property name="visible">True</property>
-			  <property name="can_focus">True</property>
-			  <property name="label" translatable="yes">_Show the photograph of sender in the message preview</property>
-			  <property name="use_underline">True</property>
-			  <property name="relief">GTK_RELIEF_NORMAL</property>
-			  <property name="focus_on_click">True</property>
-			  <property name="active">False</property>
-			  <property name="inconsistent">False</property>
-			  <property name="draw_indicator">True</property>
-			</widget>
-			<packing>
-			  <property name="padding">10</property>
-			  <property name="expand">False</property>
-			  <property name="fill">False</property>
-			</packing>
-		      </child>
-		    </widget>
-		    <packing>
-		      <property name="padding">0</property>
-		      <property name="expand">False</property>
-		      <property name="fill">False</property>
-		    </packing>
-		  </child>
-
-		  <child>
-		    <widget class="GtkHBox" id="hbox240">
-		      <property name="visible">True</property>
-		      <property name="homogeneous">False</property>
-		      <property name="spacing">0</property>
-
-		      <child>
-			<widget class="GtkCheckButton" id="photo_local">
-			  <property name="visible">True</property>
-			  <property name="can_focus">True</property>
-			  <property name="label" translatable="yes">S_earch for sender photograph only in local address books</property>
-			  <property name="use_underline">True</property>
-			  <property name="relief">GTK_RELIEF_NORMAL</property>
-			  <property name="focus_on_click">True</property>
-			  <property name="active">False</property>
-			  <property name="inconsistent">False</property>
-			  <property name="draw_indicator">True</property>
-			</widget>
-			<packing>
-			  <property name="padding">10</property>
-			  <property name="expand">False</property>
-			  <property name="fill">False</property>
-			</packing>
-		      </child>
-		    </widget>
-		    <packing>
-		      <property name="padding">0</property>
-		      <property name="expand">False</property>
-		      <property name="fill">False</property>
-		    </packing>
-		  </child>
-		</widget>
-		<packing>
-		  <property name="padding">0</property>
-		  <property name="expand">False</property>
-		  <property name="fill">False</property>
-		</packing>
-	      </child>
-	    </widget>
-	    <packing>
-	      <property name="padding">0</property>
-	      <property name="expand">False</property>
-	      <property name="fill">False</property>
-	    </packing>
-	  </child>
-
-	  <child>
-	    <widget class="GtkLabel" id="label524">
-	      <property name="visible">True</property>
-	      <property name="label" translatable="yes">&lt;span weight=&quot;bold&quot;&gt;Displayed Message _Headers&lt;/span&gt;</property>
-	      <property name="use_underline">True</property>
-	      <property name="use_markup">True</property>
-	      <property name="justify">GTK_JUSTIFY_LEFT</property>
-	      <property name="wrap">False</property>
-	      <property name="selectable">False</property>
-	      <property name="xalign">0</property>
-	      <property name="yalign">0.5</property>
-	      <property name="xpad">0</property>
-	      <property name="ypad">0</property>
-	      <property name="mnemonic_widget">txtHeaders</property>
-	      <property name="ellipsize">PANGO_ELLIPSIZE_NONE</property>
-	      <property name="width_chars">-1</property>
-	      <property name="single_line_mode">False</property>
-	      <property name="angle">0</property>
-	    </widget>
-	    <packing>
-	      <property name="padding">0</property>
-	      <property name="expand">False</property>
-	      <property name="fill">False</property>
-	    </packing>
-	  </child>
-
-	  <child>
-	    <widget class="GtkHBox" id="hbox212">
-	      <property name="visible">True</property>
-	      <property name="homogeneous">False</property>
-	      <property name="spacing">12</property>
-
-	      <child>
-		<widget class="GtkLabel" id="label536">
-		  <property name="visible">True</property>
-		  <property name="label" translatable="yes"></property>
-		  <property name="use_underline">False</property>
-		  <property name="use_markup">False</property>
-		  <property name="justify">GTK_JUSTIFY_LEFT</property>
-		  <property name="wrap">False</property>
-		  <property name="selectable">False</property>
-		  <property name="xalign">0.5</property>
-		  <property name="yalign">0.5</property>
-		  <property name="xpad">0</property>
-		  <property name="ypad">0</property>
-		  <property name="ellipsize">PANGO_ELLIPSIZE_NONE</property>
-		  <property name="width_chars">-1</property>
-		  <property name="single_line_mode">False</property>
-		  <property name="angle">0</property>
-		</widget>
-		<packing>
-		  <property name="padding">0</property>
-		  <property name="expand">False</property>
-		  <property name="fill">False</property>
-		</packing>
-	      </child>
-
-	      <child>
-		<widget class="GtkVBox" id="vbox199">
-		  <property name="visible">True</property>
-		  <property name="homogeneous">False</property>
-		  <property name="spacing">12</property>
-
-		  <child>
-		    <widget class="GtkEntry" id="txtHeaders">
-		      <property name="visible">True</property>
-		      <property name="can_focus">True</property>
-		      <property name="editable">True</property>
-		      <property name="visibility">True</property>
-		      <property name="max_length">0</property>
-		      <property name="text" translatable="yes"></property>
-		      <property name="has_frame">True</property>
-		      <property name="invisible_char">*</property>
-		      <property name="activates_default">False</property>
-		    </widget>
-		    <packing>
-		      <property name="padding">0</property>
-		      <property name="expand">False</property>
-		      <property name="fill">False</property>
-		    </packing>
-		  </child>
-
-		  <child>
-		    <widget class="GtkScrolledWindow" id="scrolledwindow49">
-		      <property name="visible">True</property>
-		      <property name="can_focus">True</property>
-		      <property name="hscrollbar_policy">GTK_POLICY_AUTOMATIC</property>
-		      <property name="vscrollbar_policy">GTK_POLICY_AUTOMATIC</property>
-		      <property name="shadow_type">GTK_SHADOW_IN</property>
-		      <property name="window_placement">GTK_CORNER_TOP_LEFT</property>
-
-		      <child>
-			<widget class="GtkTreeView" id="treeHeaders">
-			  <property name="visible">True</property>
-			  <property name="can_focus">True</property>
-			  <property name="headers_visible">False</property>
-			  <property name="rules_hint">False</property>
-			  <property name="reorderable">False</property>
-			  <property name="enable_search">True</property>
-			  <property name="fixed_height_mode">False</property>
-			  <property name="hover_selection">False</property>
-			  <property name="hover_expand">False</property>
-			  <accessibility>
-			    <atkproperty name="AtkObject::accessible_name" translatable="yes">Mail Headers Table</atkproperty>
-			  </accessibility>
-			</widget>
-		      </child>
-		    </widget>
-		    <packing>
-		      <property name="padding">0</property>
-		      <property name="expand">True</property>
-		      <property name="fill">True</property>
-		    </packing>
-		  </child>
-		</widget>
-		<packing>
-		  <property name="padding">0</property>
-		  <property name="expand">True</property>
-		  <property name="fill">True</property>
-		</packing>
-	      </child>
-
-	      <child>
-		<widget class="GtkVBox" id="vbox200">
-		  <property name="visible">True</property>
-		  <property name="homogeneous">False</property>
-		  <property name="spacing">6</property>
-
-		  <child>
-		    <widget class="GtkButton" id="cmdHeadersAdd">
-		      <property name="visible">True</property>
-		      <property name="sensitive">False</property>
-		      <property name="can_focus">True</property>
-		      <property name="label">gtk-add</property>
-		      <property name="use_stock">True</property>
-		      <property name="relief">GTK_RELIEF_NORMAL</property>
-		      <property name="focus_on_click">True</property>
-		    </widget>
-		    <packing>
-		      <property name="padding">0</property>
-		      <property name="expand">False</property>
-		      <property name="fill">False</property>
-		    </packing>
-		  </child>
-
-		  <child>
-		    <widget class="GtkButton" id="cmdHeadersRemove">
-		      <property name="visible">True</property>
-		      <property name="can_focus">True</property>
-		      <property name="label">gtk-remove</property>
-		      <property name="use_stock">True</property>
-		      <property name="relief">GTK_RELIEF_NORMAL</property>
-		      <property name="focus_on_click">True</property>
-		    </widget>
-		    <packing>
-		      <property name="padding">0</property>
-		      <property name="expand">False</property>
-		      <property name="fill">False</property>
-		    </packing>
-		  </child>
-		</widget>
-		<packing>
-		  <property name="padding">0</property>
-		  <property name="expand">False</property>
-		  <property name="fill">False</property>
-		</packing>
-	      </child>
-	    </widget>
-	    <packing>
-	      <property name="padding">0</property>
-	      <property name="expand">True</property>
-	      <property name="fill">True</property>
-	    </packing>
-	  </child>
-
-	  <child>
-	    <widget class="GtkVBox" id="vbox210">
-	      <property name="visible">True</property>
-	      <property name="homogeneous">False</property>
-	      <property name="spacing">0</property>
-
-	      <child>
-		<widget class="GtkLabel" id="label591">
-		  <property name="visible">True</property>
-		  <property name="label" translatable="yes">&lt;span weight=&quot;bold&quot;&gt;Date/Time Format&lt;/span&gt;</property>
-		  <property name="use_underline">True</property>
-		  <property name="use_markup">True</property>
-		  <property name="justify">GTK_JUSTIFY_LEFT</property>
-		  <property name="wrap">False</property>
-		  <property name="selectable">False</property>
-		  <property name="xalign">0</property>
-		  <property name="yalign">0.5</property>
-		  <property name="xpad">0</property>
-		  <property name="ypad">0</property>
-		  <property name="mnemonic_widget">txtHeaders</property>
-		  <property name="ellipsize">PANGO_ELLIPSIZE_NONE</property>
-		  <property name="width_chars">-1</property>
-		  <property name="single_line_mode">False</property>
-		  <property name="angle">0</property>
-		</widget>
-		<packing>
-		  <property name="padding">0</property>
-		  <property name="expand">False</property>
-		  <property name="fill">False</property>
-		</packing>
-	      </child>
-
-	      <child>
-		<widget class="GtkHBox" id="hbox245">
-		  <property name="visible">True</property>
-		  <property name="homogeneous">False</property>
-		  <property name="spacing">0</property>
-
-		  <child>
-		    <widget class="GtkLabel" id="label592">
-		      <property name="visible">True</property>
-		      <property name="label" translatable="yes"></property>
-		      <property name="use_underline">False</property>
-		      <property name="use_markup">False</property>
-		      <property name="justify">GTK_JUSTIFY_LEFT</property>
-		      <property name="wrap">False</property>
-		      <property name="selectable">False</property>
-		      <property name="xalign">0.5</property>
-		      <property name="yalign">0.5</property>
-		      <property name="xpad">6</property>
-		      <property name="ypad">0</property>
-		      <property name="ellipsize">PANGO_ELLIPSIZE_NONE</property>
-		      <property name="width_chars">-1</property>
-		      <property name="single_line_mode">False</property>
-		      <property name="angle">0</property>
-		    </widget>
-		    <packing>
-		      <property name="padding">0</property>
-		      <property name="expand">False</property>
-		      <property name="fill">False</property>
-		    </packing>
-		  </child>
-
-		  <child>
-		    <widget class="GtkTable" id="datetime_format_table">
-		      <property name="visible">True</property>
-		      <property name="n_rows">1</property>
-		      <property name="n_columns">3</property>
-		      <property name="homogeneous">False</property>
-		      <property name="row_spacing">0</property>
-		      <property name="column_spacing">0</property>
-		    </widget>
-		    <packing>
-		      <property name="padding">0</property>
-		      <property name="expand">True</property>
-		      <property name="fill">True</property>
-		    </packing>
-		  </child>
-		</widget>
-		<packing>
-		  <property name="padding">0</property>
-		  <property name="expand">True</property>
-		  <property name="fill">True</property>
-		</packing>
-	      </child>
-	    </widget>
-	    <packing>
-	      <property name="padding">0</property>
-	      <property name="expand">False</property>
-	      <property name="fill">True</property>
-	    </packing>
-	  </child>
-	</widget>
-	<packing>
-	  <property name="tab_expand">False</property>
-	  <property name="tab_fill">True</property>
-	</packing>
-      </child>
-
-      <child>
-	<widget class="GtkLabel" id="lblHeaders">
-	  <property name="visible">True</property>
-	  <property name="label" translatable="yes">Headers</property>
-	  <property name="use_underline">True</property>
-	  <property name="use_markup">False</property>
-	  <property name="justify">GTK_JUSTIFY_LEFT</property>
-	  <property name="wrap">False</property>
-	  <property name="selectable">False</property>
-	  <property name="xalign">0.5</property>
-	  <property name="yalign">0.5</property>
-	  <property name="xpad">0</property>
-	  <property name="ypad">0</property>
-	  <property name="ellipsize">PANGO_ELLIPSIZE_NONE</property>
-	  <property name="width_chars">-1</property>
-	  <property name="single_line_mode">False</property>
-	  <property name="angle">0</property>
-	</widget>
-	<packing>
-	  <property name="type">tab</property>
-	</packing>
-      </child>
-
-      <child>
-	<widget class="GtkVBox" id="vbox161">
-	  <property name="border_width">12</property>
-	  <property name="visible">True</property>
-	  <property name="homogeneous">False</property>
-	  <property name="spacing">6</property>
-
-	  <child>
-	    <widget class="GtkVBox" id="vbox192">
-	      <property name="visible">True</property>
-	      <property name="homogeneous">False</property>
-	      <property name="spacing">0</property>
-
-	      <child>
-		<widget class="GtkLabel" id="label526">
-		  <property name="visible">True</property>
-		  <property name="label" translatable="yes">&lt;span weight=&quot;bold&quot;&gt;General&lt;/span&gt;</property>
-		  <property name="use_underline">False</property>
-		  <property name="use_markup">True</property>
-		  <property name="justify">GTK_JUSTIFY_LEFT</property>
-		  <property name="wrap">False</property>
-		  <property name="selectable">False</property>
-		  <property name="xalign">0</property>
-		  <property name="yalign">0.5</property>
-		  <property name="xpad">0</property>
-		  <property name="ypad">0</property>
-		  <property name="ellipsize">PANGO_ELLIPSIZE_NONE</property>
-		  <property name="width_chars">-1</property>
-		  <property name="single_line_mode">False</property>
-		  <property name="angle">0</property>
-		</widget>
-		<packing>
-		  <property name="padding">0</property>
-		  <property name="expand">False</property>
-		  <property name="fill">False</property>
-		</packing>
-	      </child>
-
-	      <child>
-		<widget class="GtkTable" id="table34">
-		  <property name="border_width">12</property>
-		  <property name="visible">True</property>
-		  <property name="n_rows">9</property>
-		  <property name="n_columns">1</property>
-		  <property name="homogeneous">False</property>
-		  <property name="row_spacing">3</property>
-		  <property name="column_spacing">0</property>
-
-		  <child>
-		    <widget class="GtkHBox" id="hbox235">
-		      <property name="visible">True</property>
-		      <property name="homogeneous">False</property>
-		      <property name="spacing">6</property>
-
-		      <child>
-			<widget class="GtkLabel" id="label586">
-			  <property name="visible">True</property>
-			  <property name="label" translatable="yes">_Default junk plugin:</property>
-			  <property name="use_underline">True</property>
-			  <property name="use_markup">False</property>
-			  <property name="justify">GTK_JUSTIFY_LEFT</property>
-			  <property name="wrap">False</property>
-			  <property name="selectable">False</property>
-			  <property name="xalign">0.5</property>
-			  <property name="yalign">0.5</property>
-			  <property name="xpad">0</property>
-			  <property name="ypad">0</property>
-			  <property name="mnemonic_widget">default_junk_plugin</property>
-			  <property name="ellipsize">PANGO_ELLIPSIZE_NONE</property>
-			  <property name="width_chars">-1</property>
-			  <property name="single_line_mode">False</property>
-			  <property name="angle">0</property>
-			</widget>
-			<packing>
-			  <property name="padding">6</property>
-			  <property name="expand">False</property>
-			  <property name="fill">False</property>
-			</packing>
-		      </child>
-
-		      <child>
-			<widget class="Custom" id="default_junk_plugin">
-			  <property name="visible">True</property>
-			  <property name="creation_function">create_combo_text_widget</property>
-			  <property name="int1">0</property>
-			  <property name="int2">0</property>
-			  <property name="last_modification_time">Fri, 23 Mar 2007 09:28:55 GMT</property>
-			</widget>
-			<packing>
-			  <property name="padding">0</property>
-			  <property name="expand">False</property>
-			  <property name="fill">False</property>
-			</packing>
-		      </child>
-		    </widget>
-		    <packing>
-		      <property name="left_attach">0</property>
-		      <property name="right_attach">1</property>
-		      <property name="top_attach">7</property>
-		      <property name="bottom_attach">8</property>
-		      <property name="x_options">fill</property>
-		    </packing>
-		  </child>
-
-		  <child>
-		    <widget class="GtkCheckButton" id="chkCheckIncomingMail">
-		      <property name="visible">True</property>
-		      <property name="tooltip" translatable="yes">Checks incoming mail messages to be Junk</property>
-		      <property name="can_focus">True</property>
-		      <property name="label" translatable="yes">Check incoming _messages for junk</property>
-		      <property name="use_underline">True</property>
-		      <property name="relief">GTK_RELIEF_NORMAL</property>
-		      <property name="focus_on_click">True</property>
-		      <property name="active">False</property>
-		      <property name="inconsistent">False</property>
-		      <property name="draw_indicator">True</property>
-		    </widget>
-		    <packing>
-		      <property name="left_attach">0</property>
-		      <property name="right_attach">1</property>
-		      <property name="top_attach">0</property>
-		      <property name="bottom_attach">1</property>
-		      <property name="x_padding">4</property>
-		      <property name="x_options">fill</property>
-		      <property name="y_options"></property>
-		    </packing>
-		  </child>
-
-		  <child>
-		    <widget class="GtkHBox" id="hbox236">
-		      <property name="visible">True</property>
-		      <property name="homogeneous">False</property>
-		      <property name="spacing">3</property>
-
-		      <child>
-			<widget class="GtkImage" id="plugin_image">
-			  <property name="visible">True</property>
-			  <property name="icon_size">4</property>
-			  <property name="icon_name">gtk-info</property>
-			  <property name="xalign">0.5</property>
-			  <property name="yalign">0.5</property>
-			  <property name="xpad">0</property>
-			  <property name="ypad">0</property>
-			</widget>
-			<packing>
-			  <property name="padding">0</property>
-			  <property name="expand">False</property>
-			  <property name="fill">False</property>
-			</packing>
-		      </child>
-
-		      <child>
-			<widget class="GtkLabel" id="plugin_status">
-			  <property name="visible">True</property>
-			  <property name="label" translatable="yes"></property>
-			  <property name="use_underline">False</property>
-			  <property name="use_markup">True</property>
-			  <property name="justify">GTK_JUSTIFY_LEFT</property>
-			  <property name="wrap">False</property>
-			  <property name="selectable">False</property>
-			  <property name="xalign">0.5</property>
-			  <property name="yalign">0.5</property>
-			  <property name="xpad">0</property>
-			  <property name="ypad">0</property>
-			  <property name="ellipsize">PANGO_ELLIPSIZE_NONE</property>
-			  <property name="width_chars">-1</property>
-			  <property name="single_line_mode">False</property>
-			  <property name="angle">0</property>
-			</widget>
-			<packing>
-			  <property name="padding">0</property>
-			  <property name="expand">False</property>
-			  <property name="fill">False</property>
-			</packing>
-		      </child>
-		    </widget>
-		    <packing>
-		      <property name="left_attach">0</property>
-		      <property name="right_attach">1</property>
-		      <property name="top_attach">8</property>
-		      <property name="bottom_attach">9</property>
-		      <property name="x_padding">15</property>
-		      <property name="x_options">fill</property>
-		    </packing>
-		  </child>
-
-		  <child>
-		    <widget class="GtkHBox" id="hbox237">
-		      <property name="visible">True</property>
-		      <property name="homogeneous">False</property>
-		      <property name="spacing">4</property>
-
-		      <child>
-			<widget class="GtkCheckButton" id="junk_empty_check">
-			  <property name="visible">True</property>
-			  <property name="can_focus">True</property>
-			  <property name="label" translatable="yes">Delete junk messages on e_xit</property>
-			  <property name="use_underline">True</property>
-			  <property name="relief">GTK_RELIEF_NORMAL</property>
-			  <property name="focus_on_click">True</property>
-			  <property name="active">False</property>
-			  <property name="inconsistent">False</property>
-			  <property name="draw_indicator">True</property>
-			</widget>
-			<packing>
-			  <property name="padding">0</property>
-			  <property name="expand">False</property>
-			  <property name="fill">False</property>
-			</packing>
-		      </child>
-
-		      <child>
-			<widget class="GtkComboBox" id="junk_empty_combobox">
-			  <property name="visible">True</property>
-			  <property name="items" translatable="yes">a
-=======
   <requires lib="gnome"/>
   <!-- interface-requires gnome 2298.56488 -->
   <!-- interface-requires gtk+ 2.16 -->
@@ -10767,7 +3846,6 @@
                           <widget class="GtkComboBox" id="junk_empty_combobox">
                             <property name="visible">True</property>
                             <property name="items" translatable="yes">a
->>>>>>> 0f7f4cfe
 b</property>
                           </widget>
                           <packing>
