/*
 * This program is free software; you can redistribute it and/or
 * modify it under the terms of the GNU Lesser General Public
 * License as published by the Free Software Foundation; either
 * version 2 of the License, or (at your option) version 3.
 *
 * This program is distributed in the hope that it will be useful,
 * but WITHOUT ANY WARRANTY; without even the implied warranty of
 * MERCHANTABILITY or FITNESS FOR A PARTICULAR PURPOSE.  See the GNU
 * Lesser General Public License for more details.
 *
 * You should have received a copy of the GNU Lesser General Public
 * License along with the program; if not, see <http://www.gnu.org/licenses/>
 *
 *
 * Authors:
 *		Jeffrey Stedfast <fejj@ximian.com>
 *      Radek Doulik <rodo@ximian.com>
 *
 * Copyright (C) 1999-2008 Novell, Inc. (www.novell.com)
 *
 */

#ifdef HAVE_CONFIG_H
#include <config.h>
#endif

#include <sys/types.h>
#include <sys/stat.h>
#include <unistd.h>
#include <fcntl.h>
#include <signal.h>
#include <errno.h>

#include <string.h>
#include <ctype.h>

#include <gtk/gtk.h>
#include <glib/gstdio.h>
#include <glib/gi18n-lib.h>

#include <gtkhtml/gtkhtml.h>
#include <glade/glade.h>

#include <libxml/tree.h>
#include <libxml/parser.h>

#include <libedataserver/e-data-server-util.h>
#include <e-util/e-util.h>
#include <misc/e-gui-utils.h>
#include "e-util/e-account-utils.h"
#include "e-util/e-signature-utils.h"

#include <camel/camel-service.h>
#include <camel/camel-stream-mem.h>
#include <camel/camel-stream-fs.h>
#include <camel/camel-mime-filter-charset.h>
#include <camel/camel-stream-filter.h>

#include <libedataserverui/e-passwords.h>

#include "mail-session.h"
#include "mail-config.h"
#include "mail-mt.h"
#include "mail-tools.h"

#include "e-mail-shell-backend.h"

typedef struct {
	GConfClient *gconf;

	char *gtkrc;

	GSList *labels;

	gboolean address_compress;
	gint address_count;
	gboolean mlimit;
	gint mlimit_size;
	gboolean magic_spacebar;
	guint error_time;
	guint error_level;

	GPtrArray *mime_types;

	GSList *jh_header;
	gboolean jh_check;
	gboolean book_lookup;
	gboolean book_lookup_local_only;
	gboolean scripts_disabled;
} MailConfig;

extern int camel_header_param_encode_filenames_in_rfc_2047;

static MailConfig *config = NULL;
static guint config_write_timeout = 0;

<<<<<<< HEAD
=======
void
mail_config_save_accounts (void)
{
	e_account_list_save (config->accounts);
}

void
mail_config_save_signatures (void)
{
	e_signature_list_save (config->signatures);
}
>>>>>>> e4afd3f9

static void
config_clear_mime_types (void)
{
	int i;

	for (i = 0; i < config->mime_types->len; i++)
		g_free (config->mime_types->pdata[i]);

	g_ptr_array_set_size (config->mime_types, 0);
}

static void
config_cache_mime_types (void)
{
	GSList *n, *nn;

	n = gconf_client_get_list (config->gconf, "/apps/evolution/mail/display/mime_types", GCONF_VALUE_STRING, NULL);
	while (n != NULL) {
		nn = n->next;
		g_ptr_array_add (config->mime_types, n->data);
		g_slist_free_1 (n);
		n = nn;
	}

	g_ptr_array_add (config->mime_types, NULL);
}

static void
config_write_style (void)
{
	GConfClient *client;
	gboolean custom;
	gchar *fix_font;
	gchar *var_font;
	gchar *citation_color;
	gchar *spell_color;
	const gchar *key;
	FILE *rc;

	if (!(rc = g_fopen (config->gtkrc, "wt"))) {
		g_warning ("unable to open %s", config->gtkrc);
		return;
	}

	client = config->gconf;

	key = "/apps/evolution/mail/display/fonts/use_custom";
	custom = gconf_client_get_bool (client, key, NULL);

	key = "/apps/evolution/mail/display/fonts/variable";
	var_font = gconf_client_get_string (client, key, NULL);

	key = "/apps/evolution/mail/display/fonts/monospace";
	fix_font = gconf_client_get_string (client, key, NULL);

	key = "/apps/evolution/mail/display/citation_colour";
	citation_color = gconf_client_get_string (client, key, NULL);

	key = "/apps/evolution/mail/composer/spell_color";
	spell_color = gconf_client_get_string (client, key, NULL);

	fprintf (rc, "style \"evolution-mail-custom-fonts\" {\n");
	fprintf (rc, "        GtkHTML::spell_error_color = \"%s\"\n", spell_color);
	g_free (spell_color);

	if (gconf_client_get_bool (config->gconf, "/apps/evolution/mail/display/mark_citations", NULL))
		fprintf (rc, "        GtkHTML::cite_color = \"%s\"\n",
			 citation_color);
	g_free (citation_color);

	if (custom && var_font && fix_font) {
		fprintf (rc,
			 "        GtkHTML::fixed_font_name = \"%s\"\n"
			 "        font_name = \"%s\"\n",
			 fix_font, var_font);
	}
	g_free (fix_font);
	g_free (var_font);

	fprintf (rc, "}\n\n");

	fprintf (rc, "widget \"*.EMFolderView.*.GtkHTML\" style \"evolution-mail-custom-fonts\"\n");
	fprintf (rc, "widget \"*.EMFolderBrowser.*.GtkHTML\" style \"evolution-mail-custom-fonts\"\n");
	fprintf (rc, "widget \"*.EMMessageBrowser.*.GtkHTML\" style \"evolution-mail-custom-fonts\"\n");
	fprintf (rc, "widget \"EMsgComposer.*.GtkHTML\" style \"evolution-mail-custom-fonts\"\n");
	fprintf (rc, "widget \"*.EvolutionMailPrintHTMLWidget\" style \"evolution-mail-custom-fonts\"\n");
	fflush (rc);
	fclose (rc);

	gtk_rc_reparse_all ();
}

static void
gconf_style_changed (GConfClient *client, guint cnxn_id,
		     GConfEntry *entry, gpointer user_data)
{
	config_write_style ();
}

static void
gconf_outlook_filenames_changed (GConfClient *client, guint cnxn_id,
				 GConfEntry *entry, gpointer user_data)
{
	g_return_if_fail (client != NULL);

	/* pass option to the camel */
	if (gconf_client_get_bool (client, "/apps/evolution/mail/composer/outlook_filenames", NULL)) {
		camel_header_param_encode_filenames_in_rfc_2047 = 1;
	} else {
		camel_header_param_encode_filenames_in_rfc_2047 = 0;
	}
}

static void
gconf_jh_check_changed (GConfClient *client, guint cnxn_id,
		     GConfEntry *entry, gpointer user_data)
{
	config->jh_check = gconf_client_get_bool (config->gconf, "/apps/evolution/mail/junk/check_custom_header", NULL);
	if (!config->jh_check) {
		mail_session_set_junk_headers (NULL, NULL, 0);
	} else {
		GSList *node;
		GPtrArray *name, *value;

		config->jh_header = gconf_client_get_list (config->gconf, "/apps/evolution/mail/junk/custom_header", GCONF_VALUE_STRING, NULL);
		node = config->jh_header;
		name = g_ptr_array_new ();
		value = g_ptr_array_new ();
		while (node && node->data) {
			char **tok = g_strsplit (node->data, "=", 2);
			g_ptr_array_add (name, g_strdup(tok[0]));
			g_ptr_array_add (value, g_strdup(tok[1]));
			node = node->next;
			g_strfreev (tok);
		}
		mail_session_set_junk_headers ((const char **)name->pdata, (const char **)value->pdata, name->len);
		g_ptr_array_free (name, TRUE);
		g_ptr_array_free (value, TRUE);
	}
}

static void
gconf_jh_headers_changed (GConfClient *client, guint cnxn_id,
                          GConfEntry *entry, gpointer user_data)
{
	GSList *node;
	GPtrArray *name, *value;

	config->jh_header = gconf_client_get_list (config->gconf, "/apps/evolution/mail/junk/custom_header", GCONF_VALUE_STRING, NULL);
	node = config->jh_header;
	name = g_ptr_array_new ();
	value = g_ptr_array_new ();
	while (node && node->data) {
		char **tok = g_strsplit (node->data, "=", 2);
		g_ptr_array_add (name, g_strdup(tok[0]));
		g_ptr_array_add (value, g_strdup(tok[1]));
		node = node->next;
		g_strfreev (tok);
	}
	mail_session_set_junk_headers ((const char **)name->pdata, (const char **)value->pdata, name->len);
}

static void
gconf_bool_value_changed (GConfClient *client,
                          guint cnxn_id,
                          GConfEntry *entry,
                          gboolean *save_location)
{
	GError *error = NULL;

	*save_location = gconf_client_get_bool (client, entry->key, &error);
	if (error != NULL) {
		g_warning ("%s", error->message);
		g_error_free (error);
	}
}

static void
gconf_int_value_changed (GConfClient *client,
                         guint cnxn_id,
                         GConfEntry *entry,
                         gint *save_location)
{
	GError *error = NULL;

	*save_location = gconf_client_get_int (client, entry->key, &error);
	if (error != NULL) {
		g_warning ("%s", error->message);
		g_error_free (error);
	}
}

static void
gconf_mime_types_changed (GConfClient *client, guint cnxn_id,
                          GConfEntry *entry, gpointer user_data)
{
	config_clear_mime_types ();
	config_cache_mime_types ();
}

/* Config struct routines */
void
mail_config_init (void)
{
	GConfClientNotifyFunc func;
	const gchar *key;

	if (config)
		return;

	config = g_new0 (MailConfig, 1);
	config->gconf = gconf_client_get_default ();
	config->mime_types = g_ptr_array_new ();
	config->gtkrc = g_build_filename (
		e_get_user_data_dir (), "mail",
		"config", "gtkrc-mail-fonts", NULL);

	mail_config_clear ();

	gtk_rc_parse (config->gtkrc);

	/* Composer Configuration */

	gconf_client_add_dir (
		config->gconf, "/apps/evolution/mail/composer",
		GCONF_CLIENT_PRELOAD_ONELEVEL, NULL);

	key = "/apps/evolution/mail/composer/spell_color";
	func = (GConfClientNotifyFunc) gconf_style_changed;
	gconf_client_notify_add (
		config->gconf, key, func, NULL, NULL, NULL);

	key = "/apps/evolution/mail/composer/outlook_filenames";
	func = (GConfClientNotifyFunc) gconf_outlook_filenames_changed;
	gconf_outlook_filenames_changed (config->gconf, 0, NULL, NULL);
	gconf_client_notify_add (
		config->gconf, key, func, NULL, NULL, NULL);

	/* Display Configuration */

	gconf_client_add_dir (
		config->gconf, "/apps/evolution/mail/display",
		GCONF_CLIENT_PRELOAD_ONELEVEL, NULL);

	key = "/apps/evolution/mail/display/address_compress";
	func = (GConfClientNotifyFunc) gconf_bool_value_changed;
	gconf_client_notify_add (
		config->gconf, key, func,
		&config->address_compress, NULL, NULL);
	config->address_compress =
		gconf_client_get_bool (config->gconf, key, NULL);

	key = "/apps/evolution/mail/display/address_count";
	func = (GConfClientNotifyFunc) gconf_int_value_changed;
	gconf_client_notify_add (
		config->gconf, key, func,
		&config->address_count, NULL, NULL);
	config->address_count =
		gconf_client_get_int (config->gconf, key, NULL);

	key = "/apps/evolution/mail/display/citation_colour";
	func = (GConfClientNotifyFunc) gconf_style_changed;
	gconf_client_notify_add (
		config->gconf, key, func, NULL, NULL, NULL);

	key = "/apps/evolution/mail/display/error_timeout";
	func = (GConfClientNotifyFunc) gconf_int_value_changed;
	gconf_client_notify_add (
		config->gconf, key, func,
		&config->error_time, NULL, NULL);
	config->error_time =
		gconf_client_get_int (config->gconf, key, NULL);

	key = "/apps/evolution/mail/display/error_level";
	func = (GConfClientNotifyFunc) gconf_int_value_changed;
	gconf_client_notify_add (
		config->gconf, key, func,
		&config->error_level, NULL, NULL);
	config->error_level =
		gconf_client_get_int (config->gconf, key, NULL);

	key = "/apps/evolution/mail/display/force_message_limit";
	func = (GConfClientNotifyFunc) gconf_bool_value_changed;
	gconf_client_notify_add (
		config->gconf, key, func,
		&config->mlimit, NULL, NULL);
	config->mlimit =
		gconf_client_get_bool (config->gconf, key, NULL);

	key = "/apps/evolution/mail/display/message_text_part_limit";
	func = (GConfClientNotifyFunc) gconf_int_value_changed;
	gconf_client_notify_add (
		config->gconf, key, func,
		&config->mlimit_size, NULL, NULL);
	config->mlimit_size =
		gconf_client_get_int (config->gconf, key, NULL);

	key = "/apps/evolution/mail/display/magic_spacebar";
	func = (GConfClientNotifyFunc) gconf_bool_value_changed;
	gconf_client_notify_add (
		config->gconf, key, func,
		&config->magic_spacebar, NULL, NULL);
	config->magic_spacebar =
		gconf_client_get_bool (config->gconf, key, NULL);

	key = "/apps/evolution/mail/display/mark_citations";
	func = (GConfClientNotifyFunc) gconf_style_changed;
	gconf_client_notify_add (
		config->gconf, key, func, NULL, NULL, NULL);

	/* Font Configuration */

	gconf_client_add_dir (
		config->gconf, "/apps/evolution/mail/display/fonts",
		GCONF_CLIENT_PRELOAD_ONELEVEL, NULL);

	key = "/apps/evolution/mail/display/fonts";
	func = (GConfClientNotifyFunc) gconf_style_changed;
	gconf_client_notify_add (
		config->gconf, key, func, NULL, NULL, NULL);

	/* MIME Type Configuration */

	gconf_client_add_dir (
		config->gconf, "/apps/evolution/mail/mime_types",
		GCONF_CLIENT_PRELOAD_ONELEVEL, NULL);

	key = "/apps/evolution/mail/mime_types";
	func = (GConfClientNotifyFunc) gconf_mime_types_changed,
	gconf_client_notify_add (
		config->gconf, key, func, NULL, NULL, NULL);

	config_cache_mime_types ();

	/* Junk Configuration */

	gconf_client_add_dir (
		config->gconf, "/apps/evolution/mail/junk",
		GCONF_CLIENT_PRELOAD_ONELEVEL, NULL);

	key = "/apps/evolution/mail/junk/check_custom_header";
	func = (GConfClientNotifyFunc) gconf_jh_check_changed;
	gconf_client_notify_add (
		config->gconf, key, func, NULL, NULL, NULL);
	config->jh_check =
		gconf_client_get_bool (config->gconf, key, NULL);

	key = "/apps/evolution/mail/junk/custom_header";
	func = (GConfClientNotifyFunc) gconf_jh_headers_changed;
	gconf_client_notify_add (
		config->gconf, key, func, NULL, NULL, NULL);

	key = "/apps/evolution/mail/junk/lookup_addressbook";
	func = (GConfClientNotifyFunc) gconf_bool_value_changed;
	gconf_client_notify_add (
		config->gconf, key, func,
		&config->book_lookup, NULL, NULL);
	config->book_lookup =
		gconf_client_get_bool (config->gconf, key, NULL);

	key = "/apps/evolution/mail/junk/lookup_addressbook_local_only";
	func = (GConfClientNotifyFunc) gconf_bool_value_changed;
	gconf_client_notify_add (
		config->gconf, key, func,
		&config->book_lookup_local_only, NULL, NULL);
	config->book_lookup_local_only =
		gconf_client_get_bool (config->gconf, key, NULL);

	key = "/desktop/gnome/lockdown/disable_command_line";
	func = (GConfClientNotifyFunc) gconf_bool_value_changed;
	gconf_client_notify_add (
		config->gconf, key, func,
		&config->scripts_disabled, NULL, NULL);
	config->scripts_disabled =
		gconf_client_get_bool (config->gconf, key, NULL);

	gconf_jh_check_changed (config->gconf, 0, NULL, config);
}

void
mail_config_clear (void)
{
	if (!config)
		return;

	config_clear_mime_types ();
}


void
mail_config_write (void)
{
	EAccountList *account_list;
	ESignatureList *signature_list;

	if (!config)
		return;

	account_list = e_get_account_list ();
	signature_list = e_get_signature_list ();

	e_account_list_save (account_list);
	e_signature_list_save (signature_list);

	gconf_client_suggest_sync (config->gconf, NULL);
}

void
mail_config_write_on_exit (void)
{
	EAccountList *account_list;
	EAccount *account;
	EIterator *iter;

	if (config_write_timeout) {
		g_source_remove (config_write_timeout);
		config_write_timeout = 0;
		mail_config_write ();
	}

	/* Passwords */

	/* then we make sure the ones we want to remember are in the
           session cache */
	account_list = e_get_account_list ();
	iter = e_list_get_iterator ((EList *) account_list);
	while (e_iterator_is_valid (iter)) {
		char *passwd;

		account = (EAccount *) e_iterator_get (iter);

		if (account->source->save_passwd && account->source->url && account->source->url[0]) {
			passwd = mail_session_get_password (account->source->url);
			mail_session_forget_password (account->source->url);
			mail_session_add_password (account->source->url, passwd);
			g_free (passwd);
		}

		if (account->transport->save_passwd && account->transport->url && account->transport->url[0]) {
			passwd = mail_session_get_password (account->transport->url);
			mail_session_forget_password (account->transport->url);
			mail_session_add_password (account->transport->url, passwd);
			g_free (passwd);
		}

		e_iterator_next (iter);
	}

	g_object_unref (iter);

	/* then we clear out our component passwords */
	e_passwords_clear_passwords ("Mail");

	/* then we remember them */
	iter = e_list_get_iterator ((EList *) account_list);
	while (e_iterator_is_valid (iter)) {
		account = (EAccount *) e_iterator_get (iter);

		if (account->source->save_passwd && account->source->url && account->source->url[0])
			mail_session_remember_password (account->source->url);

		if (account->transport->save_passwd && account->transport->url && account->transport->url[0])
			mail_session_remember_password (account->transport->url);

		e_iterator_next (iter);
	}

	/* now do cleanup */
	mail_config_clear ();

	g_object_unref (config->gconf);
	g_ptr_array_free (config->mime_types, TRUE);

	g_free (config->gtkrc);

	g_free (config);
}

/* Accessor functions */
GConfClient *
mail_config_get_gconf_client (void)
{
	if (!config)
		mail_config_init ();

	return config->gconf;
}

int
mail_config_get_address_count (void)
{
	if (!config->address_compress)
		return -1;

	return config->address_count;
}

guint
mail_config_get_error_timeout  (void)
{
	if (!config)
		mail_config_init ();

	return config->error_time;
}

guint
mail_config_get_error_level  (void)
{
	if (!config)
		mail_config_init ();

	return config->error_level;
}

int
mail_config_get_message_limit (void)
{
	if (!config->mlimit)
		return -1;

	return config->mlimit_size;
}

/* timeout interval, in seconds, when to call server update */
gint
mail_config_get_sync_timeout (void)
{
	GConfClient *gconf = mail_config_get_gconf_client ();
	gint res = 60;

	if (gconf) {
		GError *error = NULL;

		res = gconf_client_get_int (gconf, "/apps/evolution/mail/sync_interval", &error);

		/* do not allow recheck sooner than every 30 seconds */
		if (error || res == 0)
			res = 60;
		else if (res < 30)
			res = 30;

		if (error)
			g_error_free (error);
	}

	return res;
}

gboolean
mail_config_get_enable_magic_spacebar ()
{
	return config->magic_spacebar;
}

const char **
mail_config_get_allowable_mime_types (void)
{
	return (const char **) config->mime_types->pdata;
}

static EAccount *
mc_get_account_by (const char *given_url, const char * (get_url_string)(EAccount *account))
{
	EAccountList *account_list;
	EAccount *account = NULL;
	EIterator *iter;
	CamelURL *url;
	CamelProvider *provider;

	g_return_val_if_fail (given_url != NULL, NULL);
	g_return_val_if_fail (get_url_string != NULL, NULL);

	url = camel_url_new (given_url, NULL);
	g_return_val_if_fail (url != NULL, NULL);

	provider = camel_provider_get (given_url, NULL);
	g_return_val_if_fail (provider != NULL && provider->url_equal != NULL, NULL);

	account_list = e_get_account_list ();
	iter = e_list_get_iterator ((EList *) account_list);
	while (account == NULL && e_iterator_is_valid (iter)) {
		CamelURL *account_url;
		const char *account_url_string;

		account = (EAccount *) e_iterator_get (iter);

		e_iterator_next (iter);

		account_url_string = get_url_string (account);

		if ( !account_url_string || !*account_url_string) {
			account = NULL;
			continue;
		}

		account_url = camel_url_new (account_url_string, NULL);
		if (account_url == NULL) {
			account = NULL;
			continue;
		}

		if (!provider->url_equal (url, account_url))
			account = NULL;  /* not a match */

		camel_url_free (account_url);
	}

	g_object_unref (iter);
	camel_url_free (url);

	return account;
}

static const char *
get_source_url_string (EAccount *account)
{
	if (account && account->source && account->source->url && *account->source->url)
		return account->source->url;
	return NULL;
}

static const char *
get_transport_url_string (EAccount *account)
{
	if (account && account->transport && account->transport->url && *account->transport->url)
		return account->transport->url;
	return NULL;
}

EAccount *
mail_config_get_account_by_source_url (const char *source_url)
{
	return mc_get_account_by (source_url, get_source_url_string);
}

EAccount *
mail_config_get_account_by_transport_url (const char *transport_url)
{
	return mc_get_account_by (transport_url, get_transport_url_string);
}

EAccountService *
mail_config_get_default_transport (void)
{
	EAccountList *account_list;
	EAccount *account;
	EIterator *iter;

	account_list = e_get_account_list ();
	account = e_get_default_account ();

	if (account && account->enabled && account->transport && account->transport->url && account->transport->url[0])
		return account->transport;

	/* return the first account with a transport? */
	iter = e_list_get_iterator ((EList *) account_list);
	while (e_iterator_is_valid (iter)) {
		account = (EAccount *) e_iterator_get (iter);

		if (account->enabled && account->transport && account->transport->url && account->transport->url[0]) {
			g_object_unref (iter);

			return account->transport;
		}

		e_iterator_next (iter);
	}

	g_object_unref (iter);

	return NULL;
}

static char *
uri_to_evname (const char *uri, const char *prefix)
{
	EShellBackend *shell_backend;
	const gchar *data_dir;
	char *safe;
	char *tmp;

	shell_backend = E_SHELL_BACKEND (global_mail_shell_backend);
	data_dir = e_shell_backend_get_data_dir (shell_backend);

	safe = g_strdup (uri);
	e_filename_make_safe (safe);
	/* blah, easiest thing to do */
	if (prefix[0] == '*')
		tmp = g_strdup_printf ("%s/%s%s.xml", data_dir, prefix + 1, safe);
	else
		tmp = g_strdup_printf ("%s/%s%s", data_dir, prefix, safe);
	g_free (safe);
	return tmp;
}

void
mail_config_uri_renamed (GCompareFunc uri_cmp, const char *old, const char *new)
{
	EAccountList *account_list;
	EAccount *account;
	EIterator *iter;
	int i, work = 0;
	char *oldname, *newname;
	const gchar *cachenames[] = {
		"config/hidestate-",
		"config/et-expanded-",
		"config/et-header-",
		"*views/current_view-",
		"*views/custom_view-",
		NULL };

	account_list = e_get_account_list ();
	iter = e_list_get_iterator ((EList *) account_list);
	while (e_iterator_is_valid (iter)) {
		account = (EAccount *) e_iterator_get (iter);

		if (account->sent_folder_uri && uri_cmp (account->sent_folder_uri, old)) {
			g_free (account->sent_folder_uri);
			account->sent_folder_uri = g_strdup (new);
			work = 1;
		}

		if (account->drafts_folder_uri && uri_cmp (account->drafts_folder_uri, old)) {
			g_free (account->drafts_folder_uri);
			account->drafts_folder_uri = g_strdup (new);
			work = 1;
		}

		e_iterator_next (iter);
	}

	g_object_unref (iter);

	/* ignore return values or if the files exist or
	 * not, doesn't matter */

	for (i = 0; cachenames[i]; i++) {
		oldname = uri_to_evname (old, cachenames[i]);
		newname = uri_to_evname (new, cachenames[i]);
		/*printf ("** renaming %s to %s\n", oldname, newname);*/
		g_rename (oldname, newname);
		g_free (oldname);
		g_free (newname);
	}

	/* nasty ... */
	if (work)
		mail_config_write ();
}

void
mail_config_uri_deleted (GCompareFunc uri_cmp, const char *uri)
{
	EAccountList *account_list;
	EAccount *account;
	EIterator *iter;
	int work = 0;
	const gchar *local_drafts_folder_uri;
	const gchar *local_sent_folder_uri;

	/* assumes these can't be removed ... */
	local_drafts_folder_uri = e_mail_shell_backend_get_folder_uri (
		global_mail_shell_backend, E_MAIL_FOLDER_DRAFTS);
	local_sent_folder_uri = e_mail_shell_backend_get_folder_uri (
		global_mail_shell_backend, E_MAIL_FOLDER_SENT);

	account_list = e_get_account_list ();
	iter = e_list_get_iterator ((EList *) account_list);
	while (e_iterator_is_valid (iter)) {
		account = (EAccount *) e_iterator_get (iter);

		if (account->sent_folder_uri && uri_cmp (account->sent_folder_uri, uri)) {
			g_free (account->sent_folder_uri);
			account->sent_folder_uri = g_strdup (local_sent_folder_uri);
			work = 1;
		}

		if (account->drafts_folder_uri && uri_cmp (account->drafts_folder_uri, uri)) {
			g_free (account->drafts_folder_uri);
			account->drafts_folder_uri = g_strdup (local_drafts_folder_uri);
			work = 1;
		}

		e_iterator_next (iter);
	}

	/* nasty again */
	if (work)
		mail_config_write ();
}

void
mail_config_service_set_save_passwd (EAccountService *service, gboolean save_passwd)
{
	service->save_passwd = save_passwd;
}

char *
mail_config_folder_to_safe_url (CamelFolder *folder)
{
	char *url;

	url = mail_tools_folder_to_url (folder);
	e_filename_make_safe (url);

	return url;
}

char *
mail_config_folder_to_cachename (CamelFolder *folder, const char *prefix)
{
	EShellBackend *shell_backend;
	char *url, *basename, *filename;
	const gchar *config_dir;

	shell_backend = E_SHELL_BACKEND (global_mail_shell_backend);
	config_dir = e_shell_backend_get_config_dir (shell_backend);

	url = mail_config_folder_to_safe_url (folder);
	basename = g_strdup_printf ("%s%s", prefix, url);
	filename = g_build_filename (config_dir, basename, NULL);
	g_free (basename);
	g_free (url);

	return filename;
}

void
mail_config_reload_junk_headers (void)
{
	/* It automatically sets in the session */
	if (config == NULL)
		mail_config_init ();
	else
		gconf_jh_check_changed (config->gconf, 0, NULL, config);

}

gboolean
mail_config_get_lookup_book (void)
{
	/* It automatically sets in the session */
	if (config == NULL)
		mail_config_init ();

	return config->book_lookup;
}

gboolean
mail_config_get_lookup_book_local_only (void)
{
	/* It automatically sets in the session */
	if (config == NULL)
		mail_config_init ();

	return config->book_lookup_local_only;
}<|MERGE_RESOLUTION|>--- conflicted
+++ resolved
@@ -95,21 +95,6 @@
 static MailConfig *config = NULL;
 static guint config_write_timeout = 0;
 
-<<<<<<< HEAD
-=======
-void
-mail_config_save_accounts (void)
-{
-	e_account_list_save (config->accounts);
-}
-
-void
-mail_config_save_signatures (void)
-{
-	e_signature_list_save (config->signatures);
-}
->>>>>>> e4afd3f9
-
 static void
 config_clear_mime_types (void)
 {
