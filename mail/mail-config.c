--- conflicted
+++ resolved
@@ -12,19 +12,11 @@
  * You should have received a copy of the GNU Lesser General Public
  * License along with the program; if not, see <http://www.gnu.org/licenses/>  
  *
-<<<<<<< HEAD
  *
  * Authors:
  *		Jeffrey Stedfast <fejj@ximian.com>
  *      Radek Doulik <rodo@ximian.com>
  *
-=======
- *
- * Authors:
- *		Jeffrey Stedfast <fejj@ximian.com>
- *      Radek Doulik <rodo@ximian.com>
- *
->>>>>>> 23df7699
  * Copyright (C) 1999-2008 Novell, Inc. (www.novell.com)
  *
  */
@@ -703,37 +695,14 @@
 static EAccount *
 mc_get_account_by (const char *given_url, const char * (get_url_string)(EAccount *account))
 {
-<<<<<<< HEAD
-	EAccountList *account_list;
-	EAccount *account = NULL;
-	EIterator *iter;
-	CamelURL *url;
-=======
 	EAccount *account = NULL;
 	EIterator *iter;
 	CamelURL *url;
 	CamelProvider *provider;
->>>>>>> 23df7699
 
 	g_return_val_if_fail (given_url != NULL, NULL);
 	g_return_val_if_fail (get_url_string != NULL, NULL);
 
-<<<<<<< HEAD
-	url = camel_url_new (source_url, NULL);
-	g_return_val_if_fail (url != NULL, NULL);
-
-	account_list = e_get_account_list ();
-	iter = e_list_get_iterator ((EList *) account_list);
-	while (account == NULL && e_iterator_is_valid (iter)) {
-		CamelURL *account_url;
-
-		account = (EAccount *) e_iterator_get (iter);
-
-		e_iterator_next (iter);
-
-		if ( !account || (account->source == NULL) || 
-			(account->source->url == NULL) || (*account->source->url == '\0')) {
-=======
 	url = camel_url_new (given_url, NULL);
 	g_return_val_if_fail (url != NULL, NULL);
 
@@ -752,26 +721,17 @@
 		account_url_string = get_url_string (account);
 
 		if ( !account_url_string || !*account_url_string) {
->>>>>>> 23df7699
 			account = NULL;
 			continue;
 		}
 
-<<<<<<< HEAD
-		account_url = camel_url_new (account->source->url, NULL);
-=======
 		account_url = camel_url_new (account_url_string, NULL);
->>>>>>> 23df7699
 		if (account_url == NULL) {
 			account = NULL;
 			continue;
 		}
 
-<<<<<<< HEAD
-		if (!mail_config_account_url_equal (url, account_url))
-=======
 		if (!provider->url_equal (url, account_url))
->>>>>>> 23df7699
 			account = NULL;  /* not a match */
 
 		camel_url_free (account_url);
@@ -781,8 +741,6 @@
 	camel_url_free (url);
 
 	return account;
-<<<<<<< HEAD
-=======
 }
 
 static const char *
@@ -791,55 +749,11 @@
 	if (account && account->source && account->source->url && *account->source->url)
 		return account->source->url;
 	return NULL;
->>>>>>> 23df7699
 }
 
 static const char *
 get_transport_url_string (EAccount *account)
 {
-<<<<<<< HEAD
-	EAccountList *account_list;
-	EAccount *account = NULL;
-	EIterator *iter;
-	CamelURL *url;
-
-	g_return_val_if_fail (transport_url != NULL, NULL);
-
-	url = camel_url_new (transport_url, NULL);
-	g_return_val_if_fail (url != NULL, NULL);
-
-	account_list = e_get_account_list ();
-	iter = e_list_get_iterator ((EList *) account_list);
-	while (account == NULL && e_iterator_is_valid (iter)) {
-		CamelURL *account_url;
-
-		account = (EAccount *) e_iterator_get (iter);
-
-		e_iterator_next (iter);
-
-		if ( !account || (account->transport == NULL) || 
-			(account->transport->url == NULL) || (*account->transport->url == '\0')) {
-				account = NULL;
-				continue;
-		}
-
-		account_url = camel_url_new (account->transport->url, NULL);
-		if (account_url == NULL) {
-			account = NULL;
-			continue;
-		}
-
-		if (!mail_config_account_url_equal (url, account_url))
-			account = NULL;  /* not a match */
-
-		camel_url_free (account_url);
-	}
-
-	g_object_unref (iter);
-	camel_url_free (url);
-
-	return account;
-=======
 	if (account && account->transport && account->transport->url && *account->transport->url)
 		return account->transport->url;
 	return NULL;
@@ -914,7 +828,6 @@
 		return account->id;
 	else
 		return NULL;
->>>>>>> 23df7699
 }
 
 EAccountService *
