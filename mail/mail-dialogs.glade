<?xml version="1.0"?>
<glade-interface>
  <!-- interface-requires gtk+ 2.16 -->
  <!-- interface-naming-policy toplevel-contextual -->
  <widget class="GtkDialog" id="message_security_dialog">
    <property name="visible">True</property>
    <property name="border_width">6</property>
    <property name="title" translatable="yes">Security Information</property>
    <property name="type_hint">dialog</property>
    <property name="has_separator">False</property>
    <child internal-child="vbox">
      <widget class="GtkVBox" id="dialog-vbox2">
        <property name="visible">True</property>
        <property name="spacing">6</property>
        <child>
          <widget class="GtkVBox" id="vbox161">
            <property name="visible">True</property>
            <property name="border_width">12</property>
            <property name="spacing">18</property>
            <child>
              <widget class="GtkVBox" id="frame5">
                <property name="visible">True</property>
                <property name="spacing">6</property>
                <child>
                  <widget class="GtkLabel" id="label464">
                    <property name="visible">True</property>
                    <property name="xalign">0</property>
                    <property name="label" translatable="yes">&lt;span weight="bold"&gt;Digital Signature&lt;/span&gt;</property>
                    <property name="use_markup">True</property>
                  </widget>
                  <packing>
                    <property name="expand">False</property>
                    <property name="fill">False</property>
                    <property name="position">0</property>
                  </packing>
                </child>
                <child>
                  <widget class="GtkHBox" id="hbox170">
                    <property name="visible">True</property>
                    <child>
                      <widget class="GtkLabel" id="label465">
                        <property name="visible">True</property>
                        <property name="xpad">12</property>
                      </widget>
                      <packing>
                        <property name="expand">False</property>
                        <property name="fill">False</property>
                        <property name="position">0</property>
                      </packing>
                    </child>
                    <child>
                      <widget class="GtkTable" id="table10">
                        <property name="visible">True</property>
                        <property name="column_spacing">6</property>
                        <property name="row_spacing">2</property>
                        <child>
                          <widget class="GtkVBox" id="signature_vbox">
                            <property name="visible">True</property>
                            <child>
                              <placeholder/>
                            </child>
                          </widget>
                        </child>
                      </widget>
                      <packing>
                        <property name="position">1</property>
                      </packing>
                    </child>
                  </widget>
                  <packing>
                    <property name="position">1</property>
                  </packing>
                </child>
              </widget>
              <packing>
                <property name="expand">False</property>
                <property name="fill">False</property>
                <property name="position">0</property>
              </packing>
            </child>
            <child>
              <widget class="GtkVBox" id="frame6">
                <property name="visible">True</property>
                <property name="spacing">6</property>
                <child>
                  <widget class="GtkLabel" id="label477">
                    <property name="visible">True</property>
                    <property name="xalign">0</property>
                    <property name="label" translatable="yes">&lt;span weight="bold"&gt;Encryption&lt;/span&gt;</property>
                    <property name="use_markup">True</property>
                  </widget>
                  <packing>
                    <property name="expand">False</property>
                    <property name="fill">False</property>
                    <property name="position">0</property>
                  </packing>
                </child>
                <child>
                  <widget class="GtkHBox" id="hbox171">
                    <property name="visible">True</property>
                    <child>
                      <widget class="GtkLabel" id="label478">
                        <property name="visible">True</property>
                        <property name="xpad">12</property>
                      </widget>
                      <packing>
                        <property name="expand">False</property>
                        <property name="fill">False</property>
                        <property name="position">0</property>
                      </packing>
                    </child>
                    <child>
                      <widget class="GtkTable" id="table11">
                        <property name="visible">True</property>
                        <property name="column_spacing">6</property>
                        <property name="row_spacing">2</property>
                        <child>
                          <widget class="GtkVBox" id="encryption_vbox">
                            <property name="visible">True</property>
                            <child>
                              <placeholder/>
                            </child>
                          </widget>
                        </child>
                      </widget>
                      <packing>
                        <property name="position">1</property>
                      </packing>
                    </child>
                  </widget>
                  <packing>
                    <property name="position">1</property>
                  </packing>
                </child>
              </widget>
              <packing>
                <property name="expand">False</property>
                <property name="fill">False</property>
                <property name="position">1</property>
              </packing>
            </child>
          </widget>
          <packing>
            <property name="position">1</property>
          </packing>
        </child>
        <child internal-child="action_area">
          <widget class="GtkHButtonBox" id="dialog-action_area2">
            <property name="visible">True</property>
            <property name="layout_style">end</property>
            <child>
              <widget class="GtkButton" id="okbutton1">
                <property name="label">gtk-ok</property>
                <property name="response_id">-5</property>
                <property name="visible">True</property>
                <property name="can_focus">True</property>
                <property name="can_default">True</property>
                <property name="receives_default">False</property>
                <property name="use_stock">True</property>
              </widget>
              <packing>
                <property name="expand">False</property>
                <property name="fill">False</property>
                <property name="position">0</property>
              </packing>
            </child>
          </widget>
          <packing>
            <property name="expand">False</property>
            <property name="pack_type">end</property>
            <property name="position">0</property>
          </packing>
        </child>
      </widget>
    </child>
  </widget>
  <widget class="GtkDialog" id="subscribe_dialog">
    <property name="title" translatable="yes">Folder Subscriptions</property>
    <property name="default_width">600</property>
    <property name="default_height">400</property>
    <property name="type_hint">dialog</property>
    <property name="has_separator">False</property>
    <child internal-child="vbox">
      <widget class="GtkVBox" id="dialog-vbox1">
        <property name="visible">True</property>
        <child>
          <widget class="GtkVBox" id="vbox2">
            <property name="visible">True</property>
            <property name="border_width">12</property>
            <property name="spacing">12</property>
            <child>
              <widget class="GtkHBox" id="hbox1">
                <property name="visible">True</property>
                <property name="spacing">12</property>
                <child>
                  <widget class="GtkLabel" id="label1">
                    <property name="visible">True</property>
                    <property name="label" translatable="yes">S_erver:</property>
                    <property name="use_underline">True</property>
<<<<<<< HEAD
                    <property name="mnemonic_widget">store_menu</property>
=======
>>>>>>> e4afd3f9
                  </widget>
                  <packing>
                    <property name="expand">False</property>
                    <property name="fill">False</property>
                    <property name="position">0</property>
                  </packing>
                </child>
                <child>
<<<<<<< HEAD
                  <widget class="GtkOptionMenu" id="store_menu">
                    <property name="visible">True</property>
                    <property name="can_focus">True</property>
                    <property name="receives_default">False</property>
=======
                  <widget class="GtkComboBox" id="store_combobox">
                    <property name="visible">True</property>
>>>>>>> e4afd3f9
                  </widget>
                  <packing>
                    <property name="expand">False</property>
                    <property name="fill">False</property>
                    <property name="position">1</property>
                  </packing>
                </child>
                <child>
                  <widget class="GtkProgressBar" id="progress_bar">
                    <property name="visible">True</property>
                    <property name="pulse_step">0.10000000149</property>
                  </widget>
                  <packing>
                    <property name="expand">False</property>
                    <property name="fill">False</property>
                    <property name="pack_type">end</property>
                    <property name="position">2</property>
                  </packing>
                </child>
              </widget>
              <packing>
                <property name="expand">False</property>
                <property name="fill">False</property>
                <property name="position">0</property>
              </packing>
            </child>
            <child>
              <widget class="GtkHBox" id="tree_box">
                <property name="visible">True</property>
                <property name="spacing">6</property>
                <child>
                  <placeholder/>
                </child>
              </widget>
              <packing>
                <property name="position">1</property>
              </packing>
            </child>
          </widget>
          <packing>
            <property name="position">1</property>
          </packing>
        </child>
        <child internal-child="action_area">
          <widget class="GtkHButtonBox" id="dialog-action_area1">
            <property name="visible">True</property>
            <property name="layout_style">end</property>
            <child>
              <widget class="GtkButton" id="refresh_button">
                <property name="label">gtk-refresh</property>
                <property name="visible">True</property>
                <property name="can_focus">True</property>
                <property name="can_default">True</property>
                <property name="receives_default">False</property>
                <property name="use_stock">True</property>
              </widget>
              <packing>
                <property name="expand">False</property>
                <property name="fill">False</property>
                <property name="position">0</property>
              </packing>
            </child>
            <child>
              <widget class="GtkButton" id="close_button">
                <property name="label">gtk-close</property>
                <property name="response_id">-7</property>
                <property name="visible">True</property>
                <property name="can_focus">True</property>
                <property name="can_default">True</property>
                <property name="receives_default">False</property>
                <property name="use_stock">True</property>
              </widget>
              <packing>
                <property name="expand">False</property>
                <property name="fill">False</property>
                <property name="position">1</property>
              </packing>
            </child>
          </widget>
          <packing>
            <property name="expand">False</property>
            <property name="pack_type">end</property>
            <property name="position">0</property>
          </packing>
        </child>
      </widget>
    </child>
  </widget>
  <widget class="GtkDialog" id="license_dialog">
    <property name="visible">True</property>
    <property name="title" translatable="yes">License Agreement</property>
    <property name="type_hint">dialog</property>
    <child internal-child="vbox">
      <widget class="GtkVBox" id="dialog_vbox">
        <property name="visible">True</property>
        <child>
          <widget class="GtkVBox" id="vbox1">
            <property name="visible">True</property>
            <child>
              <widget class="GtkLabel" id="license_top_label">
                <property name="visible">True</property>
              </widget>
              <packing>
                <property name="expand">False</property>
                <property name="fill">False</property>
                <property name="position">0</property>
              </packing>
            </child>
            <child>
              <widget class="GtkScrolledWindow" id="lic_scrolledwindow">
                <property name="visible">True</property>
                <property name="can_focus">True</property>
                <child>
                  <widget class="GtkTextView" id="license_textview">
                    <property name="width_request">500</property>
                    <property name="height_request">400</property>
                    <property name="visible">True</property>
                    <property name="can_focus">True</property>
                  </widget>
                </child>
              </widget>
              <packing>
                <property name="position">1</property>
              </packing>
            </child>
            <child>
              <widget class="GtkCheckButton" id="license_checkbutton">
                <property name="label" translatable="yes">_Tick this to accept the license agreement</property>
                <property name="visible">True</property>
                <property name="can_focus">True</property>
                <property name="receives_default">False</property>
                <property name="use_underline">True</property>
                <property name="draw_indicator">True</property>
              </widget>
              <packing>
                <property name="expand">False</property>
                <property name="fill">False</property>
                <property name="position">2</property>
              </packing>
            </child>
          </widget>
          <packing>
            <property name="position">2</property>
          </packing>
        </child>
        <child internal-child="action_area">
          <widget class="GtkHButtonBox" id="dialog-action_area1">
            <property name="visible">True</property>
            <property name="layout_style">end</property>
            <child>
              <widget class="GtkButton" id="lic_no_button">
                <property name="label">gtk-no</property>
                <property name="response_id">-6</property>
                <property name="visible">True</property>
                <property name="can_focus">True</property>
                <property name="can_default">True</property>
                <property name="receives_default">False</property>
                <property name="use_stock">True</property>
              </widget>
              <packing>
                <property name="expand">False</property>
                <property name="fill">False</property>
                <property name="position">0</property>
              </packing>
            </child>
            <child>
              <widget class="GtkButton" id="lic_yes_button">
                <property name="response_id">-3</property>
                <property name="visible">True</property>
                <property name="can_focus">True</property>
                <property name="can_default">True</property>
                <property name="receives_default">False</property>
                <child>
                  <widget class="GtkAlignment" id="alignment1">
                    <property name="visible">True</property>
                    <property name="xscale">0</property>
                    <property name="yscale">0</property>
                    <child>
                      <widget class="GtkHBox" id="hbox1">
                        <property name="visible">True</property>
                        <property name="spacing">2</property>
                        <child>
                          <widget class="GtkImage" id="image1">
                            <property name="visible">True</property>
                            <property name="stock">gtk-yes</property>
                            <property name="icon-size">4</property>
                          </widget>
                          <packing>
                            <property name="expand">False</property>
                            <property name="fill">False</property>
                            <property name="position">0</property>
                          </packing>
                        </child>
                        <child>
                          <widget class="GtkLabel" id="label1">
                            <property name="visible">True</property>
                            <property name="label" translatable="yes">_Accept License</property>
                            <property name="use_underline">True</property>
                          </widget>
                          <packing>
                            <property name="expand">False</property>
                            <property name="fill">False</property>
                            <property name="position">1</property>
                          </packing>
                        </child>
                      </widget>
                    </child>
                  </widget>
                </child>
              </widget>
              <packing>
                <property name="expand">False</property>
                <property name="fill">False</property>
                <property name="position">1</property>
              </packing>
            </child>
          </widget>
          <packing>
            <property name="expand">False</property>
            <property name="pack_type">end</property>
            <property name="position">0</property>
          </packing>
        </child>
      </widget>
    </child>
  </widget>
  <widget class="GtkDialog" id="followup_editor">
    <property name="border_width">6</property>
    <property name="title" translatable="yes">Flag to Follow Up</property>
    <property name="type_hint">dialog</property>
    <property name="has_separator">False</property>
    <child internal-child="vbox">
      <widget class="GtkVBox" id="vbox3">
        <property name="visible">True</property>
        <property name="spacing">12</property>
        <child>
          <widget class="GtkVBox" id="toplevel">
            <property name="visible">True</property>
            <property name="border_width">6</property>
            <property name="spacing">12</property>
            <child>
              <widget class="GtkHBox" id="hbox2">
                <property name="visible">True</property>
                <property name="spacing">6</property>
                <child>
<<<<<<< HEAD
                  <widget class="Custom" id="pixmap">
                    <property name="visible">True</property>
                    <property name="creation_function">e_create_image_widget</property>
                    <property name="string1">stock_mail-flag-for-followup</property>
=======
                  <widget class="GtkImage" id="pixmap">
                    <property name="visible">True</property>
                    <property name="icon_name">stock_mail-flag-for-followup</property>
                    <property name="icon-size">6</property>
>>>>>>> e4afd3f9
                  </widget>
                  <packing>
                    <property name="expand">False</property>
                    <property name="fill">False</property>
                    <property name="position">0</property>
                  </packing>
                </child>
                <child>
                  <widget class="GtkLabel" id="lblDirections">
                    <property name="visible">True</property>
                    <property name="label" translatable="yes">The messages you have selected for follow up are listed below.
Please select a follow up action from the "Flag" menu.</property>
                  </widget>
                  <packing>
                    <property name="expand">False</property>
                    <property name="fill">False</property>
                    <property name="position">1</property>
                  </packing>
                </child>
              </widget>
              <packing>
                <property name="expand">False</property>
                <property name="fill">False</property>
                <property name="position">0</property>
              </packing>
            </child>
            <child>
              <widget class="GtkScrolledWindow" id="scrolledwindow1">
                <property name="visible">True</property>
                <property name="can_focus">False</property>
                <property name="hscrollbar_policy">automatic</property>
                <property name="vscrollbar_policy">automatic</property>
                <property name="shadow_type">in</property>
                <child>
                  <widget class="GtkTreeView" id="message_list">
                    <property name="visible">True</property>
                    <property name="can_focus">True</property>
                  </widget>
                </child>
              </widget>
              <packing>
                <property name="position">1</property>
              </packing>
            </child>
            <child>
              <widget class="GtkTable" id="table2">
                <property name="visible">True</property>
                <property name="n_rows">3</property>
                <property name="n_columns">3</property>
                <property name="column_spacing">6</property>
                <property name="row_spacing">6</property>
                <child>
                  <widget class="GtkLabel" id="label3">
                    <property name="visible">True</property>
                    <property name="xalign">0</property>
                    <property name="label" translatable="yes">_Flag:</property>
                    <property name="use_underline">True</property>
                    <property name="justify">center</property>
<<<<<<< HEAD
                    <property name="mnemonic_widget">combo-entry</property>
=======
>>>>>>> e4afd3f9
                  </widget>
                  <packing>
                    <property name="x_options">GTK_FILL</property>
                    <property name="y_options"></property>
                  </packing>
                </child>
                <child>
                  <widget class="GtkLabel" id="label4">
                    <property name="visible">True</property>
                    <property name="xalign">0</property>
                    <property name="label" translatable="yes">_Due By:</property>
                    <property name="use_underline">True</property>
                    <property name="justify">center</property>
                  </widget>
                  <packing>
                    <property name="top_attach">1</property>
                    <property name="bottom_attach">2</property>
                    <property name="x_options">GTK_FILL</property>
                    <property name="y_options"></property>
                  </packing>
                </child>
                <child>
                  <widget class="GtkButton" id="clear">
                    <property name="label">gtk-clear</property>
                    <property name="visible">True</property>
                    <property name="can_focus">True</property>
                    <property name="receives_default">False</property>
                    <property name="use_stock">True</property>
                  </widget>
                  <packing>
                    <property name="left_attach">2</property>
                    <property name="right_attach">3</property>
                    <property name="x_options">GTK_FILL</property>
                    <property name="y_options"></property>
                  </packing>
                </child>
                <child>
<<<<<<< HEAD
                  <widget class="GtkCombo" id="combo">
                    <property name="visible">True</property>
                    <property name="enable_arrows_always">False</property>
                    <child internal-child="entry">
                      <widget class="GtkEntry" id="combo-entry">
                        <property name="visible">True</property>
                        <property name="can_focus">True</property>
                      </widget>
                      <packing>
                        <property name="position">0</property>
                      </packing>
                    </child>
                    <child internal-child="list">
                      <widget class="GtkList" id="convertwidget3">
                        <property name="visible">True</property>
                        <property name="selection_mode">browse</property>
                        <child>
                          <widget class="GtkListItem" id="convertwidget4">
                            <property name="visible">True</property>
                          </widget>
                        </child>
                      </widget>
                    </child>
                  </widget>
                  <packing>
                    <property name="left_attach">1</property>
                    <property name="right_attach">2</property>
                    <property name="y_options"></property>
                  </packing>
                </child>
                <child>
=======
>>>>>>> e4afd3f9
                  <widget class="Custom" id="target_date">
                    <property name="visible">True</property>
                    <property name="creation_function">target_date_new</property>
                  </widget>
                  <packing>
                    <property name="left_attach">1</property>
                    <property name="right_attach">3</property>
                    <property name="top_attach">1</property>
                    <property name="bottom_attach">2</property>
                    <property name="y_options">GTK_FILL</property>
                  </packing>
                </child>
                <child>
                  <widget class="GtkCheckButton" id="completed">
                    <property name="label" translatable="yes">Co_mpleted</property>
                    <property name="visible">True</property>
                    <property name="can_focus">True</property>
                    <property name="receives_default">False</property>
                    <property name="use_underline">True</property>
                    <property name="draw_indicator">True</property>
                  </widget>
                  <packing>
                    <property name="left_attach">1</property>
                    <property name="right_attach">3</property>
                    <property name="top_attach">2</property>
                    <property name="bottom_attach">3</property>
                    <property name="x_options">GTK_FILL</property>
                    <property name="y_options"></property>
                  </packing>
                </child>
                <child>
<<<<<<< HEAD
=======
                  <widget class="GtkComboBoxEntry" id="combo">
                    <property name="visible">True</property>
                    <property name="items" translatable="yes">a
b</property>
                  </widget>
                  <packing>
                    <property name="left_attach">1</property>
                    <property name="right_attach">2</property>
                    <property name="x_options">GTK_FILL</property>
                    <property name="y_options"></property>
                  </packing>
                </child>
                <child>
>>>>>>> e4afd3f9
                  <placeholder/>
                </child>
              </widget>
              <packing>
                <property name="expand">False</property>
                <property name="fill">False</property>
                <property name="position">2</property>
              </packing>
            </child>
          </widget>
          <packing>
            <property name="position">1</property>
          </packing>
        </child>
        <child internal-child="action_area">
          <widget class="GtkHButtonBox" id="hbuttonbox1">
            <property name="visible">True</property>
            <property name="layout_style">end</property>
            <child>
              <widget class="GtkButton" id="button4">
                <property name="label">gtk-ok</property>
                <property name="visible">True</property>
                <property name="can_focus">True</property>
                <property name="can_default">True</property>
                <property name="receives_default">False</property>
                <property name="use_stock">True</property>
              </widget>
              <packing>
                <property name="expand">False</property>
                <property name="fill">False</property>
                <property name="position">0</property>
              </packing>
            </child>
            <child>
              <widget class="GtkButton" id="button5">
                <property name="label">gtk-cancel</property>
                <property name="visible">True</property>
                <property name="can_focus">True</property>
                <property name="can_default">True</property>
                <property name="receives_default">False</property>
                <property name="use_stock">True</property>
              </widget>
              <packing>
                <property name="expand">False</property>
                <property name="fill">False</property>
                <property name="position">1</property>
              </packing>
            </child>
          </widget>
          <packing>
            <property name="expand">False</property>
            <property name="pack_type">end</property>
            <property name="position">0</property>
          </packing>
        </child>
      </widget>
    </child>
  </widget>
  <widget class="GtkDialog" id="vfolder-source">
    <property name="visible">True</property>
    <property name="border_width">6</property>
    <property name="type_hint">dialog</property>
    <property name="has_separator">False</property>
    <child internal-child="vbox">
      <widget class="GtkVBox" id="dialog-vbox3">
        <property name="visible">True</property>
        <property name="spacing">6</property>
        <child>
          <widget class="GtkVBox" id="vfolder_source_frame">
            <property name="visible">True</property>
            <property name="spacing">6</property>
            <child>
              <widget class="GtkLabel" id="label13">
                <property name="visible">True</property>
                <property name="xalign">0</property>
                <property name="label" translatable="yes">&lt;b&gt;Search Folder Sources&lt;/b&gt;</property>
                <property name="use_markup">True</property>
              </widget>
              <packing>
                <property name="expand">False</property>
                <property name="fill">False</property>
                <property name="position">0</property>
              </packing>
            </child>
            <child>
              <widget class="GtkHBox" id="hbox9">
                <property name="visible">True</property>
                <child>
                  <widget class="GtkLabel" id="label14">
                    <property name="visible">True</property>
                    <property name="label" translatable="yes">    </property>
                  </widget>
                  <packing>
                    <property name="expand">False</property>
                    <property name="fill">False</property>
                    <property name="position">0</property>
                  </packing>
                </child>
                <child>
                  <widget class="GtkVBox" id="vbox3">
                    <property name="visible">True</property>
                    <property name="border_width">6</property>
                    <property name="spacing">6</property>
                    <child>
                      <widget class="GtkRadioButton" id="local_rb">
                        <property name="label" translatable="yes">All local folders</property>
                        <property name="visible">True</property>
                        <property name="can_focus">True</property>
                        <property name="receives_default">False</property>
                        <property name="use_underline">True</property>
                        <property name="draw_indicator">True</property>
                      </widget>
                      <packing>
                        <property name="expand">False</property>
                        <property name="fill">False</property>
                        <property name="position">0</property>
                      </packing>
                    </child>
                    <child>
                      <widget class="GtkRadioButton" id="remote_rb">
                        <property name="label" translatable="yes">All active remote folders</property>
                        <property name="visible">True</property>
                        <property name="can_focus">True</property>
                        <property name="receives_default">False</property>
                        <property name="use_underline">True</property>
                        <property name="draw_indicator">True</property>
                        <property name="group">local_rb</property>
                      </widget>
                      <packing>
                        <property name="expand">False</property>
                        <property name="fill">False</property>
                        <property name="position">1</property>
                      </packing>
                    </child>
                    <child>
                      <widget class="GtkRadioButton" id="local_and_remote_rb">
                        <property name="label" translatable="yes">All local and active remote folders</property>
                        <property name="visible">True</property>
                        <property name="can_focus">True</property>
                        <property name="receives_default">False</property>
                        <property name="use_underline">True</property>
                        <property name="draw_indicator">True</property>
                        <property name="group">local_rb</property>
                      </widget>
                      <packing>
                        <property name="expand">False</property>
                        <property name="fill">False</property>
                        <property name="position">2</property>
                      </packing>
                    </child>
                    <child>
                      <widget class="GtkRadioButton" id="specific_rb">
                        <property name="label" translatable="yes">Specific folders</property>
                        <property name="visible">True</property>
                        <property name="can_focus">True</property>
                        <property name="receives_default">False</property>
                        <property name="use_underline">True</property>
                        <property name="draw_indicator">True</property>
                        <property name="group">local_rb</property>
                      </widget>
                      <packing>
                        <property name="expand">False</property>
                        <property name="fill">False</property>
                        <property name="position">3</property>
                      </packing>
                    </child>
                    <child>
                      <widget class="GtkHBox" id="source_selector">
                        <property name="visible">True</property>
                        <property name="spacing">6</property>
                        <child>
                          <widget class="Custom" id="source_list">
                            <property name="visible">True</property>
                            <property name="creation_function">em_vfolder_editor_sourcelist_new</property>
                          </widget>
                          <packing>
                            <property name="position">0</property>
                          </packing>
                        </child>
                        <child>
                          <widget class="GtkVBox" id="vbox1">
                            <property name="visible">True</property>
                            <property name="spacing">1</property>
                            <child>
                              <widget class="GtkVButtonBox" id="vbuttonbox3">
                                <property name="visible">True</property>
                                <property name="spacing">6</property>
                                <child>
                                  <widget class="GtkButton" id="source_add">
                                    <property name="label">gtk-add</property>
                                    <property name="visible">True</property>
                                    <property name="can_focus">True</property>
                                    <property name="can_default">True</property>
                                    <property name="receives_default">False</property>
                                    <property name="use_stock">True</property>
                                  </widget>
                                  <packing>
                                    <property name="expand">False</property>
                                    <property name="fill">False</property>
                                    <property name="position">0</property>
                                  </packing>
                                </child>
                                <child>
                                  <widget class="GtkButton" id="source_remove">
                                    <property name="label">gtk-remove</property>
                                    <property name="visible">True</property>
                                    <property name="can_focus">True</property>
                                    <property name="can_default">True</property>
                                    <property name="receives_default">False</property>
                                    <property name="use_stock">True</property>
                                  </widget>
                                  <packing>
                                    <property name="expand">False</property>
                                    <property name="fill">False</property>
                                    <property name="position">1</property>
                                  </packing>
                                </child>
                              </widget>
                              <packing>
                                <property name="expand">False</property>
                                <property name="fill">False</property>
                                <property name="position">0</property>
                              </packing>
                            </child>
                          </widget>
                          <packing>
                            <property name="expand">False</property>
                            <property name="fill">False</property>
                            <property name="position">1</property>
                          </packing>
                        </child>
                      </widget>
                      <packing>
                        <property name="position">4</property>
                      </packing>
                    </child>
                  </widget>
                  <packing>
                    <property name="position">1</property>
                  </packing>
                </child>
              </widget>
              <packing>
                <property name="position">1</property>
              </packing>
            </child>
          </widget>
          <packing>
            <property name="padding">3</property>
            <property name="position">1</property>
          </packing>
        </child>
        <child internal-child="action_area">
          <widget class="GtkHButtonBox" id="dialog-action_area3">
            <property name="visible">True</property>
            <property name="layout_style">end</property>
            <child>
              <widget class="GtkButton" id="cancel_button">
                <property name="label">gtk-cancel</property>
                <property name="response_id">-6</property>
                <property name="visible">True</property>
                <property name="can_focus">True</property>
                <property name="can_default">True</property>
                <property name="receives_default">False</property>
                <property name="use_stock">True</property>
              </widget>
              <packing>
                <property name="expand">False</property>
                <property name="fill">False</property>
                <property name="position">0</property>
              </packing>
            </child>
            <child>
              <widget class="GtkButton" id="apply_button">
                <property name="label">gtk-apply</property>
                <property name="visible">True</property>
                <property name="can_focus">True</property>
                <property name="can_default">True</property>
                <property name="receives_default">False</property>
                <property name="use_stock">True</property>
              </widget>
              <packing>
                <property name="expand">False</property>
                <property name="fill">False</property>
                <property name="position">1</property>
              </packing>
            </child>
            <child>
              <widget class="GtkButton" id="ok_button">
                <property name="label">gtk-ok</property>
                <property name="response_id">-5</property>
                <property name="visible">True</property>
                <property name="can_focus">True</property>
                <property name="can_default">True</property>
                <property name="receives_default">False</property>
                <property name="use_stock">True</property>
              </widget>
              <packing>
                <property name="expand">False</property>
                <property name="fill">False</property>
                <property name="position">2</property>
              </packing>
            </child>
          </widget>
          <packing>
            <property name="expand">False</property>
            <property name="pack_type">end</property>
            <property name="position">0</property>
          </packing>
        </child>
      </widget>
    </child>
  </widget>
</glade-interface><|MERGE_RESOLUTION|>--- conflicted
+++ resolved
@@ -197,10 +197,6 @@
                     <property name="visible">True</property>
                     <property name="label" translatable="yes">S_erver:</property>
                     <property name="use_underline">True</property>
-<<<<<<< HEAD
-                    <property name="mnemonic_widget">store_menu</property>
-=======
->>>>>>> e4afd3f9
                   </widget>
                   <packing>
                     <property name="expand">False</property>
@@ -209,15 +205,8 @@
                   </packing>
                 </child>
                 <child>
-<<<<<<< HEAD
-                  <widget class="GtkOptionMenu" id="store_menu">
-                    <property name="visible">True</property>
-                    <property name="can_focus">True</property>
-                    <property name="receives_default">False</property>
-=======
                   <widget class="GtkComboBox" id="store_combobox">
                     <property name="visible">True</property>
->>>>>>> e4afd3f9
                   </widget>
                   <packing>
                     <property name="expand">False</property>
@@ -463,17 +452,10 @@
                 <property name="visible">True</property>
                 <property name="spacing">6</property>
                 <child>
-<<<<<<< HEAD
-                  <widget class="Custom" id="pixmap">
-                    <property name="visible">True</property>
-                    <property name="creation_function">e_create_image_widget</property>
-                    <property name="string1">stock_mail-flag-for-followup</property>
-=======
                   <widget class="GtkImage" id="pixmap">
                     <property name="visible">True</property>
                     <property name="icon_name">stock_mail-flag-for-followup</property>
                     <property name="icon-size">6</property>
->>>>>>> e4afd3f9
                   </widget>
                   <packing>
                     <property name="expand">False</property>
@@ -532,10 +514,6 @@
                     <property name="label" translatable="yes">_Flag:</property>
                     <property name="use_underline">True</property>
                     <property name="justify">center</property>
-<<<<<<< HEAD
-                    <property name="mnemonic_widget">combo-entry</property>
-=======
->>>>>>> e4afd3f9
                   </widget>
                   <packing>
                     <property name="x_options">GTK_FILL</property>
@@ -573,40 +551,6 @@
                   </packing>
                 </child>
                 <child>
-<<<<<<< HEAD
-                  <widget class="GtkCombo" id="combo">
-                    <property name="visible">True</property>
-                    <property name="enable_arrows_always">False</property>
-                    <child internal-child="entry">
-                      <widget class="GtkEntry" id="combo-entry">
-                        <property name="visible">True</property>
-                        <property name="can_focus">True</property>
-                      </widget>
-                      <packing>
-                        <property name="position">0</property>
-                      </packing>
-                    </child>
-                    <child internal-child="list">
-                      <widget class="GtkList" id="convertwidget3">
-                        <property name="visible">True</property>
-                        <property name="selection_mode">browse</property>
-                        <child>
-                          <widget class="GtkListItem" id="convertwidget4">
-                            <property name="visible">True</property>
-                          </widget>
-                        </child>
-                      </widget>
-                    </child>
-                  </widget>
-                  <packing>
-                    <property name="left_attach">1</property>
-                    <property name="right_attach">2</property>
-                    <property name="y_options"></property>
-                  </packing>
-                </child>
-                <child>
-=======
->>>>>>> e4afd3f9
                   <widget class="Custom" id="target_date">
                     <property name="visible">True</property>
                     <property name="creation_function">target_date_new</property>
@@ -638,8 +582,6 @@
                   </packing>
                 </child>
                 <child>
-<<<<<<< HEAD
-=======
                   <widget class="GtkComboBoxEntry" id="combo">
                     <property name="visible">True</property>
                     <property name="items" translatable="yes">a
@@ -653,7 +595,6 @@
                   </packing>
                 </child>
                 <child>
->>>>>>> e4afd3f9
                   <placeholder/>
                 </child>
               </widget>
