/*
 * This program is free software; you can redistribute it and/or
 * modify it under the terms of the GNU Lesser General Public
 * License as published by the Free Software Foundation; either
 * version 2 of the License, or (at your option) version 3.
 *
 * This program is distributed in the hope that it will be useful,
 * but WITHOUT ANY WARRANTY; without even the implied warranty of
 * MERCHANTABILITY or FITNESS FOR A PARTICULAR PURPOSE.  See the GNU
 * Lesser General Public License for more details.
 *
 * You should have received a copy of the GNU Lesser General Public
 * License along with the program; if not, see <http://www.gnu.org/licenses/>
 *
 *
 * Authors:
 *		Ettore Perazzoli <ettore@ximian.com>
 *	    Michael Zucchi <notzed@ximian.com>
 *	    Jeffrey Stedfast <fejj@ximian.com>
 *
 * Copyright (C) 1999-2008 Novell, Inc. (www.novell.com)
 *
 */

#ifdef HAVE_CONFIG_H
#include <config.h>
#endif

#include <stdlib.h>
#include <string.h>
#include <sys/types.h>
#include <sys/stat.h>
#include <unistd.h>
#include <fcntl.h>
#include <errno.h>

#include <libedataserver/e-data-server-util.h>
#include "em-utils.h"
#include "em-composer-utils.h"
#include "em-format/em-format.h"
#include "em-folder-tree.h"
#include "em-folder-browser.h"
#include "em-message-browser.h"
#include "em-folder-selector.h"
#include "em-folder-selection.h"
#include "em-folder-utils.h"
#include "em-migrate.h"

#include "misc/e-info-label.h"
#include "e-util/e-util.h"
#include "e-util/e-error.h"
#include "e-util/e-util-private.h"
#include "e-util/e-logger.h"
#include "e-util/gconf-bridge.h"

#include "em-search-context.h"
#include "mail-config.h"
#include "mail-component.h"
#include "mail-folder-cache.h"
#include "mail-vfolder.h"
#include "mail-mt.h"
#include "mail-ops.h"
#include "mail-tools.h"
#include "mail-send-recv.h"
#include "mail-session.h"
#include "message-list.h"

#include "e-activity-handler.h"
#include "shell/e-user-creatable-items-handler.h"
#include "shell/e-component-view.h"

#include "composer/e-msg-composer.h"

#include "e-task-bar.h"

#include <gtk/gtk.h>

#include <e-util/e-mktemp.h>
#include <Evolution.h>

#include <table/e-tree.h>
#include <table/e-tree-memory.h>
#include <glib/gi18n-lib.h>

#include <camel/camel-file-utils.h>
#include <camel/camel-vtrash-folder.h>
#include <camel/camel-disco-store.h>
#include <camel/camel-offline-store.h>

#include <bonobo/bonobo-control.h>
#include <bonobo/bonobo-widget.h>

#include "e-util/e-non-intrusive-error-dialog.h"

#include "e-attachment-handler-mail.h"

#define MAILER_ERROR_LEVEL_KEY "/apps/evolution/mail/display/error_level"
#define MAILER_ERROR_TIME_OUT_KEY "/apps/evolution/mail/display/error_timeout"

#define d(x)

struct _MailComponentPrivate {
	GMutex *lock;

	/* states/data used during shutdown */
	enum { MC_QUIT_START, MC_QUIT_SYNC, MC_QUIT_THREADS } quit_state;
	gint quit_count;
	gint quit_expunge;	/* expunge on quit this time around? */

	gchar *base_directory;

	EMFolderTreeModel *model;

	EActivityHandler *activity_handler;

	MailAsyncEvent *async_event;
	GHashTable *store_hash; /* stores store_info objects by store */

	RuleContext *search_context;

	gchar *context_path;	/* current path for right-click menu */

	CamelStore *local_store;
	ELogger *logger;

	EComponentView *component_view;

	guint mail_sync_id; /* timeout id for sync call on the stores */
	guint mail_sync_in_progress; /* is greater than 0 if still waiting to finish sync on some store */
};

/* GObject methods.  */

static void
impl_finalize (GObject *object)
{
	MailComponentPrivate *priv = MAIL_COMPONENT (object)->priv;

	g_free (priv->base_directory);

	g_hash_table_destroy (priv->store_hash);

	if (mail_async_event_destroy (priv->async_event) == -1) {
		g_warning("Cannot destroy async event: would deadlock");
		g_warning(" system may be unstable at exit");
	}

	g_free (priv->context_path);
	g_mutex_free(priv->lock);
	g_object_unref (priv->model);
	g_object_unref (priv->logger);
	g_free (priv);

	(* G_OBJECT_CLASS (parent_class)->finalize) (object);
}

static void
view_on_url (GObject *emitter, const gchar *url, const gchar *nice_url, MailComponent *mail_component)
{
	MailComponentPrivate *priv = mail_component->priv;

	e_activity_handler_set_message (priv->activity_handler, nice_url);
}

static void
disable_folder_tree (gpointer *emfb, GtkWidget *widget)
{
	gtk_widget_set_sensitive (widget, FALSE);
}

static void
enable_folder_tree (GtkWidget *emfb, GtkWidget *emft)
{
	EMFolderView *emfv = (EMFolderView *) emfb;
	CamelURL *selected_curl, *current_curl;
	CamelFolder *selected_folder;
	gchar *uri;

	/* Get the currently displayed folder. */
	uri = mail_tools_folder_to_url (emfv->list->folder);
	current_curl = uri ? camel_url_new (uri, NULL) : NULL;
	g_free (uri);

	/* Get the selected folder in the folder tree. */
	selected_folder = em_folder_tree_get_selected_folder(EM_FOLDER_TREE (emft));
	if (selected_folder)
		uri = mail_tools_folder_to_url (selected_folder);
	else
		uri = NULL;

	selected_curl = uri ? camel_url_new (uri, NULL) : NULL;

	if (current_curl && selected_curl && !camel_url_equal (selected_curl, current_curl)) {

		g_signal_emit_by_name (
			emft, "folder-selected", emft, uri,
			selected_folder->full_name, uri, selected_folder->folder_flags);
	}

	gtk_widget_set_sensitive (emft, TRUE);

	camel_url_free (current_curl);
	camel_url_free (selected_curl);
	g_free (uri);
}

/* Evolution::Component CORBA methods.  */

static GNOME_Evolution_ComponentView
impl_createView (PortableServer_Servant servant,
		 GNOME_Evolution_ShellView parent,
		 CORBA_boolean select_item,
		 CORBA_Environment *ev)
{
	MailComponent *mail_component = MAIL_COMPONENT (bonobo_object_from_servant (servant));
	MailComponentPrivate *priv = mail_component->priv;
	EComponentView *component_view;
	GtkWidget *tree_widget, *vbox, *info;
	GtkWidget *view_widget;
	GtkWidget *statusbar_widget;
	gchar *uri;

	mail_session_set_interactive(TRUE);
	mc_startup(mail_component);

	view_widget = em_folder_browser_new ();

	if (!select_item)
		em_folder_browser_suppress_message_selection (
			(EMFolderBrowser *) view_widget);

//	tree_widget = (GtkWidget *) em_folder_tree_new_with_model (priv->model);
//	em_folder_tree_set_excluded ((EMFolderTree *) tree_widget, 0);
//	em_folder_tree_enable_drag_and_drop ((EMFolderTree *) tree_widget);

//	if ((uri = em_folder_tree_model_get_selected (priv->model))) {
//		gboolean expanded;
//
//		expanded = em_folder_tree_model_get_expanded_uri (priv->model, uri);
//		em_folder_tree_set_selected ((EMFolderTree *) tree_widget, uri, FALSE);
//		em_folder_view_set_folder_uri ((EMFolderView *) view_widget, uri);
//
//		if (!expanded)
//			em_folder_tree_model_set_expanded_uri (priv->model, uri, expanded);
//
//		g_free (uri);
//	}

	em_format_set_session ((EMFormat *) ((EMFolderView *) view_widget)->preview, session);

	g_signal_connect (view_widget, "on-url", G_CALLBACK (view_on_url), mail_component);
	em_folder_view_set_statusbar ((EMFolderView*)view_widget, FALSE);

//	statusbar_widget = e_task_bar_new ();
//	e_activity_handler_attach_task_bar (priv->activity_handler, E_TASK_BAR (statusbar_widget));

	gtk_widget_show (tree_widget);
	gtk_widget_show (view_widget);
	gtk_widget_show (statusbar_widget);

//	vbox = gtk_vbox_new(FALSE, 0);
//	info = e_info_label_new("evolution-mail");
//	e_info_label_set_info((EInfoLabel *)info, _("Mail"), "");
//	gtk_box_pack_start((GtkBox *)vbox, info, FALSE, TRUE, 0);
//	gtk_box_pack_start((GtkBox *)vbox, tree_widget, TRUE, TRUE, 0);

	gtk_widget_show(info);
	gtk_widget_show(vbox);

//	component_view = e_component_view_new(parent, "mail", vbox, view_widget, statusbar_widget);
//
//	g_object_set_data((GObject *)component_view, "info-label", info);
//
//	g_object_set_data_full((GObject *)view_widget, "e-creatable-items-handler",
//			       e_user_creatable_items_handler_new("mail", create_local_item_cb, tree_widget),
//			       (GDestroyNotify)g_object_unref);

	g_signal_connect (component_view->view_control, "activate", G_CALLBACK (view_control_activate_cb), view_widget);
//	g_signal_connect (tree_widget, "folder-selected", G_CALLBACK (folder_selected_cb), view_widget);

	g_signal_connect((EMFolderBrowser *)view_widget, "account_search_cleared", G_CALLBACK (enable_folder_tree), tree_widget);
	g_signal_connect(((EMFolderBrowser *)view_widget), "account_search_activated", G_CALLBACK (disable_folder_tree), tree_widget);
//	g_signal_connect(view_widget, "changed", G_CALLBACK(view_changed_cb), component_view);
//	g_signal_connect(view_widget, "loaded", G_CALLBACK(view_changed_cb), component_view);

	g_object_set_data((GObject*)info, "folderview", view_widget);
	g_object_set_data((GObject*)view_widget, "foldertree", tree_widget);

	priv->component_view = component_view;

	return BONOBO_OBJREF(component_view);
}

/* Initialization.  */

static void
mail_component_class_init (MailComponentClass *class)
{
	POA_GNOME_Evolution_Component__epv *epv = &((EvolutionComponentClass *)class)->epv;
	POA_GNOME_Evolution_MailComponent__epv *mepv = &class->epv;
	GObjectClass *object_class = G_OBJECT_CLASS (class);

	bindtextdomain (GETTEXT_PACKAGE, EVOLUTION_LOCALEDIR);
	bind_textdomain_codeset (GETTEXT_PACKAGE, "UTF-8");

	parent_class = g_type_class_peek_parent (class);

	object_class->finalize = impl_finalize;

	epv->createView          = impl_createView;
//	epv->quit = impl_quit;
//	epv->_get_userCreatableItems = impl__get_userCreatableItems;
//	epv->requestCreateItem       = impl_requestCreateItem;
//	epv->handleURI               = impl_handleURI;
//	epv->sendAndReceive          = impl_sendAndReceive;
//	epv->upgradeFromVersion      = impl_upgradeFromVersion;
//	epv->setLineStatus	     = impl_setLineStatus;

//	mepv->test = impl_mail_test;
}

//static void
//store_hash_free (struct _store_info *si)
//{
//	si->removed = 1;
//	store_info_unref(si);
//}

static void
mail_component_init (MailComponent *component)
{
	MailComponentPrivate *priv;

	priv = g_new0 (MailComponentPrivate, 1);
	component->priv = priv;

	priv->lock = g_mutex_new();
	priv->quit_state = -1;

//	/* FIXME This is used as both a filename and URI path throughout
//	 *       the mail code.  Need to clean this up; maybe provide a
//	 *       mail_component_get_base_uri() function. */
//	priv->base_directory = g_build_filename (e_get_user_data_dir (), "mail", NULL);
//#ifdef G_OS_WIN32
//	{
//		gchar *p = priv->base_directory;
//		while ((p = strchr(p, '\\')))
//			*p++ = '/';
//	}
//#endif

//	if (g_mkdir_with_parents (e_get_user_data_dir (), 0777) == -1 && errno != EEXIST)
//		abort ();

//	priv->model = em_folder_tree_model_new (e_get_user_data_dir ());
	priv->logger = e_logger_create ("mail");
	priv->activity_handler = e_activity_handler_new ();
	e_activity_handler_set_logger (priv->activity_handler, priv->logger);
	e_activity_handler_set_error_flush_time (priv->activity_handler, mail_config_get_error_timeout ()*1000);

//	mail_session_init (e_get_user_data_dir ());

//	priv->async_event = mail_async_event_new();
//	priv->store_hash = g_hash_table_new_full (
//		NULL, NULL,
//		(GDestroyNotify) NULL,
//		(GDestroyNotify) store_hash_free);

//	mail_autoreceive_init (session);

//	priv->mail_sync_in_progress = 0;
//	if (g_getenv("CAMEL_FLUSH_CHANGES"))
//		priv->mail_sync_id = g_timeout_add_seconds (mail_config_get_sync_timeout (), call_mail_sync, component);
//	else
//		priv->mail_sync_id = 0;
}

void
mail_component_show_logger (gpointer top)
{
	MailComponent *mc = mail_component_peek ();
	ELogger *logger = mc->priv->logger;

	eni_show_logger(logger, top, MAILER_ERROR_TIME_OUT_KEY, MAILER_ERROR_LEVEL_KEY);
<<<<<<< HEAD
}
=======
}

void
mail_component_show_status_bar (gboolean show)
{
	/*MailComponent *mc = mail_component_peek ();*/

	/* Nothing to do */
	return;
}

BONOBO_TYPE_FUNC_FULL (MailComponent, GNOME_Evolution_MailComponent, PARENT_TYPE, mail_component)
>>>>>>> 067ef558
<|MERGE_RESOLUTION|>--- conflicted
+++ resolved
@@ -382,19 +382,4 @@
 	ELogger *logger = mc->priv->logger;
 
 	eni_show_logger(logger, top, MAILER_ERROR_TIME_OUT_KEY, MAILER_ERROR_LEVEL_KEY);
-<<<<<<< HEAD
-}
-=======
-}
-
-void
-mail_component_show_status_bar (gboolean show)
-{
-	/*MailComponent *mc = mail_component_peek ();*/
-
-	/* Nothing to do */
-	return;
-}
-
-BONOBO_TYPE_FUNC_FULL (MailComponent, GNOME_Evolution_MailComponent, PARENT_TYPE, mail_component)
->>>>>>> 067ef558
+}